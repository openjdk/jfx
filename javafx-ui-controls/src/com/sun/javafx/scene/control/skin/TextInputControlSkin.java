--- conflicted
+++ resolved
@@ -286,7 +286,6 @@
             }
         };
 
-<<<<<<< HEAD
         if (PlatformUtil.isEmbedded()) {
             textInput.focusedProperty().addListener(new InvalidationListener() {
                 @Override public void invalidated(Observable observable) {
@@ -295,20 +294,9 @@
                             public void run() {
                                 if (textInput.isFocused()) {
                                     FXVK.attach(textInput);
-                                } else if (!(getScene().impl_getFocusOwner() instanceof TextInputControl)) {
+                                } else if (!(getScene().getFocusOwner() instanceof TextInputControl)) {
                                     FXVK.detach();
                                 }
-=======
-        textInput.focusedProperty().addListener(new InvalidationListener() {
-            @Override public void invalidated(Observable observable) {
-                if (useVK) {
-                    Platform.runLater(new Runnable() {
-                        public void run() {
-                            if (textInput.isFocused()) {
-                                FXVK.attach(textInput);
-                            } else if (!(getScene().getFocusOwner() instanceof TextInputControl)) {
-                                FXVK.detach();
->>>>>>> c027de9d
                             }
                         });
                     }
