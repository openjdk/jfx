/*
 * Copyright (c) 2010, 2011, Oracle and/or its affiliates. All rights reserved.
 * DO NOT ALTER OR REMOVE COPYRIGHT NOTICES OR THIS FILE HEADER.
 *
 * This code is free software; you can redistribute it and/or modify it
 * under the terms of the GNU General Public License version 2 only, as
 * published by the Free Software Foundation.  Oracle designates this
 * particular file as subject to the "Classpath" exception as provided
 * by Oracle in the LICENSE file that accompanied this code.
 *
 * This code is distributed in the hope that it will be useful, but WITHOUT
 * ANY WARRANTY; without even the implied warranty of MERCHANTABILITY or
 * FITNESS FOR A PARTICULAR PURPOSE.  See the GNU General Public License
 * version 2 for more details (a copy is included in the LICENSE file that
 * accompanied this code).
 *
 * You should have received a copy of the GNU General Public License version
 * 2 along with this work; if not, write to the Free Software Foundation,
 * Inc., 51 Franklin St, Fifth Floor, Boston, MA 02110-1301 USA.
 *
 * Please contact Oracle, 500 Oracle Parkway, Redwood Shores, CA 94065 USA
 * or visit www.oracle.com if you need additional information or have any
 * questions.
 */

package com.sun.javafx.scene.control.skin;

import com.sun.javafx.PlatformUtil;
import javafx.collections.FXCollections;
import javafx.collections.ObservableList;
import javafx.event.EventHandler;
import javafx.geometry.Orientation;
import javafx.geometry.Point2D;
import javafx.scene.Node;
import javafx.scene.control.ScrollBar;
import javafx.scene.layout.StackPane;
import javafx.scene.input.ScrollEvent;

import com.sun.javafx.Utils;
import com.sun.javafx.scene.control.behavior.ScrollBarBehavior;

public class ScrollBarSkin extends SkinBase<ScrollBar, ScrollBarBehavior> {

    /***************************************************************************
     *                                                                         *
     * UI Subcomponents                                                        *
     *                                                                         *
     **************************************************************************/

    public static int DEFAULT_LENGTH = 100;
    public static int DEFAULT_WIDTH = 20;

    private StackPane thumb;
    private StackPane track;
    private EndButton incButton;
    private EndButton decButton;

    private double trackLength;
    private double thumbLength;

    private double preDragThumbPos;
    private Point2D dragStart; // in the track's coord system

    private double trackPos;

    /***************************************************************************
     *                                                                         *
     * Constructors                                                            *
     *                                                                         *
     **************************************************************************/

    public ScrollBarSkin(ScrollBar scrollbar) {
        super(scrollbar, new ScrollBarBehavior(scrollbar));
        initialize();
        requestLayout();
        // Register listeners
        registerChangeListener(scrollbar.minProperty(), "MIN");
        registerChangeListener(scrollbar.maxProperty(), "MAX");
        registerChangeListener(scrollbar.valueProperty(), "VALUE");
        registerChangeListener(scrollbar.orientationProperty(), "ORIENTATION");
        registerChangeListener(scrollbar.visibleAmountProperty(), "VISIBLE_AMOUNT");
    }

    /**
     * Initializes the ScrollBarSkin. Creates the scene and sets up all the
     * bindings for the group.
     */
    private void initialize() {
<<<<<<< HEAD

        track = new StackPane();
        track.getStyleClass().setAll("track");

        thumb = new StackPane();
        thumb.getStyleClass().setAll("thumb");


        if (!com.sun.javafx.scene.control.skin.Utils.isEmbedded()) {
            
=======
        if (PlatformUtil.isEmbedded()) {
            getStyleClass().setAll("track-touch");
            setOpacity(0.5);
        }

        track = new StackPane();
        if (!PlatformUtil.isEmbedded()) {
            track.getStyleClass().setAll("track");
        }
        else {
            track.getStyleClass().setAll("track-touch");
        }

        thumb = new StackPane();
        if (!PlatformUtil.isEmbedded()) {
            thumb.getStyleClass().setAll("thumb");
        }
        else {
            thumb.getStyleClass().setAll("thumb-touch");
        }


        if (!PlatformUtil.isEmbedded()) {
>>>>>>> bef8d160
            incButton = new EndButton("increment-button", "increment-arrow");
            incButton.setOnMousePressed(new EventHandler<javafx.scene.input.MouseEvent>() {
               @Override public void handle(javafx.scene.input.MouseEvent me) {
                   /*
                   ** if the tracklenght isn't greater than do nothing....
                   */
                   if (!thumb.isVisible() || trackLength > thumbLength) {
                       getBehavior().incButtonPressed(me);
                   }
                   me.consume();
               }
            });
            incButton.setOnMouseReleased(new EventHandler<javafx.scene.input.MouseEvent>() {
               @Override public void handle(javafx.scene.input.MouseEvent me) {
                   /*
                   ** if the tracklenght isn't greater than do nothing....
                   */
                   if (!thumb.isVisible() || trackLength > thumbLength) {
                       getBehavior().incButtonReleased(me);
                   }
                   me.consume();
               }
            });

            decButton = new EndButton("decrement-button", "decrement-arrow");
            decButton.setOnMousePressed(new EventHandler<javafx.scene.input.MouseEvent>() {
               @Override public void handle(javafx.scene.input.MouseEvent me) {
                   /*
                   ** if the tracklenght isn't greater than do nothing....
                   */
                   if (!thumb.isVisible() || trackLength > thumbLength) {
                       getBehavior().decButtonPressed(me);
                   }
                   me.consume();
               }
            });
            decButton.setOnMouseReleased(new EventHandler<javafx.scene.input.MouseEvent>() {
               @Override public void handle(javafx.scene.input.MouseEvent me) {
                   /*
                   ** if the tracklenght isn't greater than do nothing....
                   */
                   if (!thumb.isVisible() || trackLength > thumbLength) {
                       getBehavior().decButtonReleased(me);
                   }
                   me.consume();
               }
            });
        }


        track.setOnMousePressed( new EventHandler<javafx.scene.input.MouseEvent>() {
           @Override public void handle(javafx.scene.input.MouseEvent me) {
               if (!thumb.isPressed()) {
                   if (getSkinnable().getOrientation() == Orientation.VERTICAL) {
                       if (trackLength != 0) {
                           getBehavior().trackPress(me, me.getY() / trackLength);
                           me.consume();
                       }
                   } else {
                       if (trackLength != 0) {
                           getBehavior().trackPress(me, me.getX() / trackLength);
                           me.consume();
                       }
                   }
               }
           }
        });

        track.setOnMouseReleased( new EventHandler<javafx.scene.input.MouseEvent>() {
            @Override public void handle(javafx.scene.input.MouseEvent me) {
                getBehavior().trackRelease(me, 0.0f);
                me.consume();
            }
        });

        thumb.setOnMousePressed(new EventHandler<javafx.scene.input.MouseEvent>() {
            @Override public void handle(javafx.scene.input.MouseEvent me) {
                /*
                ** if max isn't greater than min then there is nothing to do here
                */
                if (getSkinnable().getMax() > getSkinnable().getMin()) {
                    dragStart = thumb.localToParent(me.getX(), me.getY());
                    double clampedValue = Utils.clamp(getSkinnable().getMin(), getSkinnable().getValue(), getSkinnable().getMax());
                    preDragThumbPos = (clampedValue - getSkinnable().getMin()) / (getSkinnable().getMax() - getSkinnable().getMin());
                    me.consume();
                }
            }
        });


        thumb.setOnMouseDragged(new EventHandler<javafx.scene.input.MouseEvent>() {
            @Override public void handle(javafx.scene.input.MouseEvent me) {
                /*
                ** if max isn't greater than min then there is nothing to do here
                */
                if (getSkinnable().getMax() > getSkinnable().getMin()) {
                    /*
                    ** if the tracklength isn't greater then do nothing....
                    */
                    if (trackLength > thumbLength) {
                        Point2D cur = thumb.localToParent(me.getX(), me.getY());
                        double dragPos = getSkinnable().getOrientation() == Orientation.VERTICAL ? cur.getY() - dragStart.getY(): cur.getX() - dragStart.getX();
                        getBehavior().thumbDragged(me, preDragThumbPos + dragPos / (trackLength - thumbLength));
                    }

                    me.consume();
                }
            }
        });

        setOnScroll(new EventHandler<javafx.scene.input.ScrollEvent>() {
            @Override public void handle(ScrollEvent event) {
                /*
                ** if the tracklength isn't greater then do nothing....
                */
                if (trackLength > thumbLength) {

                    double dx = event.getDeltaX();
                    double dy = event.getDeltaY();

                    /*
                    ** in 2.0 a horizontal scrollbar would scroll on a vertical
                    ** drag on a tracker-pad. We need to keep this behavior.
                    */
                    dx = (Math.abs(dx) < Math.abs(dy) ? dy : dx);

                    /*
                    ** we only consume an event that we've used.
                    */
                    ScrollBar sb = (ScrollBar) getSkinnable();

                    double delta = (getSkinnable().getOrientation() == Orientation.VERTICAL ? dy : dx);

                    if (delta > 0.0 && sb.getValue() > sb.getMin()) {
                        sb.decrement();
                        event.consume();
                    } else if (delta < 0.0 && sb.getValue() < sb.getMax()) {
                        sb.increment();
                        event.consume();
                    }
                }
            }
        });

        getChildren().clear();
        if (!PlatformUtil.isEmbedded()) {
            getChildren().addAll(incButton, decButton, track, thumb);
        }
        else {
            getChildren().addAll(track, thumb);
        }
    }



    @Override protected void handleControlPropertyChanged(String p) {
        super.handleControlPropertyChanged(p);
        if (p == "ORIENTATION") {
            requestLayout();
        } else if (p == "MIN" || p == "MAX" || p == "VALUE" || p == "VISIBLE_AMOUNT") {
            positionThumb();
            requestLayout();
        }
    }

    /***************************************************************************
     *                                                                         *
     * Layout                                                                  *
     *                                                                         *
     **************************************************************************/

    /*
     * Gets the breadth of the scrollbar. The "breadth" is the distance
     * across the scrollbar, i.e. if vertical the width, otherwise the height.
     * This is determined by the greater of the breadths of the end-buttons.
     */
    double getBreadth() {
        if (!PlatformUtil.isEmbedded()) {
            if (getSkinnable().getOrientation() == Orientation.VERTICAL) {
                return Math.max(decButton.prefWidth(-1)+getInsets().getLeft()+getInsets().getRight(), incButton.prefWidth(-1)+getInsets().getLeft()+getInsets().getRight());
            } else {
                return Math.max(decButton.prefHeight(-1)+getInsets().getTop()+getInsets().getBottom(), incButton.prefHeight(-1)+getInsets().getTop()+getInsets().getBottom());
            }
        }
        else {
            if (getSkinnable().getOrientation() == Orientation.VERTICAL) {
                return Math.max(getInsets().getLeft()+getInsets().getRight(), getInsets().getLeft()+getInsets().getRight());
            } else {
                return Math.max(getInsets().getTop()+getInsets().getBottom(), getInsets().getTop()+getInsets().getBottom());
            }
        }
    }

    double minThumbLength() {
        return 1.5f * getBreadth();
    }

    double minTrackLength() {
        return 2.0f * getBreadth();
    }

    /*
     * Minimum length is the length of the end buttons plus twice the
     * minimum thumb length, which should be enough for a reasonably-sized
     * track. Minimum breadth is determined by the breadths of the
     * end buttons.
     */
    @Override protected double computeMinWidth(double height) {
        if (getSkinnable().getOrientation() == Orientation.VERTICAL) {
            return getBreadth();
        } else {
            if (!PlatformUtil.isEmbedded()) {
                return decButton.minWidth(-1) + incButton.minWidth(-1) + minTrackLength()+getInsets().getLeft()+getInsets().getRight();
            }
            else {
                return minTrackLength()+getInsets().getLeft()+getInsets().getRight();
            }
        }
    }

    @Override protected double computeMinHeight(double width) {
        if (getSkinnable().getOrientation() == Orientation.VERTICAL) {
            if (!PlatformUtil.isEmbedded()) {
                return decButton.minHeight(-1) + incButton.minHeight(-1) + minTrackLength()+getInsets().getTop()+getInsets().getBottom();
            }
            else {
                return minTrackLength()+getInsets().getTop()+getInsets().getBottom();
            }
        } else {
            return getBreadth();
        }
    }

    /*
     * Preferred size. The breadth is determined by the breadth of
     * the end buttons. The length is a constant default length.
     * Usually applications or other components will either set a
     * specific length using LayoutInfo or will stretch the length
     * of the scrollbar to fit a container.
     */
    @Override protected double computePrefWidth(double height) {
        return getSkinnable().getOrientation() == Orientation.VERTICAL ? getBreadth() : DEFAULT_LENGTH+getInsets().getLeft()+getInsets().getRight();
    }

    @Override protected double computePrefHeight(double height) {
        return getSkinnable().getOrientation() == Orientation.VERTICAL ? DEFAULT_LENGTH+getInsets().getTop()+getInsets().getBottom() : getBreadth();
    }

    @Override protected double computeMaxWidth(double height) {
        return getSkinnable().getOrientation() == Orientation.VERTICAL ? getSkinnable().prefWidth(-1) : Double.MAX_VALUE;
    }

    @Override protected double computeMaxHeight(double width) {
        return getSkinnable().getOrientation() == Orientation.VERTICAL ? Double.MAX_VALUE : getSkinnable().prefHeight(-1);
    }

    /**
     * Called when ever either min, max or value changes, so thumb's layoutX, Y is recomputed.
     */
    void positionThumb() {
        ScrollBar s = getSkinnable();
        double clampedValue = Utils.clamp(s.getMin(), s.getValue(), s.getMax());
        trackPos = (s.getMax() - s.getMin() > 0) ? ((trackLength - thumbLength) * (clampedValue - s.getMin()) / (s.getMax() - s.getMin())) : (0.0F);

        if (!PlatformUtil.isEmbedded()) {
            if (s.getOrientation() == Orientation.VERTICAL) {
                trackPos += decButton.prefHeight(-1);
            } else {
                trackPos += decButton.prefWidth(-1);
            }
        }

        thumb.setTranslateX( s.getOrientation() == Orientation.VERTICAL ? getInsets().getLeft() : trackPos + getInsets().getLeft());
        thumb.setTranslateY( s.getOrientation() == Orientation.VERTICAL ? trackPos + getInsets().getTop() : getInsets().getTop());
    }

    @Override protected void layoutChildren() {
        // compute x,y,w,h of content area
        double x = getInsets().getLeft();
        double y = getInsets().getTop();
        double wTotal = snapSize(getWidth());
        double hTotal = snapSize(getHeight());
        double wNoInsets = snapSize(wTotal - (getInsets().getLeft() + getInsets().getRight()));
        double hNoInsets = snapSize(hTotal - (getInsets().getTop() + getInsets().getBottom()));

        /**
         * Compute the percentage length of thumb as (visibleAmount/range)
         * if max isn't greater than min then there is nothing to do here
         */
        double visiblePortion;
        if (getSkinnable().getMax() > getSkinnable().getMin()) {
            visiblePortion = getSkinnable().getVisibleAmount()/(getSkinnable().getMax() - getSkinnable().getMin());
        }
        else {
            visiblePortion = 1.0;
        }

        if (getSkinnable().getOrientation() == Orientation.VERTICAL) {
            if (!PlatformUtil.isEmbedded()) {
                double decHeight = snapSize(decButton.prefHeight(-1));
                double incHeight = snapSize(incButton.prefHeight(-1));

                decButton.resize(wTotal, decHeight);
                incButton.resize(wTotal, incHeight);

                trackLength = snapSize(hNoInsets - (decHeight + incHeight));
                thumbLength = snapSize(Utils.clamp(minThumbLength(), (trackLength * visiblePortion), trackLength));

                decButton.relocate(snapPosition(x), snapPosition(y));
                incButton.relocate(snapPosition(x), snapPosition(y + hNoInsets - incHeight));
                track.resizeRelocate(snapPosition(x), snapPosition(y + decHeight), wTotal, trackLength);
                thumb.resize(snapSize(x >= 0 ? wTotal : wTotal + x), thumbLength); // Account for negative padding (see also RT-10719)
                positionThumb();
            }
            else {
                trackLength = snapSize(hNoInsets);
                thumbLength = snapSize(Utils.clamp(minThumbLength(), (trackLength * visiblePortion), trackLength));

                track.resizeRelocate(snapPosition(x), snapPosition(y), wTotal, trackLength);
                thumb.resize(snapSize(x >= 0 ? wTotal : wTotal + x), thumbLength); // Account for negative padding (see also RT-10719)
                positionThumb();
            }
        } else {
            if (!PlatformUtil.isEmbedded()) {
                double decWidth = snapSize(decButton.prefWidth(-1));
                double incWidth = snapSize(incButton.prefWidth(-1));

                decButton.resize(decWidth, hTotal);
                incButton.resize(incWidth, hTotal);

                trackLength = snapSize(wNoInsets - (decWidth + incWidth));
                thumbLength = snapSize(Utils.clamp(minThumbLength(), (trackLength * visiblePortion), trackLength));

                decButton.relocate(snapPosition(x), snapPosition(y));
                incButton.relocate(snapPosition(x + wNoInsets - incWidth), snapPosition(y));
                track.resizeRelocate(snapPosition(x + decWidth), snapPosition(y), trackLength, hTotal);
                thumb.resize(thumbLength, snapSize(y >= 0 ? hTotal : hTotal + y)); // Account for negative padding (see also RT-10719)
                positionThumb();
            }
            else {
                trackLength = snapSize(wNoInsets);
                thumbLength = snapSize(Utils.clamp(minThumbLength(), (trackLength * visiblePortion), trackLength));

                track.resizeRelocate(snapPosition(x), snapPosition(y), trackLength, hTotal);
                thumb.resize(thumbLength, snapSize(y >= 0 ? hTotal : hTotal + y)); // Account for negative padding (see also RT-10719)
                positionThumb();
            }

            resize(snapSize(getWidth()), snapSize(getHeight()));

            // things should be invisible only when well below minimum length
            if (getSkinnable().getOrientation() == Orientation.VERTICAL && hNoInsets >= (computeMinHeight(-1) - (getInsets().getTop()+getInsets().getBottom())) ||
                getSkinnable().getOrientation() == Orientation.HORIZONTAL && wNoInsets >= (computeMinWidth(-1) - (getInsets().getLeft()+getInsets().getRight()))) {
                track.setVisible(true);
                thumb.setVisible(true);
                if (!PlatformUtil.isEmbedded()) {
                    incButton.setVisible(true);
                    decButton.setVisible(true);
                }
            }
            else {
                track.setVisible(false);
                thumb.setVisible(false);

                if (!PlatformUtil.isEmbedded()) {
                    /*
                    ** once the space is big enough for one button we 
                    ** can look at drawing
                    */
                    if (hNoInsets >= decButton.computeMinWidth(-1)) {
                        decButton.setVisible(true);
                    }
                    else {
                        decButton.setVisible(false);
                    }
                    if (hNoInsets >= incButton.computeMinWidth(-1)) {
                        incButton.setVisible(true);
                    }
                    else {
                        incButton.setVisible(false);
                    }
                }
            
            }
        }
    }
}

class EndButton extends StackPane {

    private StackPane arrow;

    public EndButton(String styleClass, String arrowStyleClass) {
        getStyleClass().setAll(styleClass);
        arrow = new StackPane();
        arrow.getStyleClass().setAll(arrowStyleClass);
        getChildren().clear();
        getChildren().addAll(arrow);
        requestLayout();
    }

    @Override protected void layoutChildren() {
        double aw = arrow.prefWidth(-1);
        double ah = arrow.prefHeight(-1);

        double Ypos = (getHeight() - (getInsets().getTop()+getInsets().getBottom() + ah))/2;
        double Xpos = (getWidth() - (getInsets().getLeft()+getInsets().getRight() + aw))/2;

        arrow.resizeRelocate(Xpos+getInsets().getLeft(), Ypos+getInsets().getBottom(), aw, ah);
    }

    @Override protected double computeMinHeight(double width) {
        return prefHeight(-1);
    }

    @Override protected double computeMinWidth(double height) {
        return prefWidth(-1);
    }
}<|MERGE_RESOLUTION|>--- conflicted
+++ resolved
@@ -86,7 +86,6 @@
      * bindings for the group.
      */
     private void initialize() {
-<<<<<<< HEAD
 
         track = new StackPane();
         track.getStyleClass().setAll("track");
@@ -95,33 +94,8 @@
         thumb.getStyleClass().setAll("thumb");
 
 
-        if (!com.sun.javafx.scene.control.skin.Utils.isEmbedded()) {
+        if (!PlatformUtil.isEmbedded()) {
             
-=======
-        if (PlatformUtil.isEmbedded()) {
-            getStyleClass().setAll("track-touch");
-            setOpacity(0.5);
-        }
-
-        track = new StackPane();
-        if (!PlatformUtil.isEmbedded()) {
-            track.getStyleClass().setAll("track");
-        }
-        else {
-            track.getStyleClass().setAll("track-touch");
-        }
-
-        thumb = new StackPane();
-        if (!PlatformUtil.isEmbedded()) {
-            thumb.getStyleClass().setAll("thumb");
-        }
-        else {
-            thumb.getStyleClass().setAll("thumb-touch");
-        }
-
-
-        if (!PlatformUtil.isEmbedded()) {
->>>>>>> bef8d160
             incButton = new EndButton("increment-button", "increment-arrow");
             incButton.setOnMousePressed(new EventHandler<javafx.scene.input.MouseEvent>() {
                @Override public void handle(javafx.scene.input.MouseEvent me) {
