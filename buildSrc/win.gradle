--- conflicted
+++ resolved
@@ -467,13 +467,10 @@
 WIN.webkit.linker = linker
 WIN.webkit.rcCompiler = rcCompiler
 WIN.webkit.rcSource = defaultRcSource
-<<<<<<< HEAD
 if (sourceDateEpoch != null) {
     WIN.webkit.ccFlags = ["/experimental:deterministic"].flatten()
     WIN.webkit.linkFlags = ["/experimental:deterministic"].flatten()
 }
-WIN.webkit.rcFlags = ["/d", "JFX_FNAME=jfxwebkit.dll", "/d", "JFX_INTERNAL_NAME=webkit", rcFlags].flatten();
-=======
 WIN.webkit.rcFlags = ["/d", "JFX_FNAME=jfxwebkit.dll", "/d", "JFX_INTERNAL_NAME=webkit", rcFlags].flatten();
 
 String getWinArch(String arch) {
@@ -491,5 +488,4 @@
     } catch (IOException e) {
         return false
     }
-}
->>>>>>> e3e5116e
+}