/*
 * Copyright (c) 2025, Oracle and/or its affiliates. All rights reserved.
 * DO NOT ALTER OR REMOVE COPYRIGHT NOTICES OR THIS FILE HEADER.
 *
 * This code is free software; you can redistribute it and/or modify it
 * under the terms of the GNU General Public License version 2 only, as
 * published by the Free Software Foundation.  Oracle designates this
 * particular file as subject to the "Classpath" exception as provided
 * by Oracle in the LICENSE file that accompanied this code.
 *
 * This code is distributed in the hope that it will be useful, but WITHOUT
 * ANY WARRANTY; without even the implied warranty of MERCHANTABILITY or
 * FITNESS FOR A PARTICULAR PURPOSE.  See the GNU General Public License
 * version 2 for more details (a copy is included in the LICENSE file that
 * accompanied this code).
 *
 * You should have received a copy of the GNU General Public License version
 * 2 along with this work; if not, write to the Free Software Foundation,
 * Inc., 51 Franklin St, Fifth Floor, Boston, MA 02110-1301 USA.
 *
 * Please contact Oracle, 500 Oracle Parkway, Redwood Shores, CA 94065 USA
 * or visit www.oracle.com if you need additional information or have any
 * questions.
 */
package test.robot.javafx.scene;

import static org.junit.Assume.assumeFalse;
import static org.junit.jupiter.api.Assertions.fail;
import java.time.LocalDate;
import java.util.ArrayList;
import java.util.List;
import java.util.Random;
import java.util.concurrent.CountDownLatch;
import java.util.concurrent.TimeUnit;
import java.util.concurrent.atomic.AtomicBoolean;
import java.util.concurrent.atomic.AtomicLong;
import java.util.concurrent.atomic.AtomicReference;
import java.util.function.Consumer;
import java.util.function.Supplier;
import javafx.beans.property.SimpleObjectProperty;
import javafx.geometry.Pos;
import javafx.geometry.Side;
import javafx.scene.Node;
import javafx.scene.canvas.Canvas;
import javafx.scene.canvas.GraphicsContext;
import javafx.scene.chart.AreaChart;
import javafx.scene.chart.BarChart;
import javafx.scene.chart.BubbleChart;
import javafx.scene.chart.CategoryAxis;
import javafx.scene.chart.Chart;
import javafx.scene.chart.LineChart;
import javafx.scene.chart.NumberAxis;
import javafx.scene.chart.PieChart;
import javafx.scene.chart.PieChart.Data;
import javafx.scene.chart.ScatterChart;
import javafx.scene.chart.StackedAreaChart;
import javafx.scene.chart.StackedBarChart;
import javafx.scene.chart.XYChart;
import javafx.scene.chart.XYChart.Series;
import javafx.scene.control.Accordion;
import javafx.scene.control.Button;
import javafx.scene.control.CheckBox;
import javafx.scene.control.ChoiceBox;
import javafx.scene.control.ColorPicker;
import javafx.scene.control.ComboBox;
import javafx.scene.control.Control;
import javafx.scene.control.DatePicker;
import javafx.scene.control.Hyperlink;
import javafx.scene.control.Label;
import javafx.scene.control.ListView;
import javafx.scene.control.MenuButton;
import javafx.scene.control.MenuItem;
import javafx.scene.control.Pagination;
import javafx.scene.control.PasswordField;
import javafx.scene.control.RadioButton;
import javafx.scene.control.ScrollPane;
import javafx.scene.control.Spinner;
import javafx.scene.control.SpinnerValueFactory;
import javafx.scene.control.SplitMenuButton;
import javafx.scene.control.Tab;
import javafx.scene.control.TabPane;
import javafx.scene.control.TableColumn;
import javafx.scene.control.TableView;
import javafx.scene.control.TextArea;
import javafx.scene.control.TextField;
import javafx.scene.control.TextInputControl;
import javafx.scene.control.TitledPane;
import javafx.scene.control.ToggleButton;
import javafx.scene.control.ToolBar;
import javafx.scene.control.TreeItem;
import javafx.scene.control.TreeTableColumn;
import javafx.scene.control.TreeTableView;
import javafx.scene.control.TreeView;
import javafx.scene.control.skin.AccordionSkin;
import javafx.scene.control.skin.ButtonSkin;
import javafx.scene.control.skin.CheckBoxSkin;
import javafx.scene.control.skin.ChoiceBoxSkin;
import javafx.scene.control.skin.ColorPickerSkin;
import javafx.scene.control.skin.ComboBoxListViewSkin;
import javafx.scene.control.skin.DatePickerSkin;
import javafx.scene.control.skin.HyperlinkSkin;
import javafx.scene.control.skin.LabelSkin;
import javafx.scene.control.skin.ListViewSkin;
import javafx.scene.control.skin.MenuButtonSkin;
import javafx.scene.control.skin.PaginationSkin;
import javafx.scene.control.skin.RadioButtonSkin;
import javafx.scene.control.skin.ScrollPaneSkin;
import javafx.scene.control.skin.SpinnerSkin;
import javafx.scene.control.skin.SplitMenuButtonSkin;
import javafx.scene.control.skin.TabPaneSkin;
import javafx.scene.control.skin.TableViewSkin;
import javafx.scene.control.skin.TextAreaSkin;
import javafx.scene.control.skin.TextFieldSkin;
import javafx.scene.control.skin.TitledPaneSkin;
import javafx.scene.control.skin.ToggleButtonSkin;
import javafx.scene.control.skin.ToolBarSkin;
import javafx.scene.control.skin.TreeTableViewSkin;
import javafx.scene.control.skin.TreeViewSkin;
import javafx.scene.layout.Border;
import javafx.scene.layout.BorderPane;
import javafx.scene.layout.Region;
import javafx.scene.layout.VBox;
import javafx.scene.paint.Color;
import javafx.scene.text.Text;
import javafx.scene.text.TextFlow;
import org.junit.jupiter.api.AfterEach;
import org.junit.jupiter.api.BeforeAll;
import org.junit.jupiter.api.BeforeEach;
import org.junit.jupiter.api.Disabled;
import org.junit.jupiter.api.Test;
import test.robot.testharness.RobotTestBase;

/**
 * Stress tests the Node initialization from a background thread, per the {@link Node} specification:
 * "Node objects may be constructed and modified on any thread as long they are not yet attached to a Scene in a Window
 * that is showing. An application must attach nodes to such a Scene or modify them on the JavaFX Application Thread."
 *
 * Notable exceptions to this rule:
 * - HTMLEditor
 * - MenuBar
 * - WebView
 *
 * The test creates a visible node on the JavaFX application thread, and at the same time,
 * starts a number of background threads which also create nodes of the same type.
 * Each such thread makes repeated accesses of its own node for the duration
 * of test.
 *
 * Also, the visible node gets accessed periodically in the FX application thread just to shake things up.
 *
 * NOTE: I suspect this test might be a bit unstable and/or platform-dependent, due to its multi-threaded nature.
 *
 * TODO add remaining Nodes to the test.
 */
public class NodeInitializationStressTest extends RobotTestBase {
    private static final int DURATION = 5000;
    private static final AtomicLong seq = new AtomicLong();
    private static final AtomicBoolean failed = new AtomicBoolean();
    // for debugging purposes: setting this to true will skip working tests
    // TODO remove once all the tests pass
    private static final boolean SKIP_TEST = !false;

    @Test
    public void accordion() {
        assumeFalse(SKIP_TEST);
        test(() -> {
            Accordion c = new Accordion();
            c.setSkin(new AccordionSkin(c));
            c.getPanes().add(new TitledPane("Accordion", new BorderPane()));
            c.getPanes().add(new TitledPane("Accordion", new BorderPane()));
            return c;
        }, (c) -> {
            accessControl(c);
            TitledPane t = (TitledPane)c.getPanes().get(0);
            t.setExpanded(nextBoolean());
        });
    }

    @Disabled("JDK-8349091") // FIX
    @Test
    public void areaChart() {
        assumeFalse(SKIP_TEST);
        test(() -> {
            AreaChart c = new AreaChart(createNumberAxis("x"), createNumberAxis("y"));
            c.getData().setAll(createNumberSeries());
            return c;
        }, (c) -> {
            c.getData().setAll(createNumberSeries());
            accessChart(c);
        });
    }

    @Disabled("JDK-8349091") // FIX
    @Test
    public void barChart() {
        assumeFalse(SKIP_TEST);
        test(() -> {
            BarChart c = new BarChart(createCategoryAxis("x"), createNumberAxis("y"));
            c.getData().setAll(createCategorySeries());
            return c;
        }, (c) -> {
            c.getData().setAll(createCategorySeries());
            accessChart(c);
        });
    }

    @Disabled("JDK-8349091") // FIX
    @Test
    public void bubbleChart() {
        assumeFalse(SKIP_TEST);
        test(() -> {
            BubbleChart c = new BubbleChart(createNumberAxis("x"), createNumberAxis("y"));
            c.getData().setAll(createNumberSeries());
            return c;
        }, (c) -> {
            c.getData().setAll(createNumberSeries());
            accessChart(c);
        });
    }

    @Disabled("JDK-8347392") // FIX
    @Test
    public void button() {
        assumeFalse(SKIP_TEST);
        test(() -> {
            Button c = new Button();
            c.setSkin(new ButtonSkin(c));
            return c;
        }, (c) -> {
            accessControl(c);
            c.setAlignment(Pos.CENTER);
            c.setText(nextString());
            c.setDefaultButton(true);
        });
    }

    @Test
    public void canvas() {
        assumeFalse(SKIP_TEST);
        test(() -> {
            return new Canvas(200, 200);
        }, (c) -> {
            accessNode(c);
            GraphicsContext g = c.getGraphicsContext2D();
            g.setFill(nextColor());
            g.setStroke(Color.BLACK);
            g.setLineWidth(nextBoolean() ? 0.0 : 1.0);
            g.fillRect(nextDouble(200), nextDouble(200), nextDouble(50), nextDouble(50));
        });
    }

    @Disabled("JDK-8347392") // FIX
    @Test
    public void checkBox() {
        assumeFalse(SKIP_TEST);
        test(() -> {
            CheckBox c = new CheckBox("checkbox");
            c.setSkin(new CheckBoxSkin(c));
            return c;
        }, (c) -> {
            c.setAllowIndeterminate(true);
            c.setSelected(true);
            accessControl(c);
        });
    }

    @Disabled("JDK-8347392") // FIX
    @Test
    public void choiceBox() {
        assumeFalse(SKIP_TEST);
        test(() -> {
            ChoiceBox c = new ChoiceBox();
            c.setSkin(new ChoiceBoxSkin(c));
            return c;
        }, (c) -> {
            c.getItems().setAll("ChoiceBox", "1", "2");
            c.getSelectionModel().select(0);
            accessControl(c);
        });
    }

    @Test
    public void colorPicker() {
        assumeFalse(SKIP_TEST);
        test(() -> {
            ColorPicker c = new ColorPicker();
            c.setSkin(new ColorPickerSkin(c));
            c.setValue(Color.GREEN);
            return c;
        }, (c) -> {
            c.show(); // does not fail here, unlike DatePicker?
            c.setValue(Color.RED);
            c.prefHeight(-1);
            c.setValue(Color.BLACK);
            c.prefWidth(-1);
            accessControl(c);
        });
    }

    @Test
    public void comboBox() {
        assumeFalse(SKIP_TEST);
        test(() -> {
            ComboBox c = new ComboBox();
            c.setSkin(new ComboBoxListViewSkin(c));
            c.getItems().setAll("ComboBox", "1", "2");
            return c;
        }, (c) -> {
            c.setEditable(true);
            c.getItems().setAll("ComboBox", nextString(), "2");
            c.getSelectionModel().select(0);
            accessControl(c);
            c.show(); // does not fail here
        });
    }

    @Disabled("JDK-8349004") // FIX
    @Test
    public void datePicker() {
        assumeFalse(SKIP_TEST);
        test(() -> {
            DatePicker c = new DatePicker();
            c.setSkin(new DatePickerSkin(c));
            return c;
        }, (c) -> {
            c.show(); // fails here
            c.setValue(LocalDate.now());
            c.prefHeight(-1);
            c.setValue(LocalDate.EPOCH);
            c.prefWidth(-1);
            accessControl(c);
        });
    }

    @Disabled("JDK-8347392") // FIX
    @Test
    public void hyperlink() {
        assumeFalse(SKIP_TEST);
        test(() -> {
            Hyperlink c = new Hyperlink("Hyperlink");
            c.setSkin(new HyperlinkSkin(c));
            return c;
        }, (c) -> {
            c.setVisited(true);
            accessControl(c);
        });
    }

    @Disabled("JDK-8347392") // FIX
    @Test
    public void label() {
        assumeFalse(SKIP_TEST);
        test(() -> {
            Label c = new Label("Label");
            c.setSkin(new LabelSkin(c));
            return c;
        }, (c) -> {
            c.setLabelFor(c);
            accessControl(c);
        });
    }

    @Disabled("JDK-8349091") // FIX
    @Test
    public void lineChart() {
        assumeFalse(SKIP_TEST);
        test(() -> {
            LineChart c = new LineChart(createNumberAxis("x"), createNumberAxis("y"));
            c.getData().setAll(createNumberSeries());
            return c;
        }, (c) -> {
            c.getData().setAll(createNumberSeries());
            accessChart(c);
        });
    }

    @Test
    public void listView() {
        assumeFalse(SKIP_TEST);
        test(() -> {
            ListView c = new ListView();
            c.setSkin(new ListViewSkin(c));
            return c;
        }, (c) -> {
            c.getItems().setAll("ListView", "1", "2");
            c.getSelectionModel().select(0);
            accessControl(c);
        });
    }

    @Disabled("JDK-8349096") // FIX
    @Test
    public void menuButton() {
        assumeFalse(SKIP_TEST);
        test(() -> {
            MenuButton c = new MenuButton();
            c.setSkin(new MenuButtonSkin(c));
            return c;
        }, (c) -> {
            c.getItems().setAll(new MenuItem("MenuButton"));
            c.setPopupSide(Side.RIGHT);
            accessControl(c);
            c.show();
        });
    }

    @Disabled("JDK-8349105") // FIX
    @Test
    public void pagination() {
        assumeFalse(SKIP_TEST);
        test(() -> {
            Pagination c = new Pagination();
            c.setSkin(new PaginationSkin(c));
            return c;
        }, (c) -> {
            c.setPageFactory((pageIndex) -> {
                return new Label(pageIndex + " " + nextString());
            });
            c.setPageCount(100);
            c.setCurrentPageIndex(nextInt(100));
            accessControl(c);
        });
    }

    @Test
    public void passwordField() {
        assumeFalse(SKIP_TEST);
        test(() -> {
            PasswordField c = new PasswordField();
            c.setSkin(new TextFieldSkin(c));
            return c;
        }, (c) -> {
            accessTextInputControl(c);
            c.setAlignment(Pos.CENTER);
            c.getCharacters();
        });
    }

    @Disabled("JDK-8349090") // FIX
    @Test
    public void pieChart() {
        assumeFalse(SKIP_TEST);
        test(() -> {
            PieChart c = new PieChart();
            c.getData().setAll(createPieSeries());
            return c;
        }, (c) -> {
            c.getData().setAll(createPieSeries());
            accessChart(c);
        });
    }

    @Disabled("JDK-8347392") // FIX
    @Test
    public void radioButton() {
        assumeFalse(SKIP_TEST);
        test(() -> {
            RadioButton c = new RadioButton("RadioButton");
            c.setSkin(new RadioButtonSkin(c));
            return c;
        }, (c) -> {
            accessControl(c);
            c.setSelected(nextBoolean());
        });
    }

    @Disabled("JDK-8349091") // FIX
    @Test
    public void scatterChart() {
        assumeFalse(SKIP_TEST);
        test(() -> {
            ScatterChart c = new ScatterChart(createNumberAxis("x"), createNumberAxis("y"));
            c.getData().setAll(createNumberSeries());
            return c;
        }, (c) -> {
            c.getData().setAll(createNumberSeries());
            accessChart(c);
        });
    }

    @Test
    public void scrollPane() {
        assumeFalse(SKIP_TEST);
        test(() -> {
            ScrollPane c = new ScrollPane(new Label("ScrollPane"));
            c.setSkin(new ScrollPaneSkin(c));
            return c;
        }, (c) -> {
            c.setPannable(nextBoolean());
            accessControl(c);
        });
    }

    @Test
    public void spinner() {
        assumeFalse(SKIP_TEST);
        test(() -> {
            Spinner c = new Spinner();
            c.setSkin(new SpinnerSkin(c));
            c.setValueFactory(new SpinnerValueFactory.IntegerSpinnerValueFactory(0, 100, 50, 1));
            return c;
        }, (c) -> {
            c.setEditable(nextBoolean());
            accessControl(c);
        });
    }

    @Disabled("JDK-8349096") // FIX
    @Test
    public void splitMenuButton() {
        assumeFalse(SKIP_TEST);
        test(() -> {
            SplitMenuButton c = new SplitMenuButton();
            c.setSkin(new SplitMenuButtonSkin(c));
            return c;
        }, (c) -> {
            c.getItems().setAll(new MenuItem("SplitMenuButton"));
            c.setPopupSide(Side.RIGHT);
            accessControl(c);
            c.show();
        });
    }

    @Disabled("JDK-8349091") // FIX
    @Test
    public void stackedAreaChart() {
        assumeFalse(SKIP_TEST);
        test(() -> {
            StackedAreaChart c = new StackedAreaChart(createNumberAxis("x"), createNumberAxis("y"));
            c.getData().setAll(createNumberSeries());
            return c;
        }, (c) -> {
            c.getData().setAll(createNumberSeries());
            accessChart(c);
        });
    }

    @Disabled("JDK-8349091") // FIX
    @Test
    public void stackedBarChart() {
        assumeFalse(SKIP_TEST);
        test(() -> {
            StackedBarChart c = new StackedBarChart(createCategoryAxis("x"), createNumberAxis("y"));
            c.getData().setAll(createCategorySeries());
            return c;
        }, (c) -> {
            c.getData().setAll(createCategorySeries());
            accessChart(c);
        });
    }

    @Disabled("JDK-8349098") // FIX
    @Test
    public void tabPane() {
        assumeFalse(SKIP_TEST);
        test(() -> {
            TabPane c = new TabPane();
            c.setSkin(new TabPaneSkin(c));
            c.getTabs().setAll(createTabs());
            return c;
        }, (c) -> {
            c.getTabs().setAll(createTabs());
            accessControl(c);
        });
    }

    @Test
    public void tableView() {
        assumeFalse(SKIP_TEST);
        test(() -> {
            TableView<String> c = new TableView<>();
            c.setSkin(new TableViewSkin(c));
            c.getItems().setAll(createTableItems());
            TableColumn<String,String> col = new TableColumn<>("Table");
            col.setCellValueFactory((cdf) -> {
                Object v = cdf.getValue();
                return new SimpleObjectProperty(v.toString());
            });
            c.getColumns().add(col);
            return c;
        }, (c) -> {
            c.getItems().setAll(createTableItems());
            accessControl(c);
        });
    }

    @Test
    public void text() {
        assumeFalse(SKIP_TEST);
        test(() -> {
            return new Text(nextString());
        }, (c) -> {
            c.setText(nextString());
            accessNode(c);
        });
    }

    @Disabled("JDK-8347392") // FIX
    @Test
    public void textArea() {
        assumeFalse(SKIP_TEST);
        test(() -> {
            TextArea c = new TextArea();
            c.setSkin(new TextAreaSkin(c));
            return c;
        }, (c) -> {
            accessTextInputControl(c);
        });
    }

    @Test
    public void textField() {
        assumeFalse(SKIP_TEST);
        test(() -> {
            TextField c = new TextField();
            c.setSkin(new TextFieldSkin(c));
            return c;
        }, (c) -> {
            accessTextInputControl(c);
            c.setAlignment(Pos.CENTER);
            c.getCharacters();
        });
    }

    @Test
    public void textFlow() {
        assumeFalse(SKIP_TEST);
        test(() -> {
            TextFlow c = new TextFlow();
            c.getChildren().setAll(createTextItems());
            return c;
        }, (c) -> {
            c.getChildren().setAll(createTextItems());
            accessRegion(c);
        });
    }

    @Disabled("JDK-8347392") // FIX
    @Test
    public void titledPane() {
        assumeFalse(SKIP_TEST);
        test(() -> {
            TitledPane c = new TitledPane("TitledPane", null);
            c.setSkin(new TitledPaneSkin(c));
            return c;
        }, (c) -> {
            c.setAnimated(nextBoolean());
            c.setExpanded(nextBoolean());
            c.setContent(new Label(nextString()));
            accessControl(c);
        });
    }

    @Disabled("JDK-8347392") // FIX
    @Test
    public void toggleButton() {
        assumeFalse(SKIP_TEST);
        test(() -> {
            ToggleButton c = new ToggleButton("ToggleButton");
            c.setSkin(new ToggleButtonSkin(c));
            return c;
        }, (c) -> {
            accessControl(c);
            c.setSelected(nextBoolean());
        });
    }

    @Test
    public void toolBar() {
        assumeFalse(SKIP_TEST);
        test(() -> {
            ToolBar c = new ToolBar();
            c.setSkin(new ToolBarSkin(c));
            c.getItems().setAll(createButtons());
            return c;
        }, (c) -> {
            c.getItems().setAll(createButtons());
            accessControl(c);
        });
    }

    @Test
    public void tooltip() {
<<<<<<< HEAD
        test(() -> {
            Tooltip t = new Tooltip("tooltip");
            t.setShowDelay(Duration.ZERO);
            t.setHideDelay(Duration.ZERO);
            Label c = new Label("Tooltip");
            c.setSkin(new LabelSkin(c));
            c.setTooltip(t);
            c.setBorder(Border.stroke(Color.BLACK));
            c.setPrefHeight(500);
            c.setPrefWidth(500);
            VBox b = new VBox();
            b.getChildren().add(c);
            b.setId("Tooltip");
            return b;
        }, (c) -> {
            Label label = (Label)c.getChildren().get(0);
            Tooltip t = label.getTooltip();
//            t.isShowing();
            if (Platform.isFxApplicationThread()) {
//                c.setText(nextString());
                Point2D p;
                if (nextBoolean()) {
                    p = c.localToScreen(c.getWidth() / 2.0, c.getHeight() / 2.0);
                } else {
                    p = c.localToScreen(c.getWidth() + 2, c.getHeight() + 2);
                }
                robot.mouseMove(p);
                double h = STAGE_HEIGHT;
                if (nextBoolean()) {
                    h += 10;
                }
                label.setMinHeight(h);
                label.setMaxHeight(h);
                stage.setHeight(h);
            }
        });
=======
        assumeFalse(SKIP_TEST);
        // TODO will have a better test in JDK-8348100
>>>>>>> 597e39d3
    }

    @Test
    public void treeTableView() {
        assumeFalse(SKIP_TEST);
        test(() -> {
            TreeTableView<String> c = new TreeTableView<>();
            c.setSkin(new TreeTableViewSkin(c));
            c.setRoot(createRoot());
            TreeTableColumn<String,String> col = new TreeTableColumn<>("TreeTable");
            col.setCellValueFactory((cdf) -> {
                Object v = cdf.getValue();
                return new SimpleObjectProperty(v.toString());
            });
            c.getColumns().add(col);
            return c;
        }, (c) -> {
            c.setRoot(createRoot());
            accessControl(c);
        });
    }

    @Test
    public void treeView() {
        assumeFalse(SKIP_TEST);
        Supplier<TreeItem<String>> gen = () -> {
            TreeItem<String> root = new TreeItem<>(null);
            return root;
        };

        test(() -> {
            TreeView<String> c = new TreeView<>();
            c.setSkin(new TreeViewSkin(c));
            c.setRoot(createRoot());
            return c;
        }, (c) -> {
            c.setRoot(createRoot());
            accessControl(c);
        });
    }

    private void accessTextInputControl(TextInputControl c) {
        accessControl(c);
        c.setPromptText("yo");
        c.setText(nextString());
        c.prefHeight(-1);
    }

    private void accessChart(Chart c) {
        String title = c.getClass().getSimpleName();
        c.setTitle(title);
        c.setAnimated(true);
        accessRegion(c);
    }

    private void accessControl(Control c) {
        accessRegion(c);
        c.getCssMetaData();
    }

    private void accessNode(Node c) {
        c.setFocusTraversable(true);
        c.requestFocus();
        c.toFront();
    }

    private void accessRegion(Region c) {
        accessNode(c);
        c.prefHeight(-1);
        c.prefWidth(-1);
        c.setPrefWidth(20);
        c.setPrefHeight(20);
    }

    private <T extends Node> void test(Supplier<T> generator, Consumer<T> operation) {
        AtomicReference<T> ref = new AtomicReference();
        runAndWait(() -> {
            T n = generator.get();
            ref.set(n);
        });
        T visibleNode = ref.get();
        String title = visibleNode.getId();
        if (title == null) {
            title = visibleNode.getClass().getSimpleName();
        }

        setTitle(title);
        setContent(visibleNode);

        int threadCount = 1 + Runtime.getRuntime().availableProcessors() * 2;
        AtomicBoolean running = new AtomicBoolean(true);
        int additionalThreads = 2; // jiggler + tight loop
        CountDownLatch counter = new CountDownLatch(threadCount + additionalThreads);

        try {
            // construct nodes in a tight loop
            new Thread(() -> {
                try {
                    while (running.get()) {
                        T n = generator.get();
                    }
                } finally {
                    counter.countDown();
                }
            }, "tight loop " + title).start();

            // periodically "jiggle" the visible node in the fx thread
            new Thread(() -> {
                try {
                    Random r = new Random();
                    while (running.get()) {
                        sleep(1 + r.nextInt(50));
                        runAndWait(() -> {
                            operation.accept(visibleNode);
                        });
                    }
                } finally {
                    counter.countDown();
                }
            }, "jiggler " + title).start();

            // stress test from multiple background threads
            for (int i = 0; i < threadCount; i++) {
                new Thread(() -> {
                    try {
                        T n = generator.get();
                        while (running.get()) {
                            operation.accept(n);
                        }
                    } finally {
                        counter.countDown();
                    }
                }, title).start();
            }

            sleep(DURATION);
        } finally {
            running.set(false);
        }

        // let all threads finish
        try {
            counter.await(500, TimeUnit.SECONDS);
        } catch (InterruptedException e) {
            fail(e);
        }
    }

    private static boolean nextBoolean() {
        // creating new Random instances each time to avoid additional synchronization
        return new Random().nextBoolean();
    }

    private static Color nextColor() {
        Random r = new Random();
        return Color.hsb(360 * r.nextDouble(), r.nextDouble(), r.nextDouble(), r.nextDouble());
    }

    private static double nextDouble(int min, int max) {
        return min + new Random().nextDouble() * (max - min);
    }

    private static double nextDouble(int max) {
        return max * new Random().nextDouble();
    }

    private static int nextInt(int max) {
        return new Random().nextInt(max);
    }

    private static String nextString() {
        long ix = seq.incrementAndGet();
        return "_a" + ix + "\nyo!";
    }

    private static List<Node> createButtons() {
        int sz = new Random().nextInt(5);
        ArrayList<Node> a = new ArrayList<>(sz);
        for (int i = 0; i < sz; i++) {
            a.add(new Button(nextString()));
        }
        return a;
    }

    private static CategoryAxis createCategoryAxis(String text) {
        CategoryAxis a = new CategoryAxis();
        a.setLabel(text);
        return a;
    }

    private static NumberAxis createNumberAxis(String text) {
        NumberAxis a = new NumberAxis();
        a.setLabel(text);
        return a;
    }

    private static Series<String, Number> createCategorySeries() {
        String name = "S" + seq.incrementAndGet();
        XYChart.Series s = new XYChart.Series();
        s.setName(name);
        for (int i = 0; i < 7; i++) {
            double v = nextDouble(-20, 20);
            String cat = String.valueOf(i);
            s.getData().add(new XYChart.Data(cat, v));
        }
        return s;
    }

    private static Series<Number, Number> createNumberSeries() {
        String name = "S" + seq.incrementAndGet();
        XYChart.Series s = new XYChart.Series();
        s.setName(name);
        for (int i = 0; i < 7; i++) {
            double v = nextDouble(-20, 20);
            s.getData().add(new XYChart.Data(i, v));
        }
        return s;
    }

    private static List<PieChart.Data> createPieSeries() {
        Random rnd = new Random();
        int sz = 1 + rnd.nextInt(20);
        ArrayList<Data> a = new ArrayList<>(sz);
        for (int i = 0; i < sz; i++) {
            a.add(new PieChart.Data("N" + i, rnd.nextDouble()));
        }
        return a;
    }

    private static TreeItem<String> createRoot() {
        TreeItem<String> root = new TreeItem<>(null);
        int sz = new Random().nextInt(20);
        for (int i = 0; i < sz; i++) {
            root.getChildren().add(new TreeItem<>(nextString()));
        }
        root.setExpanded(nextBoolean());
        return root;
    }

    private static List<Tab> createTabs() {
        ArrayList<Tab> a = new ArrayList<>();
        for (int i = 0; i < 3; i++) {
            a.add(new Tab(nextString()));
        }
        return a;
    }

    private static List<String> createTableItems() {
        int sz = new Random().nextInt(20);
        ArrayList<String> a = new ArrayList<>(sz);
        for (int i = 0; i < sz; i++) {
            a.add(nextString());
        }
        return a;
    }

    private static List<Text> createTextItems() {
        int sz = new Random().nextInt(20);
        ArrayList<Text> a = new ArrayList<>(sz);
        for (int i = 0; i < sz; i++) {
            a.add(new Text(nextString()));
        }
        return a;
    }

    @BeforeAll
    public static void beforeAll() {
        // this might be made a part of the base class (RobotTestBase)
        Thread.setDefaultUncaughtExceptionHandler((t, e) -> {
            e.printStackTrace();
            failed.set(true);
            // we could also accumulate stack trace(s) and send them to fail() in afterEach()
        });
    }

    @BeforeEach
    public void beforeEach() {
        failed.set(false);
    }

    @AfterEach
    public void afterEach() {
        if (failed.get()) {
            fail();
        }
    }
}<|MERGE_RESOLUTION|>--- conflicted
+++ resolved
@@ -37,7 +37,9 @@
 import java.util.concurrent.atomic.AtomicReference;
 import java.util.function.Consumer;
 import java.util.function.Supplier;
+import javafx.application.Platform;
 import javafx.beans.property.SimpleObjectProperty;
+import javafx.geometry.Point2D;
 import javafx.geometry.Pos;
 import javafx.geometry.Side;
 import javafx.scene.Node;
@@ -87,6 +89,7 @@
 import javafx.scene.control.TitledPane;
 import javafx.scene.control.ToggleButton;
 import javafx.scene.control.ToolBar;
+import javafx.scene.control.Tooltip;
 import javafx.scene.control.TreeItem;
 import javafx.scene.control.TreeTableColumn;
 import javafx.scene.control.TreeTableView;
@@ -123,6 +126,7 @@
 import javafx.scene.paint.Color;
 import javafx.scene.text.Text;
 import javafx.scene.text.TextFlow;
+import javafx.util.Duration;
 import org.junit.jupiter.api.AfterEach;
 import org.junit.jupiter.api.BeforeAll;
 import org.junit.jupiter.api.BeforeEach;
@@ -680,7 +684,7 @@
 
     @Test
     public void tooltip() {
-<<<<<<< HEAD
+        assumeFalse(SKIP_TEST);
         test(() -> {
             Tooltip t = new Tooltip("tooltip");
             t.setShowDelay(Duration.ZERO);
@@ -698,9 +702,7 @@
         }, (c) -> {
             Label label = (Label)c.getChildren().get(0);
             Tooltip t = label.getTooltip();
-//            t.isShowing();
             if (Platform.isFxApplicationThread()) {
-//                c.setText(nextString());
                 Point2D p;
                 if (nextBoolean()) {
                     p = c.localToScreen(c.getWidth() / 2.0, c.getHeight() / 2.0);
@@ -717,10 +719,6 @@
                 stage.setHeight(h);
             }
         });
-=======
-        assumeFalse(SKIP_TEST);
-        // TODO will have a better test in JDK-8348100
->>>>>>> 597e39d3
     }
 
     @Test
