--- conflicted
+++ resolved
@@ -979,7 +979,6 @@
         });
     }
 
-<<<<<<< HEAD
     @Test
     public void stackPane() {
         assumeFalse(SKIP_TEST);
@@ -1016,9 +1015,6 @@
 //        });
     }
 
-    @Disabled("JDK-8349098") // FIX
-=======
->>>>>>> d1f5ea81
     @Test
     public void tabPane() {
         assumeFalse(SKIP_TEST);
