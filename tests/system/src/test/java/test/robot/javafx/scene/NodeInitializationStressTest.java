--- conflicted
+++ resolved
@@ -199,7 +199,6 @@
 import org.junit.jupiter.api.AfterEach;
 import org.junit.jupiter.api.BeforeAll;
 import org.junit.jupiter.api.BeforeEach;
-import org.junit.jupiter.api.Disabled;
 import org.junit.jupiter.api.Test;
 import test.robot.testharness.RobotTestBase;
 
@@ -248,8 +247,6 @@
         });
     }
 
-<<<<<<< HEAD
-=======
     @Test
     public void anchorPane() {
         assumeFalse(SKIP_TEST);
@@ -291,8 +288,6 @@
         });
     }
 
-    @Disabled("JDK-8349091") // FIX
->>>>>>> 7a7854c9
     @Test
     public void areaChart() {
         assumeFalse(SKIP_TEST);
@@ -323,8 +318,6 @@
         });
     }
 
-<<<<<<< HEAD
-=======
     @Test
     public void borderPane() {
         assumeFalse(SKIP_TEST);
@@ -351,8 +344,6 @@
         });
     }
 
-    @Disabled("JDK-8349091") // FIX
->>>>>>> 7a7854c9
     @Test
     public void bubbleChart() {
         assumeFalse(SKIP_TEST);
@@ -694,8 +685,6 @@
         });
     }
 
-<<<<<<< HEAD
-=======
     @Test
     public void line() {
         assumeFalse(SKIP_TEST);
@@ -710,8 +699,6 @@
         });
     }
 
-    @Disabled("JDK-8349091") // FIX
->>>>>>> 7a7854c9
     @Test
     public void lineChart() {
         assumeFalse(SKIP_TEST);
@@ -858,8 +845,6 @@
         });
     }
 
-<<<<<<< HEAD
-=======
     @Test
     public void perspectiveCamera() {
         assumeFalse(SKIP_TEST);
@@ -875,8 +860,6 @@
         });
     }
 
-    @Disabled("JDK-8349090") // FIX
->>>>>>> 7a7854c9
     @Test
     public void pieChart() {
         assumeFalse(SKIP_TEST);
@@ -988,8 +971,6 @@
         });
     }
 
-<<<<<<< HEAD
-=======
     @Test
     public void region() {
         assumeFalse(SKIP_TEST);
@@ -1000,8 +981,6 @@
         });
     }
 
-    @Disabled("JDK-8349091") // FIX
->>>>>>> 7a7854c9
     @Test
     public void scatterChart() {
         assumeFalse(SKIP_TEST);
