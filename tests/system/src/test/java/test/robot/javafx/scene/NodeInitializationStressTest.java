/*
 * Copyright (c) 2025, Oracle and/or its affiliates. All rights reserved.
 * DO NOT ALTER OR REMOVE COPYRIGHT NOTICES OR THIS FILE HEADER.
 *
 * This code is free software; you can redistribute it and/or modify it
 * under the terms of the GNU General Public License version 2 only, as
 * published by the Free Software Foundation.  Oracle designates this
 * particular file as subject to the "Classpath" exception as provided
 * by Oracle in the LICENSE file that accompanied this code.
 *
 * This code is distributed in the hope that it will be useful, but WITHOUT
 * ANY WARRANTY; without even the implied warranty of MERCHANTABILITY or
 * FITNESS FOR A PARTICULAR PURPOSE.  See the GNU General Public License
 * version 2 for more details (a copy is included in the LICENSE file that
 * accompanied this code).
 *
 * You should have received a copy of the GNU General Public License version
 * 2 along with this work; if not, write to the Free Software Foundation,
 * Inc., 51 Franklin St, Fifth Floor, Boston, MA 02110-1301 USA.
 *
 * Please contact Oracle, 500 Oracle Parkway, Redwood Shores, CA 94065 USA
 * or visit www.oracle.com if you need additional information or have any
 * questions.
 */
package test.robot.javafx.scene;

import static org.junit.Assume.assumeFalse;
import static org.junit.jupiter.api.Assertions.fail;
import java.time.LocalDate;
import java.util.ArrayList;
import java.util.List;
import java.util.Random;
import java.util.concurrent.CountDownLatch;
import java.util.concurrent.TimeUnit;
import java.util.concurrent.atomic.AtomicBoolean;
import java.util.concurrent.atomic.AtomicLong;
import java.util.concurrent.atomic.AtomicReference;
import java.util.function.Consumer;
import java.util.function.Supplier;
import javafx.application.Platform;
import javafx.beans.property.SimpleObjectProperty;
import javafx.collections.ObservableList;
import javafx.embed.swing.SwingNode;
import javafx.geometry.HPos;
import javafx.geometry.Insets;
import javafx.geometry.Orientation;
import javafx.geometry.Point2D;
import javafx.geometry.Point3D;
import javafx.geometry.Pos;
import javafx.geometry.Rectangle2D;
import javafx.geometry.Side;
import javafx.geometry.VPos;
import javafx.scene.AmbientLight;
import javafx.scene.DirectionalLight;
import javafx.scene.Group;
import javafx.scene.Node;
import javafx.scene.ParallelCamera;
import javafx.scene.PerspectiveCamera;
import javafx.scene.PointLight;
import javafx.scene.canvas.Canvas;
import javafx.scene.canvas.GraphicsContext;
import javafx.scene.chart.AreaChart;
import javafx.scene.chart.BarChart;
import javafx.scene.chart.BubbleChart;
import javafx.scene.chart.CategoryAxis;
import javafx.scene.chart.Chart;
import javafx.scene.chart.LineChart;
import javafx.scene.chart.NumberAxis;
import javafx.scene.chart.PieChart;
import javafx.scene.chart.PieChart.Data;
import javafx.scene.chart.ScatterChart;
import javafx.scene.chart.StackedAreaChart;
import javafx.scene.chart.StackedBarChart;
import javafx.scene.chart.XYChart;
import javafx.scene.chart.XYChart.Series;
import javafx.scene.control.Accordion;
import javafx.scene.control.Button;
import javafx.scene.control.ButtonBar;
import javafx.scene.control.ButtonBar.ButtonData;
import javafx.scene.control.CheckBox;
import javafx.scene.control.ChoiceBox;
import javafx.scene.control.ColorPicker;
import javafx.scene.control.ComboBox;
import javafx.scene.control.Control;
import javafx.scene.control.DatePicker;
import javafx.scene.control.DialogPane;
import javafx.scene.control.Hyperlink;
import javafx.scene.control.Label;
import javafx.scene.control.ListView;
import javafx.scene.control.MenuButton;
import javafx.scene.control.MenuItem;
import javafx.scene.control.Pagination;
import javafx.scene.control.PasswordField;
import javafx.scene.control.ProgressIndicator;
import javafx.scene.control.RadioButton;
import javafx.scene.control.ScrollPane;
import javafx.scene.control.Separator;
import javafx.scene.control.Spinner;
import javafx.scene.control.SpinnerValueFactory;
import javafx.scene.control.SplitMenuButton;
import javafx.scene.control.Tab;
import javafx.scene.control.TabPane;
import javafx.scene.control.TableColumn;
import javafx.scene.control.TableView;
import javafx.scene.control.TextArea;
import javafx.scene.control.TextField;
import javafx.scene.control.TextInputControl;
import javafx.scene.control.TitledPane;
import javafx.scene.control.ToggleButton;
import javafx.scene.control.ToolBar;
import javafx.scene.control.Tooltip;
import javafx.scene.control.TreeItem;
import javafx.scene.control.TreeTableColumn;
import javafx.scene.control.TreeTableView;
import javafx.scene.control.TreeView;
import javafx.scene.control.skin.AccordionSkin;
import javafx.scene.control.skin.ButtonBarSkin;
import javafx.scene.control.skin.ButtonSkin;
import javafx.scene.control.skin.CheckBoxSkin;
import javafx.scene.control.skin.ChoiceBoxSkin;
import javafx.scene.control.skin.ColorPickerSkin;
import javafx.scene.control.skin.ComboBoxListViewSkin;
import javafx.scene.control.skin.DatePickerSkin;
import javafx.scene.control.skin.HyperlinkSkin;
import javafx.scene.control.skin.LabelSkin;
import javafx.scene.control.skin.ListViewSkin;
import javafx.scene.control.skin.MenuButtonSkin;
import javafx.scene.control.skin.PaginationSkin;
import javafx.scene.control.skin.ProgressIndicatorSkin;
import javafx.scene.control.skin.RadioButtonSkin;
import javafx.scene.control.skin.ScrollPaneSkin;
import javafx.scene.control.skin.SeparatorSkin;
import javafx.scene.control.skin.SpinnerSkin;
import javafx.scene.control.skin.SplitMenuButtonSkin;
import javafx.scene.control.skin.TabPaneSkin;
import javafx.scene.control.skin.TableViewSkin;
import javafx.scene.control.skin.TextAreaSkin;
import javafx.scene.control.skin.TextFieldSkin;
import javafx.scene.control.skin.TitledPaneSkin;
import javafx.scene.control.skin.ToggleButtonSkin;
import javafx.scene.control.skin.ToolBarSkin;
import javafx.scene.control.skin.TreeTableViewSkin;
import javafx.scene.control.skin.TreeViewSkin;
import javafx.scene.image.Image;
import javafx.scene.image.ImageView;
import javafx.scene.layout.AnchorPane;
import javafx.scene.layout.Background;
import javafx.scene.layout.Border;
import javafx.scene.layout.BorderPane;
import javafx.scene.layout.FlowPane;
import javafx.scene.layout.GridPane;
import javafx.scene.layout.HBox;
import javafx.scene.layout.Pane;
import javafx.scene.layout.Region;
import javafx.scene.layout.StackPane;
import javafx.scene.layout.TilePane;
import javafx.scene.layout.VBox;
import javafx.scene.media.MediaView;
import javafx.scene.paint.Color;
import javafx.scene.paint.PhongMaterial;
import javafx.scene.shape.Arc;
import javafx.scene.shape.ArcTo;
import javafx.scene.shape.ArcType;
import javafx.scene.shape.Box;
import javafx.scene.shape.Circle;
import javafx.scene.shape.ClosePath;
import javafx.scene.shape.CubicCurve;
import javafx.scene.shape.CubicCurveTo;
import javafx.scene.shape.CullFace;
import javafx.scene.shape.Cylinder;
import javafx.scene.shape.DrawMode;
import javafx.scene.shape.Ellipse;
import javafx.scene.shape.FillRule;
import javafx.scene.shape.HLineTo;
import javafx.scene.shape.Line;
import javafx.scene.shape.LineTo;
import javafx.scene.shape.Mesh;
import javafx.scene.shape.MeshView;
import javafx.scene.shape.MoveTo;
import javafx.scene.shape.Path;
import javafx.scene.shape.PathElement;
import javafx.scene.shape.Polygon;
import javafx.scene.shape.Polyline;
import javafx.scene.shape.QuadCurve;
import javafx.scene.shape.QuadCurveTo;
import javafx.scene.shape.Rectangle;
import javafx.scene.shape.SVGPath;
import javafx.scene.shape.Shape;
import javafx.scene.shape.Shape3D;
import javafx.scene.shape.Sphere;
import javafx.scene.shape.StrokeLineCap;
import javafx.scene.shape.StrokeLineJoin;
import javafx.scene.shape.StrokeType;
import javafx.scene.shape.TriangleMesh;
import javafx.scene.shape.VLineTo;
import javafx.scene.text.Text;
import javafx.scene.text.TextFlow;
import javafx.util.Duration;
import org.junit.jupiter.api.AfterEach;
import org.junit.jupiter.api.BeforeAll;
import org.junit.jupiter.api.BeforeEach;
import org.junit.jupiter.api.Disabled;
import org.junit.jupiter.api.Test;
import test.robot.testharness.RobotTestBase;

/**
 * Stress tests the Node initialization from a background thread, per the {@link Node} specification:
 * "Node objects may be constructed and modified on any thread as long they are not yet attached to a Scene in a Window
 * that is showing. An application must attach nodes to such a Scene or modify them on the JavaFX Application Thread."
 *
 * Notable exceptions to this rule:
 * - HTMLEditor
 * - MenuBar
 * - WebView
 *
 * The test creates a visible node on the JavaFX application thread, and at the same time,
 * starts a number of background threads which also create nodes of the same type.
 * Each such thread makes repeated accesses of its own node for the duration
 * of test.
 *
 * Also, the visible node gets accessed periodically in the FX application thread just to shake things up.
 */
public class NodeInitializationStressTest extends RobotTestBase {
    /* debugging aid: set this flag to true and comment out assumeFalse(SKIP_TEST) to run specific test(s). */
    private static final boolean SKIP_TEST = false;
    /** Determines the amount of time background threads are active during each test. */
    private static final int DURATION = 5000;
    private static final AtomicLong seq = new AtomicLong();
    private static final AtomicBoolean failed = new AtomicBoolean();
    private static final ThreadLocal<Random> random = ThreadLocal.withInitial(Random::new);

    @Test
    public void accordion() {
        assumeFalse(SKIP_TEST);
        test(() -> {
            Accordion c = new Accordion();
            c.setSkin(new AccordionSkin(c));
            c.getPanes().add(new TitledPane("Accordion", new BorderPane()));
            c.getPanes().add(new TitledPane("Accordion", new BorderPane()));
            return c;
        }, (c) -> {
            accessControl(c);
            TitledPane t = (TitledPane)c.getPanes().get(0);
            t.setExpanded(nextBoolean());
        });
    }

    @Test
    public void anchorPane() {
        assumeFalse(SKIP_TEST);
        test(() -> {
            return new AnchorPane();
        }, (c) -> {
            accessPane(c, (n) -> {
                AnchorPane.setLeftAnchor(n, nextDouble(100));
            });
        });
    }

    @Test
    public void ambientLight() {
        assumeFalse(SKIP_TEST);
        test(() -> {
            return new AmbientLight();
        }, (c) -> {
            accessNode(c);
            c.setColor(nextColor());
            c.setLightOn(nextBoolean());
        });
    }

    @Test
    public void arc() {
        assumeFalse(SKIP_TEST);
        test(() -> {
            return new Arc();
        }, (c) -> {
            accessShape(c);
            c.setCenterX(nextDouble(100));
            c.setCenterY(nextDouble(100));
            c.setLength(nextDouble(100));
            c.setRadiusX(nextDouble(100));
            c.setRadiusY(nextDouble(100));
            c.setStartAngle(nextDouble(720));
            c.setType(nextEnum(ArcType.class));
        });
    }

    @Disabled("JDK-8349091") // FIX
    @Test
    public void areaChart() {
        assumeFalse(SKIP_TEST);
        test(() -> {
            AreaChart c = new AreaChart(createNumberAxis("x"), createNumberAxis("y"));
            c.getData().setAll(createNumberSeries());
            return c;
        }, (c) -> {
            c.getData().setAll(createNumberSeries());
            accessChart(c);
        });
    }

    @Disabled("JDK-8349091") // FIX
    @Test
    public void barChart() {
        assumeFalse(SKIP_TEST);
        test(() -> {
            BarChart c = new BarChart(createCategoryAxis("x"), createNumberAxis("y"));
            c.getData().setAll(createCategorySeries());
            return c;
        }, (c) -> {
            c.getData().setAll(createCategorySeries());
            accessChart(c);
        });
    }

    @Test
    public void borderPane() {
        assumeFalse(SKIP_TEST);
        test(() -> {
            return new BorderPane();
        }, (c) -> {
            Node n = createNode();
            c.setCenter(n);
            BorderPane.setAlignment(n, nextEnum(Pos.class));
            accessRegion(c);
        });
    }

    @Test
    public void box() {
        assumeFalse(SKIP_TEST);
        test(() -> {
            return new Box();
        }, (c) -> {
            accessShape3D(c);
            c.setDepth(nextDouble(100));
            c.setHeight(nextDouble(100));
            c.setWidth(nextDouble(100));
        });
    }

    @Disabled("JDK-8349091") // FIX
    @Test
    public void bubbleChart() {
        assumeFalse(SKIP_TEST);
        test(() -> {
            BubbleChart c = new BubbleChart(createNumberAxis("x"), createNumberAxis("y"));
            c.getData().setAll(createNumberSeries());
            return c;
        }, (c) -> {
            c.getData().setAll(createNumberSeries());
            accessChart(c);
        });
    }

    @Test
    public void button() {
        assumeFalse(SKIP_TEST);
        test(() -> {
            Button c = new Button();
            c.setSkin(new ButtonSkin(c));
            return c;
        }, (c) -> {
            accessControl(c);
            c.setAlignment(Pos.CENTER);
            c.setText(nextString());
            c.setDefaultButton(nextBoolean());
        });
    }

    @Test
    public void buttonBar() {
        assumeFalse(SKIP_TEST);
        String[] buttonOrders = {
            ButtonBar.BUTTON_ORDER_LINUX,
            ButtonBar.BUTTON_ORDER_MAC_OS,
            ButtonBar.BUTTON_ORDER_NONE,
            ButtonBar.BUTTON_ORDER_WINDOWS
        };
        test(() -> {
            ButtonBar c = new ButtonBar();
            c.setSkin(new ButtonBarSkin(c));
            return c;
        }, (c) -> {
            accessControl(c);
            c.setButtonMinWidth(10 + nextDouble(100));
            c.setButtonOrder(nextItem(buttonOrders));
            ButtonData d = nextItem(ButtonData.values());
            Button b = new Button(d.toString());
            ButtonBar.setButtonData(b, d);
            c.getButtons().setAll(b);
        });
    }

    @Test
    public void canvas() {
        assumeFalse(SKIP_TEST);
        test(() -> {
            return new Canvas(200, 200);
        }, (c) -> {
            accessNode(c);
            GraphicsContext g = c.getGraphicsContext2D();
            g.setFill(nextColor());
            g.setStroke(Color.BLACK);
            g.setLineWidth(nextBoolean() ? 0.0 : 1.0);
            g.fillRect(nextDouble(200), nextDouble(200), nextDouble(50), nextDouble(50));
        });
    }

    @Test
    public void checkBox() {
        assumeFalse(SKIP_TEST);
        test(() -> {
            CheckBox c = new CheckBox("checkbox");
            c.setSkin(new CheckBoxSkin(c));
            return c;
        }, (c) -> {
            c.setAllowIndeterminate(nextBoolean());
            c.setSelected(nextBoolean());
            accessControl(c);
        });
    }

    @Test
    public void choiceBox() {
        assumeFalse(SKIP_TEST);
        test(() -> {
            ChoiceBox c = new ChoiceBox();
            c.setSkin(new ChoiceBoxSkin(c));
            return c;
        }, (c) -> {
            c.getItems().setAll("ChoiceBox", "1", "2", "3");
            c.getSelectionModel().select(nextInt(4));
            accessControl(c);
        });
    }

    @Test
    public void circle() {
        assumeFalse(SKIP_TEST);
        test(() -> {
            return new Circle();
        }, (c) -> {
            accessShape(c);
            c.setCenterX(nextDouble(100));
            c.setCenterY(nextDouble(100));
            c.setRadius(nextDouble(100));
        });
    }

    @Test
    public void colorPicker() {
        assumeFalse(SKIP_TEST);
        test(() -> {
            ColorPicker c = new ColorPicker();
            c.setSkin(new ColorPickerSkin(c));
            c.setValue(Color.GREEN);
            return c;
        }, (c) -> {
<<<<<<< HEAD
            accessControl(c);
=======
>>>>>>> 7a7854c9
            c.setValue(Color.RED);
            c.prefHeight(-1);
            c.setValue(Color.BLACK);
            c.prefWidth(-1);
<<<<<<< HEAD
            if (Platform.isFxApplicationThread()) {
                if (c.isShowing()) {
                    c.hide();
                } else {
                    c.show();
=======
            accessControl(c);
            if (Platform.isFxApplicationThread()) {
                if (nextBoolean()) {
                    c.show();
                } else {
                    c.hide();
>>>>>>> 7a7854c9
                }
            }
        });
    }

    @Test
    public void comboBox() {
        assumeFalse(SKIP_TEST);
        test(() -> {
            ComboBox c = new ComboBox();
            c.setSkin(new ComboBoxListViewSkin(c));
            c.getItems().setAll("ComboBox", "1", "2");
            return c;
        }, (c) -> {
            accessControl(c);
            c.setEditable(true);
            c.getItems().setAll("ComboBox", nextString(), "2");
            c.getSelectionModel().select(0);
<<<<<<< HEAD
            if (Platform.isFxApplicationThread()) {
                if (c.isShowing()) {
                    c.hide();
                } else {
                    c.show();
                }
            }
=======
            accessControl(c);
            if (Platform.isFxApplicationThread()) {
                if (nextBoolean()) {
                    c.show();
                } else {
                    c.hide();
                }
            }
        });
    }

    @Test
    public void cubicCurve() {
        assumeFalse(SKIP_TEST);
        test(() -> {
            return new CubicCurve();
        }, (c) -> {
            accessShape(c);
            c.setControlX1(nextDouble(100));
            c.setControlX2(nextDouble(100));
            c.setControlY1(nextDouble(100));
            c.setControlY2(nextDouble(100));
            c.setEndX(nextDouble(100));
            c.setEndY(nextDouble(100));
            c.setStartX(nextDouble(100));
            c.setStartY(nextDouble(100));
        });
    }

    @Test
    public void cylinder() {
        assumeFalse(SKIP_TEST);
        test(() -> {
            return new Cylinder();
        }, (c) -> {
            accessShape3D(c);
            c.setHeight(nextDouble(100));
            c.setRadius(nextDouble(100));
>>>>>>> 7a7854c9
        });
    }

    @Test
    public void datePicker() {
        assumeFalse(SKIP_TEST);
        test(() -> {
            DatePicker c = new DatePicker();
            c.setSkin(new DatePickerSkin(c));
            return c;
        }, (c) -> {
<<<<<<< HEAD
            accessControl(c);
=======
>>>>>>> 7a7854c9
            c.setValue(LocalDate.now());
            c.prefHeight(-1);
            c.setValue(LocalDate.EPOCH);
            c.prefWidth(-1);
<<<<<<< HEAD
            if (Platform.isFxApplicationThread()) {
                if (c.isShowing()) {
                    c.hide();
                } else {
                    c.show();
                }
            }
=======
            accessControl(c);
            if (Platform.isFxApplicationThread()) {
                if (nextBoolean()) {
                    c.show();
                } else {
                    c.hide();
                }
            }
        });
    }

    @Test
    public void dialogPane() {
        assumeFalse(SKIP_TEST);
        test(() -> {
            return new DialogPane();
        }, (c) -> {
            c.setContent(createNode());
            c.setGraphic(createNode());
            c.setExpandableContent(createNode());
            c.setExpanded(nextBoolean());
            accessNode(c);
        });
    }

    @Test
    public void directionalLight() {
        assumeFalse(SKIP_TEST);
        test(() -> {
            return new DirectionalLight();
        }, (c) -> {
            c.setColor(nextColor());
            c.setLightOn(nextBoolean());
            Point3D p = new Point3D(nextDouble(100), nextDouble(100), nextDouble(100));
            c.setDirection(p);
        });
    }

    @Test
    public void ellipse() {
        assumeFalse(SKIP_TEST);
        test(() -> {
            return new Ellipse();
        }, (c) -> {
            accessShape(c);
            c.setCenterX(nextDouble(100));
            c.setCenterY(nextDouble(100));
            c.setRadiusX(nextDouble(100));
            c.setRadiusY(nextDouble(100));
        });
    }

    @Test
    public void flowPane() {
        assumeFalse(SKIP_TEST);
        test(() -> {
            return new FlowPane();
        }, (c) -> {
            accessPane(c, (n) -> {
                FlowPane.setMargin(n, new Insets(nextDouble(30)));
            });
        });
    }

    @Test
    public void gridPane() {
        assumeFalse(SKIP_TEST);
        test(() -> {
            return new GridPane();
        }, (c) -> {
            accessPane(c, (n) -> {
                GridPane.setMargin(n, new Insets(nextDouble(30)));
            });
        });
    }

    @Test
    public void group() {
        assumeFalse(SKIP_TEST);
        test(() -> {
            return new Group();
        }, (c) -> {
            accessNode(c);
            c.getChildren().setAll(createNodes());
        });
    }

    @Test
    public void hbox() {
        assumeFalse(SKIP_TEST);
        test(() -> {
            return new HBox();
        }, (c) -> {
            accessPane(c, (n) -> {
                HBox.setMargin(n, new Insets(nextDouble(30)));
            });
>>>>>>> 7a7854c9
        });
    }

    @Test
    public void hyperlink() {
        assumeFalse(SKIP_TEST);
        test(() -> {
            Hyperlink c = new Hyperlink("Hyperlink");
            c.setSkin(new HyperlinkSkin(c));
            return c;
        }, (c) -> {
            c.setVisited(nextBoolean());
            accessControl(c);
        });
    }

    @Test
    public void imageView() {
        assumeFalse(SKIP_TEST);
        test(() -> {
            return new ImageView();
        }, (c) -> {
            accessNode(c);
            c.setFitHeight(nextDouble(200));
            c.setFitWidth(nextDouble(200));
            c.setImage(nextImage());
            c.setPreserveRatio(nextBoolean());
            c.setSmooth(nextBoolean());
            c.setViewport(new Rectangle2D(nextDouble(100), nextDouble(100), nextDouble(100), nextDouble(100)));
            c.setX(nextDouble(100));
            c.setY(nextDouble(100));
        });
    }

    @Test
    public void label() {
        assumeFalse(SKIP_TEST);
        test(() -> {
            Label c = new Label("Label");
            c.setSkin(new LabelSkin(c));
            return c;
        }, (c) -> {
            c.setLabelFor(c);
            accessControl(c);
        });
    }

    @Test
    public void line() {
        assumeFalse(SKIP_TEST);
        test(() -> {
            return new Line();
        }, (c) -> {
            accessShape(c);
            c.setEndX(nextDouble(100));
            c.setEndY(nextDouble(100));
            c.setStartX(nextDouble(100));
            c.setStartY(nextDouble(100));
        });
    }

    @Disabled("JDK-8349091") // FIX
    @Test
    public void lineChart() {
        assumeFalse(SKIP_TEST);
        test(() -> {
            LineChart c = new LineChart(createNumberAxis("x"), createNumberAxis("y"));
            c.getData().setAll(createNumberSeries());
            return c;
        }, (c) -> {
            c.getData().setAll(createNumberSeries());
            accessChart(c);
        });
    }

    @Test
    public void listView() {
        assumeFalse(SKIP_TEST);
        test(() -> {
            ListView c = new ListView();
            c.setSkin(new ListViewSkin(c));
            return c;
        }, (c) -> {
            c.getItems().setAll("ListView", "1", "2");
            c.getSelectionModel().select(0);
            accessControl(c);
        });
    }

    @Test
    public void mediaView() {
        assumeFalse(SKIP_TEST);
        test(() -> {
            return new MediaView();
        }, (c) -> {
            accessNode(c);
            c.setFitHeight(nextDouble(200));
            c.setFitWidth(nextDouble(200));
            c.setPreserveRatio(nextBoolean());
            c.setSmooth(nextBoolean());
            c.setViewport(new Rectangle2D(nextDouble(100), nextDouble(100), nextDouble(100), nextDouble(100)));
            c.setX(nextDouble(100));
            c.setY(nextDouble(100));
        });
    }

    @Test
    public void menuButton() {
        assumeFalse(SKIP_TEST);
        test(() -> {
            MenuButton c = new MenuButton();
            c.setSkin(new MenuButtonSkin(c));
            return c;
        }, (c) -> {
            accessControl(c);
            c.getItems().setAll(new MenuItem("MenuButton"));
<<<<<<< HEAD
            c.setPopupSide(Side.RIGHT);
            if (Platform.isFxApplicationThread()) {
                if (c.isShowing()) {
                    c.hide();
                } else {
                    c.show();
                }
            }
=======
            c.setPopupSide(nextEnum(Side.class));
            accessControl(c);
            if (Platform.isFxApplicationThread()) {
                if (nextBoolean()) {
                    c.show();
                } else {
                    c.hide();
                }
            }
        });
    }

    @Test
    public void meshView() {
        assumeFalse(SKIP_TEST);
        test(() -> {
            return new MeshView();
        }, (c) -> {
            accessShape3D(c);
            c.setMesh(createMesh());
>>>>>>> 7a7854c9
        });
    }

    @Test
    public void pagination() {
        assumeFalse(SKIP_TEST);
        test(() -> {
            Pagination c = new Pagination();
            c.setSkin(new PaginationSkin(c));
            return c;
        }, (c) -> {
            c.setPageFactory((pageIndex) -> {
                return new Label(pageIndex + " " + nextString());
            });
            int mx = 1 + nextInt(100);
            accessControl(c);
            c.setPageCount(mx);
            c.setCurrentPageIndex(nextInt(mx));
        });
    }

    @Test
    public void pane() {
        assumeFalse(SKIP_TEST);
        test(() -> {
            return new Pane();
        }, (c) -> {
            c.getChildren().setAll(createNodes());
            accessRegion(c);
        });
    }

    @Test
    public void parallelCamera() {
        assumeFalse(SKIP_TEST);
        test(() -> {
            return new ParallelCamera();
        }, (c) -> {
            accessNode(c);
            double near = nextDouble(100);
            c.setFarClip(near + nextDouble(100));
            c.setNearClip(near);
        });
    }

    @Test
    public void path() {
        assumeFalse(SKIP_TEST);
        test(() -> {
            return new Path();
        }, (c) -> {
            accessShape(c);
            c.getElements().setAll(createPathElements());
            c.getElements().setAll(createPathElements());
            c.setFillRule(nextEnum(FillRule.class));
        });
    }

    @Test
    public void passwordField() {
        assumeFalse(SKIP_TEST);
        test(() -> {
            PasswordField c = new PasswordField();
            c.setSkin(new TextFieldSkin(c));
            return c;
        }, (c) -> {
            accessTextInputControl(c);
            c.setAlignment(Pos.CENTER);
            c.getCharacters();
        });
    }

    @Test
    public void perspectiveCamera() {
        assumeFalse(SKIP_TEST);
        test(() -> {
            return new PerspectiveCamera();
        }, (c) -> {
            accessNode(c);
            double near = nextDouble(100);
            c.setFarClip(near + nextDouble(100));
            c.setNearClip(near);
            c.setFieldOfView(nextDouble(360));
            c.setVerticalFieldOfView(nextBoolean());
        });
    }

    @Disabled("JDK-8349090") // FIX
    @Test
    public void pieChart() {
        assumeFalse(SKIP_TEST);
        test(() -> {
            PieChart c = new PieChart();
            c.getData().setAll(createPieSeries());
            return c;
        }, (c) -> {
            c.getData().setAll(createPieSeries());
            accessChart(c);
        });
    }

    @Test
    public void pointLight() {
        assumeFalse(SKIP_TEST);
        test(() -> {
            return new PointLight();
        }, (c) -> {
            accessNode(c);
            c.setColor(nextColor());
            c.setLightOn(nextBoolean());
            c.setConstantAttenuation(nextDouble(10));
            c.setLinearAttenuation(nextDouble(32));
            c.setMaxRange(nextDouble(1000));
            c.setQuadraticAttenuation(nextDouble(1000));
        });
    }

    @Test
    public void polygon() {
        assumeFalse(SKIP_TEST);
        test(() -> {
            return new Polygon();
        }, (c) -> {
            accessShape(c);
            c.getPoints().setAll(createPoints());
            c.getPoints().setAll(createPoints());
        });
    }

    @Test
    public void polyline() {
        assumeFalse(SKIP_TEST);
        test(() -> {
            return new Polyline();
        }, (c) -> {
            accessShape(c);
            c.getPoints().setAll(createPoints());
            c.getPoints().setAll(createPoints());
        });
    }

    @Test
    public void progressIndicator() {
        assumeFalse(SKIP_TEST);
        test(() -> {
            ProgressIndicator c = new ProgressIndicator();
            c.setSkin(new ProgressIndicatorSkin(c));
            return c;
        }, (c) -> {
            accessControl(c);
            c.setProgress(nextBoolean() ? -1 : nextDouble(1));
        });
    }

    @Test
    public void quadCurve() {
        assumeFalse(SKIP_TEST);
        test(() -> {
            return new QuadCurve();
        }, (c) -> {
            accessShape(c);
            c.setControlX(nextDouble(100));
            c.setControlY(nextDouble(100));
            c.setEndX(nextDouble(100));
            c.setEndY(nextDouble(100));
            c.setStartX(nextDouble(100));
            c.setStartY(nextDouble(100));
        });
    }

    @Test
    public void rectangle() {
        assumeFalse(SKIP_TEST);
        test(() -> {
            return new Rectangle();
        }, (c) -> {
            accessShape(c);
            c.setArcHeight(nextDouble(10));
            c.setArcWidth(nextDouble(10));
            c.setHeight(nextDouble(100));
            c.setWidth(nextDouble(100));
            c.setX(nextDouble(100));
            c.setY(nextDouble(100));
        });
    }

    @Test
    public void radioButton() {
        assumeFalse(SKIP_TEST);
        test(() -> {
            RadioButton c = new RadioButton("RadioButton");
            c.setSkin(new RadioButtonSkin(c));
            return c;
        }, (c) -> {
            accessControl(c);
            c.setSelected(nextBoolean());
        });
    }

    @Test
    public void region() {
        assumeFalse(SKIP_TEST);
        test(() -> {
            return new Region();
        }, (c) -> {
            accessRegion(c);
        });
    }

    @Disabled("JDK-8349091") // FIX
    @Test
    public void scatterChart() {
        assumeFalse(SKIP_TEST);
        test(() -> {
            ScatterChart c = new ScatterChart(createNumberAxis("x"), createNumberAxis("y"));
            c.getData().setAll(createNumberSeries());
            return c;
        }, (c) -> {
            c.getData().setAll(createNumberSeries());
            accessChart(c);
        });
    }

    @Test
    public void scrollPane() {
        assumeFalse(SKIP_TEST);
        test(() -> {
            ScrollPane c = new ScrollPane(new Label("ScrollPane"));
            c.setSkin(new ScrollPaneSkin(c));
            return c;
        }, (c) -> {
            c.setPannable(nextBoolean());
            accessControl(c);
        });
    }

    @Test
    public void separator() {
        assumeFalse(SKIP_TEST);
        test(() -> {
            Separator c = new Separator();
            c.setSkin(new SeparatorSkin(c));
            return c;
        }, (c) -> {
            accessControl(c);
            c.setOrientation(nextBoolean() ? Orientation.VERTICAL : Orientation.HORIZONTAL);
            c.setHalignment(nextEnum(HPos.class));
            c.setValignment(nextEnum(VPos.class));
        });
    }

    @Test
    public void sphere() {
        assumeFalse(SKIP_TEST);
        test(() -> {
            return new Sphere();
        }, (c) -> {
            accessShape3D(c);
            c.setRadius(nextDouble(100));
        });
    }

    @Test
    public void spinner() {
        assumeFalse(SKIP_TEST);
        test(() -> {
            Spinner c = new Spinner();
            c.setSkin(new SpinnerSkin(c));
            c.setValueFactory(new SpinnerValueFactory.IntegerSpinnerValueFactory(0, 100, 50, 1));
            return c;
        }, (c) -> {
            c.setEditable(nextBoolean());
            accessControl(c);
        });
    }

    @Test
    public void splitMenuButton() {
        assumeFalse(SKIP_TEST);
        test(() -> {
            SplitMenuButton c = new SplitMenuButton();
            c.setSkin(new SplitMenuButtonSkin(c));
            return c;
        }, (c) -> {
            c.getItems().setAll(new MenuItem("SplitMenuButton"));
            c.setPopupSide(nextEnum(Side.class));
            accessControl(c);
            if (Platform.isFxApplicationThread()) {
<<<<<<< HEAD
                if (c.isShowing()) {
                    c.hide();
                } else {
                    c.show();
=======
                if (nextBoolean()) {
                    c.show();
                } else {
                    c.hide();
>>>>>>> 7a7854c9
                }
            }
        });
    }

    @Disabled("JDK-8349091") // FIX
    @Test
    public void stackedAreaChart() {
        assumeFalse(SKIP_TEST);
        test(() -> {
            StackedAreaChart c = new StackedAreaChart(createNumberAxis("x"), createNumberAxis("y"));
            c.getData().setAll(createNumberSeries());
            return c;
        }, (c) -> {
            c.getData().setAll(createNumberSeries());
            accessChart(c);
        });
    }

    @Disabled("JDK-8349091") // FIX
    @Test
    public void stackedBarChart() {
        assumeFalse(SKIP_TEST);
        test(() -> {
            StackedBarChart c = new StackedBarChart(createCategoryAxis("x"), createNumberAxis("y"));
            c.getData().setAll(createCategorySeries());
            return c;
        }, (c) -> {
            c.getData().setAll(createCategorySeries());
            accessChart(c);
        });
    }

    @Test
    public void stackPane() {
        assumeFalse(SKIP_TEST);
        test(() -> {
            return new StackPane();
        }, (c) -> {
            accessPane(c, (n) -> {
                StackPane.setMargin(n, new Insets(nextDouble(30)));
            });
        });
    }

    @Test
    public void svgPath() {
        assumeFalse(SKIP_TEST);
        test(() -> {
            return new SVGPath();
        }, (c) -> {
            accessShape(c);
            c.setContent(createSvgPath());
            c.setFillRule(nextEnum(FillRule.class));
        });
    }

    @Test
    public void swingNode() {
        assumeFalse(SKIP_TEST);
        test(() -> {
            return new SwingNode();
        }, (c) -> {
            accessNode(c);
        });
    }

    @Test
    public void tabPane() {
        assumeFalse(SKIP_TEST);
        test(() -> {
            TabPane c = new TabPane();
            c.setSkin(new TabPaneSkin(c));
            c.getTabs().setAll(createTabs());
            return c;
        }, (c) -> {
            c.getTabs().setAll(createTabs());
            accessControl(c);
        });
    }

    @Test
    public void tableView() {
        assumeFalse(SKIP_TEST);
        test(() -> {
            TableView<String> c = new TableView<>();
            c.setSkin(new TableViewSkin(c));
            c.getItems().setAll(createTableItems());
            TableColumn<String,String> col = new TableColumn<>("Table");
            col.setCellValueFactory((cdf) -> {
                Object v = cdf.getValue();
                return new SimpleObjectProperty(v.toString());
            });
            c.getColumns().add(col);
            return c;
        }, (c) -> {
            c.getItems().setAll(createTableItems());
            accessControl(c);
        });
    }

    @Test
    public void text() {
        assumeFalse(SKIP_TEST);
        test(() -> {
            return new Text(nextString());
        }, (c) -> {
            c.setText(nextString());
            accessNode(c);
        });
    }

    @Test
    public void textArea() {
        assumeFalse(SKIP_TEST);
        test(() -> {
            TextArea c = new TextArea();
            c.setSkin(new TextAreaSkin(c));
            return c;
        }, (c) -> {
            accessTextInputControl(c);
            c.setWrapText(nextBoolean());
        });
    }

    @Test
    public void textField() {
        assumeFalse(SKIP_TEST);
        test(() -> {
            TextField c = new TextField();
            c.setSkin(new TextFieldSkin(c));
            return c;
        }, (c) -> {
            accessTextInputControl(c);
            c.setAlignment(Pos.CENTER);
            c.getCharacters();
        });
    }

    @Test
    public void textFlow() {
        assumeFalse(SKIP_TEST);
        test(() -> {
            TextFlow c = new TextFlow();
            c.getChildren().setAll(createTextItems());
            return c;
        }, (c) -> {
            c.getChildren().setAll(createTextItems());
            accessRegion(c);
        });
    }

    @Test
    public void tilePane() {
        assumeFalse(SKIP_TEST);
        test(() -> {
            return new TilePane();
        }, (c) -> {
            accessPane(c, (n) -> {
                TilePane.setMargin(n, new Insets(nextDouble(30)));
            });
        });
    }

    @Test
    public void titledPane() {
        assumeFalse(SKIP_TEST);
        test(() -> {
            TitledPane c = new TitledPane("TitledPane", null);
            c.setSkin(new TitledPaneSkin(c));
            return c;
        }, (c) -> {
            accessControl(c);
            c.setAnimated(nextBoolean());
            c.setExpanded(nextBoolean());
            c.setCollapsible(nextBoolean(0.9));
            c.setContent(new Label(nextString()));
        });
    }

    @Test
    public void toggleButton() {
        assumeFalse(SKIP_TEST);
        test(() -> {
            ToggleButton c = new ToggleButton("ToggleButton");
            c.setSkin(new ToggleButtonSkin(c));
            return c;
        }, (c) -> {
            accessControl(c);
            c.setSelected(nextBoolean());
        });
    }

    @Test
    public void toolBar() {
        assumeFalse(SKIP_TEST);
        test(() -> {
            ToolBar c = new ToolBar();
            c.setSkin(new ToolBarSkin(c));
            c.getItems().setAll(createButtons());
            return c;
        }, (c) -> {
            c.getItems().setAll(createButtons());
            accessControl(c);
        });
    }

    @Test
    public void tooltip() {
        assumeFalse(SKIP_TEST);
        AtomicBoolean phase = new AtomicBoolean();
        test(() -> {
            Tooltip t = new Tooltip("tooltip");
            t.setStyle("-fx-background-color:red; -fx-min-width:100px; -fx-min-height:100px; -fx-wrap-text:true; -fx-show-delay:0ms; -fx-hide-delay:0ms;");
            t.setShowDelay(Duration.ZERO);
            t.setHideDelay(Duration.ZERO);
            Label c = new Label("Tooltip");
            c.setSkin(new LabelSkin(c));
            c.setTooltip(t);
            c.setBorder(Border.stroke(Color.BLACK));
            c.setPrefHeight(500);
            c.setPrefWidth(500);
            VBox b = new VBox();
            b.getChildren().add(c);
            b.setId("Tooltip");
            return b;
        }, (c) -> {
            Tooltip t = new Tooltip();
            if (Platform.isFxApplicationThread()) {
                Label label = (Label)c.getChildren().get(0);
                Point2D p;
                if (phase.get()) {
                    p = c.localToScreen(c.getWidth() / 2.0, c.getHeight() / 2.0);
                } else {
                    p = c.localToScreen(c.getWidth() + 2, c.getHeight() + 2);
                }
                robot.mouseMove(p);
                double h = STAGE_HEIGHT;
                if (phase.get()) {
                    h += 10;
                }
                label.setMinHeight(h);
                label.setMaxHeight(h);
                stage.setHeight(h);
                phase.set(!phase.get());
            }
        });
    }

    @Test
    public void treeTableView() {
        assumeFalse(SKIP_TEST);
        test(() -> {
            TreeTableView<String> c = new TreeTableView<>();
            c.setSkin(new TreeTableViewSkin(c));
            c.setRoot(createRoot());
            TreeTableColumn<String,String> col = new TreeTableColumn<>("TreeTable");
            col.setCellValueFactory((cdf) -> {
                Object v = cdf.getValue();
                return new SimpleObjectProperty(v.toString());
            });
            c.getColumns().add(col);
            return c;
        }, (c) -> {
            c.setRoot(createRoot());
            accessControl(c);
        });
    }

    @Test
    public void treeView() {
        assumeFalse(SKIP_TEST);
        test(() -> {
            TreeView<String> c = new TreeView<>();
            c.setSkin(new TreeViewSkin(c));
            c.setRoot(createRoot());
            return c;
        }, (c) -> {
            c.setRoot(createRoot());
            accessControl(c);
        });
    }

    @Test
    public void vbox() {
        assumeFalse(SKIP_TEST);
        test(() -> {
            return new VBox();
        }, (c) -> {
            accessPane(c, (n) -> {
                VBox.setMargin(n, new Insets(nextDouble(30)));
            });
        });
    }

    private static void accessTextInputControl(TextInputControl c) {
        accessControl(c);
        c.setPromptText("yo");
        c.setText(nextString());
        c.prefHeight(-1);
    }

    private static void accessChart(Chart c) {
        String title = c.getClass().getSimpleName();
        c.setTitle(title);
        c.setAnimated(true);
        accessRegion(c);
    }

    private static void accessControl(Control c) {
        accessRegion(c);
        c.getCssMetaData();
    }

    private static void accessNode(Node c) {
        c.setFocusTraversable(true);
        c.requestFocus();
        c.toFront();
    }

    private static void accessPane(Pane p, Consumer<Node> onChild) {
        accessRegion(p);
        ObservableList<Node> children = p.getChildren();
        children.setAll(createNodes());
        children.setAll(createNodes());
        if (children.size() > 0) {
            int ix = random().nextInt(children.size());
            Node n = children.get(ix);
            onChild.accept(n);
        }
    }

    private static void accessRegion(Region c) {
        accessNode(c);
        c.prefHeight(-1);
        c.prefWidth(-1);
        c.setPrefWidth(nextBoolean(0.1) ? 20 : 100);
        c.setPrefHeight(nextBoolean(0.1) ? 20 : 100);
        c.setBackground(Background.fill(nextColor()));
    }

    private static void accessShape(Shape c) {
        c.setFill(nextColor());
        c.setSmooth(nextBoolean());
        c.setStroke(nextColor());
        c.setStrokeDashOffset(nextDouble(10));
        c.setStrokeLineCap(nextEnum(StrokeLineCap.class));
        c.setStrokeLineJoin(nextEnum(StrokeLineJoin.class));
        c.setStrokeMiterLimit(nextDouble(10));
        c.setStrokeType(nextEnum(StrokeType.class));
        c.setStrokeWidth(nextDouble(10));
    }

    private static void accessShape3D(Shape3D c) {
        c.setCullFace(nextEnum(CullFace.class));
        c.setDrawMode(nextEnum(DrawMode.class));
        PhongMaterial m = new PhongMaterial();
        m.setSelfIlluminationMap(nextImage());
        m.setSpecularColor(nextColor());
        m.setSpecularMap(nextImage());
        // there is technically no upper limit, but 1.0 - 200.0 is a good range
        m.setSpecularPower(1.0 + nextDouble(199));
        c.setMaterial(m);
    }

    private <T extends Node> void test(Supplier<T> generator, Consumer<T> operation) {
        AtomicReference<T> ref = new AtomicReference();
        runAndWait(() -> {
            T n = generator.get();
            ref.set(n);
        });
        T visibleNode = ref.get();
        String title = visibleNode.getId();
        if (title == null) {
            title = visibleNode.getClass().getSimpleName();
        }

        setTitle(title);
        setContent(visibleNode);

        int threadCount = 1 + Runtime.getRuntime().availableProcessors() * 2;
        AtomicBoolean running = new AtomicBoolean(true);
        int additionalThreads = 2; // jiggler + tight loop
        CountDownLatch counter = new CountDownLatch(threadCount + additionalThreads);

        try {
            // construct nodes in a tight loop
            new Thread(() -> {
                try {
                    while (running.get()) {
                        T n = generator.get();
                    }
                } finally {
                    counter.countDown();
                }
            }, "tight loop " + title).start();

            // periodically "jiggle" the visible node in the fx thread
            new Thread(() -> {
                try {
                    while (running.get()) {
                        sleep(1 + random().nextInt(20));
                        runAndWait(() -> {
                            operation.accept(visibleNode);
                        });
                    }
                } finally {
                    counter.countDown();
                }
            }, "jiggler " + title).start();

            // stress test from multiple background threads
            for (int i = 0; i < threadCount; i++) {
                new Thread(() -> {
                    try {
                        T n = generator.get();
                        while (running.get()) {
                            operation.accept(n);
                        }
                    } finally {
                        counter.countDown();
                    }
                }, title).start();
            }

            sleep(DURATION);
        } finally {
            running.set(false);
        }

        // let all threads finish
        try {
            counter.await(500, TimeUnit.SECONDS);
        } catch (InterruptedException e) {
            fail(e);
        }
    }

    private static boolean nextBoolean() {
        return random().nextBoolean();
    }

    /**
     * Randomly returns true with the specified probability.
     * @param probability the probability value in the range (0.0 ... 1.0)
     * @return the boolean value
     */
    private static boolean nextBoolean(double probability) {
        return random().nextDouble() < probability;
    }

    private static Color nextColor() {
        Random r = random();
        double hue = 360.0 * r.nextDouble();
        double saturation = 0.5 + 0.5 * r.nextDouble();
        double brightness = r.nextDouble();
        double opacity = r.nextDouble();
        return Color.hsb(hue, saturation, brightness, opacity);
    }

    private static double nextDouble(int min, int max) {
        return min + random().nextDouble() * (max - min);
    }

    private static double nextDouble(int max) {
        return max * random().nextDouble();
    }

    private static <T extends Enum> T nextEnum(Class<T> type) {
        T[] values = type.getEnumConstants();
        return nextItem(values);
    }

    private static Image nextImage() {
        // cannot generate WriteableImage because it's considered "animated" and will
        // throw an exception in ImageView:254
        // Toolkit.getImageAccessor().getImageProperty(_image).addListener(platformImageChangeListener.getWeakListener());
        switch(nextInt(2)) {
        case 0:
            return new Image("data:image/png;base64,iVBORw0KGgoAAAANSUhEUgAAACAAAAAgCAYAAABzenr0AAAATklEQVR4XsXIIQEAMAwEsfdvuhNwPAMh2Xb3V0JLaAktoSW0hJbQElpCS2gJLaEltISW0BJaQktoCS2hJbSEltASWkJLaAktoSW0hJawHluV+GpNRXH/AAAAAElFTkSuQmCC");
        default:
            return new Image("data:image/png;base64,iVBORw0KGgoAAAANSUhEUgAAACAAAAAgCAYAAABzenr0AAAAWUlEQVR4XsXIoQEAAAyDMP5/uvMcwERM2NgnHDUcNRw1HDUcNRw1HDUcNRw1HDUcNRw1HDUcNRw1HDUcNRw1HDUcNRw1HDUcNRw1HDUcNRw1HDUcNRw1HLUD9Br0ptaWcFoAAAAASUVORK5CYII=");
        }
    }

    private static int nextInt(int max) {
        return random().nextInt(max);
    }

    private static <T> T nextItem(T[] items) {
        int ix = nextInt(items.length);
        return items[ix];
    }

    private static String nextString() {
        long ix = seq.incrementAndGet();
        return "_a" + ix + "\nyo!";
    }

    private static Random random() {
        return random.get();
    }

    private static List<Node> createButtons() {
        int sz = random().nextInt(5);
        ArrayList<Node> a = new ArrayList<>(sz);
        for (int i = 0; i < sz; i++) {
            a.add(new Button(nextString()));
        }
        return a;
    }

    private static CategoryAxis createCategoryAxis(String text) {
        CategoryAxis a = new CategoryAxis();
        a.setLabel(text);
        return a;
    }

    private static Mesh createMesh() {
        // see Mouse3DTest
        switch (nextInt(4)) {
        case 0:
            // meshesXY2
            return createMesh(
                new float[] { 0f, 0f, 0f, 100f, 0f, 0f, 100f, 100f, 0f, 0f, 0f, -7f, 100f, 0f, -7f, 100f, 100f, -7f },
                new float[] { 0f, 0f, 1f, 0f, 1f, 1f },
                new int[] { 3, 0, 5, 2, 4, 1, 0, 0, 2, 2, 1, 1 });
        case 1:
            // meshesXYFacingEachOther
            return createMesh(
                new float[] { 0f, 0f, 0f, 100f, 0f, 0f, 100f, 100f, 0f, 0f, 0f, -7f, 100f, 0f, -7f, 100f, 100f, -7f },
                new float[] { 0f, 0f, 1f, 0f, 1f, 1f },
                new int[] { 0, 0, 2, 2, 1, 1, 3, 0, 4, 1, 5, 2, });
        case 2:
            // meshXYBack
            return createMesh(
                new float[] { 0f, 0f, 7f, 100f, 0f, 7f, 100f, 100f, 7f },
                new float[] { 0f, 0f, 1f, 0f, 1f, 1f },
                new int[] { 0, 0, 1, 1, 2, 2 });
        default:
            // meshXYFlippedTexture
            return createMesh(
                new float[] { 0f, 0f, 7f, 100f, 0f, 7f, 100f, 100f, 7f },
                new float[] { 0f, 0f, 0f, 1f, 1f, 1f },
                new int[] { 0, 0, 2, 1, 1, 2 });
        }
    }

    private static Mesh createMesh(float[] points, float[] tex, int[] faces) {
        TriangleMesh m = new TriangleMesh();
        m.getPoints().setAll(points);
        m.getTexCoords().setAll(tex);
        m.getFaces().setAll(faces);
        return m;
    }

    private static Node createNode() {
        switch (random().nextInt(3)) {
        case 0:
            return new Text("Text");
        case 1:
            return new Button("Button");
        default:
            return new Label("Label");
        }
    }

    private static List<Node> createNodes() {
        int sz = random().nextInt(5);
        ArrayList<Node> nodes = new ArrayList<>(sz);
        for (int i = 0; i < sz; i++) {
            nodes.add(createNode());
        }
        return nodes;
    }

    private static NumberAxis createNumberAxis(String text) {
        NumberAxis a = new NumberAxis();
        a.setLabel(text);
        return a;
    }

    private static Series<String, Number> createCategorySeries() {
        String name = "S" + seq.incrementAndGet();
        XYChart.Series s = new XYChart.Series();
        s.setName(name);
        for (int i = 0; i < 7; i++) {
            double v = nextDouble(-20, 20);
            String cat = String.valueOf(i);
            s.getData().add(new XYChart.Data(cat, v));
        }
        return s;
    }

    private static Series<Number, Number> createNumberSeries() {
        String name = "S" + seq.incrementAndGet();
        XYChart.Series s = new XYChart.Series();
        s.setName(name);
        for (int i = 0; i < 7; i++) {
            double v = nextDouble(-20, 20);
            s.getData().add(new XYChart.Data(i, v));
        }
        return s;
    }

    private static PathElement createPathElement() {
        switch (nextInt(7)) {
        case 0:
            {
                double radiusX = nextDouble(100);
                double radiusY = nextDouble(100);
                double xAxisRotation = nextDouble(1000);
                double x = nextDouble(100);
                double y = nextDouble(100);
                boolean largeArcFlag = nextBoolean();
                boolean sweepFlag = nextBoolean();
                return new ArcTo(radiusX, radiusY, xAxisRotation, x, y, largeArcFlag, sweepFlag);
            }
        case 1:
            {
                double controlX1 = nextDouble(100);
                double controlY1 = nextDouble(100);
                double controlX2 = nextDouble(100);
                double controlY2 = nextDouble(100);
                double x = nextDouble(100);
                double y = nextDouble(100);
                return new CubicCurveTo(controlX1, controlY1, controlX2, controlY2, x, y);
            }
        case 2:
            return new HLineTo(nextDouble(100));
        case 3:
            return new LineTo(nextDouble(100), nextDouble(100));
        case 4:
            return new MoveTo(nextDouble(100), nextDouble(100));
        case 5:
            {
                double controlX = nextDouble(100);
                double controlY = nextDouble(100);
                double x = nextDouble(100);
                double y = nextDouble(100);
                return new QuadCurveTo(controlX, controlY, x, y);
            }
        default:
            return new VLineTo(nextDouble(100));
        }
    }

    private static List<PathElement> createPathElements() {
        int sz = random().nextInt(5);
        ArrayList<PathElement> a = new ArrayList<>(sz);
        a.add(new MoveTo(nextDouble(100), nextDouble(100)));
        for (int i = 0; i < sz; i++) {
            a.add(createPathElement());
        }
        if (nextBoolean()) {
            a.add(new ClosePath());
        }
        return a;
    }

    private static List<PieChart.Data> createPieSeries() {
        int sz = 1 + random().nextInt(20);
        ArrayList<Data> a = new ArrayList<>(sz);
        for (int i = 0; i < sz; i++) {
            a.add(new PieChart.Data("N" + i, random().nextDouble()));
        }
        return a;
    }

    private static List<Double> createPoints() {
        int sz = random().nextInt(8);
        ArrayList<Double> a = new ArrayList<>(sz);
        for (int i = 0; i < sz; i++) {
            a.add(nextDouble(200));
            a.add(nextDouble(200));
        }
        return a;
    }

    private static TreeItem<String> createRoot() {
        TreeItem<String> root = new TreeItem<>(null);
        int sz = random().nextInt(20);
        for (int i = 0; i < sz; i++) {
            root.getChildren().add(new TreeItem<>(nextString()));
        }
        root.setExpanded(nextBoolean());
        return root;
    }

    private static String createSvgPath() {
        switch (nextInt(4)) {
        case 0:
            // Arc
            return "M 5 310 L 100 210 A 25 45 0 0 1 162 164 L 175 155 A 35 45 -40 0 1 210 110 L 310 10";
        case 1:
            // Bézier
            return "M 10 70 C 30 20, 75 15, 90 85 S 140 145, 185 75 T 180 80";
        case 2:
            // quadratic
            return "M 10 80 Q 52.5 10, 95 80 T 180 80";
        default:
            // vertical/horizontal
            return "M 0 0 H 100 V 100 H 0 L 0 0";
        }
    }

    private static List<Tab> createTabs() {
        ArrayList<Tab> a = new ArrayList<>();
        for (int i = 0; i < 3; i++) {
            a.add(new Tab(nextString()));
        }
        return a;
    }

    private static List<String> createTableItems() {
        int sz = random().nextInt(20);
        ArrayList<String> a = new ArrayList<>(sz);
        for (int i = 0; i < sz; i++) {
            a.add(nextString());
        }
        return a;
    }

    private static List<Text> createTextItems() {
        int sz = random().nextInt(20);
        ArrayList<Text> a = new ArrayList<>(sz);
        for (int i = 0; i < sz; i++) {
            a.add(new Text(nextString()));
        }
        return a;
    }

    @BeforeAll
    public static void beforeAll() {
        // this might be made a part of the base class (RobotTestBase)
        Thread.setDefaultUncaughtExceptionHandler((t, e) -> {
            e.printStackTrace();
            failed.set(true);
            // we could also accumulate stack trace(s) and send them to fail() in afterEach()
        });
    }

    @BeforeEach
    public void beforeEach() {
        failed.set(false);
    }

    @AfterEach
    public void afterEach() {
        if (failed.get()) {
            fail();
        }
    }
}<|MERGE_RESOLUTION|>--- conflicted
+++ resolved
@@ -458,47 +458,11 @@
             c.setValue(Color.GREEN);
             return c;
         }, (c) -> {
-<<<<<<< HEAD
-            accessControl(c);
-=======
->>>>>>> 7a7854c9
+            accessControl(c);
             c.setValue(Color.RED);
             c.prefHeight(-1);
             c.setValue(Color.BLACK);
             c.prefWidth(-1);
-<<<<<<< HEAD
-            if (Platform.isFxApplicationThread()) {
-                if (c.isShowing()) {
-                    c.hide();
-                } else {
-                    c.show();
-=======
-            accessControl(c);
-            if (Platform.isFxApplicationThread()) {
-                if (nextBoolean()) {
-                    c.show();
-                } else {
-                    c.hide();
->>>>>>> 7a7854c9
-                }
-            }
-        });
-    }
-
-    @Test
-    public void comboBox() {
-        assumeFalse(SKIP_TEST);
-        test(() -> {
-            ComboBox c = new ComboBox();
-            c.setSkin(new ComboBoxListViewSkin(c));
-            c.getItems().setAll("ComboBox", "1", "2");
-            return c;
-        }, (c) -> {
-            accessControl(c);
-            c.setEditable(true);
-            c.getItems().setAll("ComboBox", nextString(), "2");
-            c.getSelectionModel().select(0);
-<<<<<<< HEAD
             if (Platform.isFxApplicationThread()) {
                 if (c.isShowing()) {
                     c.hide();
@@ -506,13 +470,27 @@
                     c.show();
                 }
             }
-=======
-            accessControl(c);
+        });
+    }
+
+    @Test
+    public void comboBox() {
+        assumeFalse(SKIP_TEST);
+        test(() -> {
+            ComboBox c = new ComboBox();
+            c.setSkin(new ComboBoxListViewSkin(c));
+            c.getItems().setAll("ComboBox", "1", "2");
+            return c;
+        }, (c) -> {
+            accessControl(c);
+            c.setEditable(true);
+            c.getItems().setAll("ComboBox", nextString(), "2");
+            c.getSelectionModel().select(0);
             if (Platform.isFxApplicationThread()) {
-                if (nextBoolean()) {
+                if (c.isShowing()) {
+                    c.hide();
+                } else {
                     c.show();
-                } else {
-                    c.hide();
                 }
             }
         });
@@ -545,7 +523,6 @@
             accessShape3D(c);
             c.setHeight(nextDouble(100));
             c.setRadius(nextDouble(100));
->>>>>>> 7a7854c9
         });
     }
 
@@ -557,15 +534,11 @@
             c.setSkin(new DatePickerSkin(c));
             return c;
         }, (c) -> {
-<<<<<<< HEAD
-            accessControl(c);
-=======
->>>>>>> 7a7854c9
+            accessControl(c);
             c.setValue(LocalDate.now());
             c.prefHeight(-1);
             c.setValue(LocalDate.EPOCH);
             c.prefWidth(-1);
-<<<<<<< HEAD
             if (Platform.isFxApplicationThread()) {
                 if (c.isShowing()) {
                     c.hide();
@@ -573,15 +546,6 @@
                     c.show();
                 }
             }
-=======
-            accessControl(c);
-            if (Platform.isFxApplicationThread()) {
-                if (nextBoolean()) {
-                    c.show();
-                } else {
-                    c.hide();
-                }
-            }
         });
     }
 
@@ -670,7 +634,6 @@
             accessPane(c, (n) -> {
                 HBox.setMargin(n, new Insets(nextDouble(30)));
             });
->>>>>>> 7a7854c9
         });
     }
 
@@ -787,8 +750,7 @@
         }, (c) -> {
             accessControl(c);
             c.getItems().setAll(new MenuItem("MenuButton"));
-<<<<<<< HEAD
-            c.setPopupSide(Side.RIGHT);
+            c.setPopupSide(nextEnum(Side.class));
             if (Platform.isFxApplicationThread()) {
                 if (c.isShowing()) {
                     c.hide();
@@ -796,16 +758,6 @@
                     c.show();
                 }
             }
-=======
-            c.setPopupSide(nextEnum(Side.class));
-            accessControl(c);
-            if (Platform.isFxApplicationThread()) {
-                if (nextBoolean()) {
-                    c.show();
-                } else {
-                    c.hide();
-                }
-            }
         });
     }
 
@@ -817,7 +769,6 @@
         }, (c) -> {
             accessShape3D(c);
             c.setMesh(createMesh());
->>>>>>> 7a7854c9
         });
     }
 
@@ -1106,17 +1057,10 @@
             c.setPopupSide(nextEnum(Side.class));
             accessControl(c);
             if (Platform.isFxApplicationThread()) {
-<<<<<<< HEAD
                 if (c.isShowing()) {
                     c.hide();
                 } else {
                     c.show();
-=======
-                if (nextBoolean()) {
-                    c.show();
-                } else {
-                    c.hide();
->>>>>>> 7a7854c9
                 }
             }
         });
