/*
 * Copyright (c) 2012, 2025, Oracle and/or its affiliates. All rights reserved.
 * DO NOT ALTER OR REMOVE COPYRIGHT NOTICES OR THIS FILE HEADER.
 *
 * This code is free software; you can redistribute it and/or modify it
 * under the terms of the GNU General Public License version 2 only, as
 * published by the Free Software Foundation.  Oracle designates this
 * particular file as subject to the "Classpath" exception as provided
 * by Oracle in the LICENSE file that accompanied this code.
 *
 * This code is distributed in the hope that it will be useful, but WITHOUT
 * ANY WARRANTY; without even the implied warranty of MERCHANTABILITY or
 * FITNESS FOR A PARTICULAR PURPOSE.  See the GNU General Public License
 * version 2 for more details (a copy is included in the LICENSE file that
 * accompanied this code).
 *
 * You should have received a copy of the GNU General Public License version
 * 2 along with this work; if not, write to the Free Software Foundation,
 * Inc., 51 Franklin St, Fifth Floor, Boston, MA 02110-1301 USA.
 *
 * Please contact Oracle, 500 Oracle Parkway, Redwood Shores, CA 94065 USA
 * or visit www.oracle.com if you need additional information or have any
 * questions.
 */

package test.util;

import static org.junit.jupiter.api.Assertions.fail;
import java.io.BufferedReader;
import java.io.BufferedWriter;
import java.io.File;
import java.io.FileReader;
import java.io.FileWriter;
import java.io.IOException;
import java.net.URL;
import java.util.ArrayList;
import java.util.Iterator;
import java.util.List;
import java.util.Map;
import java.util.concurrent.CompletableFuture;
import java.util.concurrent.CountDownLatch;
import java.util.concurrent.ExecutionException;
import java.util.concurrent.TimeUnit;
import java.util.concurrent.TimeoutException;

import javafx.animation.KeyFrame;
import javafx.animation.Timeline;
import javafx.application.Application;
import javafx.application.Platform;
import javafx.geometry.Rectangle2D;
import javafx.scene.input.MouseButton;
import javafx.scene.Node;
import javafx.scene.Scene;
import javafx.scene.layout.Region;
import javafx.scene.robot.Robot;
import javafx.stage.Screen;
import javafx.stage.Stage;
import javafx.stage.Window;
import javafx.util.Duration;
import org.junit.jupiter.api.Assertions;
import com.sun.javafx.PlatformUtil;

/**
 * Utility methods for life-cycle testing
 */
public class Util {
    public static final String PARAMETERIZED_TEST_DISPLAY = "{displayName} [{index}] {arguments}";

    /** Default startup timeout value in seconds */
    public static final int STARTUP_TIMEOUT = 15;
    /** Test timeout value in milliseconds */
    public static final int TIMEOUT = 10000;

    private static interface Future {
        public abstract boolean await(long timeout, TimeUnit unit);
    }

    public static void throwError(Throwable testError) {
        if (testError != null) {
            if (testError instanceof Error) {
                throw (Error)testError;
            } else if (testError instanceof RuntimeException) {
                throw (RuntimeException)testError;
            } else {
                fail(testError);
            }
        } else {
            fail("Unexpected exception");
        }
    }

    public static void sleep(long msec) {
        try {
            Thread.sleep(msec);
        } catch (InterruptedException ex) {
            fail(ex);
        }
    }

    public static boolean await(final CountDownLatch latch) {
        try {
            return latch.await(TIMEOUT, TimeUnit.MILLISECONDS);
        } catch (InterruptedException ex) {
            throw new AssertionError(ex);
        }
    }

    private static Future submit(final Runnable r, final CountDownLatch delayLatch) {
        final Throwable[] testError = new Throwable[1];
        final CountDownLatch latch = new CountDownLatch(1);

        Platform.runLater(() -> {
            try {
                if (delayLatch != null) {
                    delayLatch.await();
                }
                r.run();
            } catch (Throwable th) {
                testError[0] = th;
            } finally {
                latch.countDown();
            }
        });

        Future future = (timeout, unit) -> {
            try {
                if (!latch.await(timeout, unit)) {
                    return false;
                }
            } catch (InterruptedException ex) {
                fail(ex);
            }

            if (testError[0] != null) {
                if (testError[0] instanceof Error) {
                    throw (Error)testError[0];
                } else if (testError[0] instanceof RuntimeException) {
                    throw (RuntimeException)testError[0];
                } else {
                    fail(testError[0].getCause());
                }
            }

            return true;
        };

        return future;
    }

    public static void runAndWait(Runnable... runnables) {
        runAndWait(false, runnables);
    }

    public static void runAndWait(boolean delay, Runnable... runnables) {
        List<Future> futures = new ArrayList(runnables.length);
        int i = 0;
        CountDownLatch delayLatch = delay ? new CountDownLatch(1) : null;
        for (Runnable r : runnables) {
            futures.add(submit(r, delayLatch));
        }
        if (delayLatch != null) {
            delayLatch.countDown();
        }

        int count = TIMEOUT / 100;
        while (!futures.isEmpty() && count-- > 0) {
            Iterator<Future> it = futures.iterator();
            while (it.hasNext()) {
                Future future = it.next();
                if (future.await(0, TimeUnit.MILLISECONDS)) {
                    it.remove();
                }
            }
            if (!futures.isEmpty()) {
                Util.sleep(100);
            }
        }

        if (!futures.isEmpty()) {
            fail("Exceeded timeout limit of " + TIMEOUT + " msec");
        }
    }

    public static ArrayList<String> createApplicationLaunchCommand(
            String testAppName,
            String testPldrName) throws IOException {

        return createApplicationLaunchCommand(testAppName, testPldrName, null);
    }

    public static ArrayList<String> createApplicationLaunchCommand(
            String testAppName,
            String testPldrName,
            String[] jvmArgs) throws IOException {

        final boolean isJar = testAppName.endsWith(".jar");

        /*
         * note: the "worker" properties are tied into build.gradle
         */
        final String workerJavaCmd = System.getProperty("worker.java.cmd");
        final String workerPatchModuleFile = System.getProperty("worker.patchmodule.file");
        final String workerClassPath = System.getProperty("worker.classpath.file");
        final Boolean workerDebug = Boolean.getBoolean("worker.debug");

        final ArrayList<String> cmd = new ArrayList<>(30);

        if (workerJavaCmd != null) {
            cmd.add(workerJavaCmd);
        } else {
            cmd.add("java");
        }

        if (workerPatchModuleFile != null) {
            cmd.add("@" + workerPatchModuleFile);
        } else {
            System.out.println("Warning: no worker.patchmodule passed to unit test");
        }

        // This is a "minimum" set, rather than the full @addExports
        cmd.add("--add-exports=javafx.graphics/com.sun.javafx.application=ALL-UNNAMED");
        cmd.add("--add-exports=javafx.controls/com.sun.javafx.scene.control=ALL-UNNAMED");

        if (workerClassPath != null) {
            cmd.add("@" + workerClassPath);
        }

        if (testPldrName != null) {
            cmd.add("-Djavafx.preloader=" + testPldrName);
        }

        if (jvmArgs != null) {
            for (String arg : jvmArgs) {
                cmd.add(arg);
            }
        }

        if (isJar) {
            cmd.add("-jar");
        }
        cmd.add(testAppName);

        if (workerDebug) {
            System.err.println("Child cmd is");
            cmd.stream().forEach((s) -> {
                System.err.println(" " + s);
            });
            System.err.println("Child cmd: end");
        }

        return cmd;
    }

    /**
     * Launches an FX application, at the same time ensuring that it has been
     * actually launched within {@link #STARTUP_TIMEOUT} (15 seconds).
     * <p>
     * The application being started must call {@link CountdownLatch#countDown()} once to signal
     * its successful start (for example, by setting a handler for {@link javafx.stage.WindowEvent.WINDOW_SHOWN} event
     * on its primary Stage).
     *
     * @param startupLatch - a latch used to communicate successful start of the application
     * @param applicationClass - application to launch
     * @param args - command line arguments
     */
    public static <T extends Application> void launch (
            CountDownLatch startupLatch,
            Class<T> applicationClass,
            String... args) {
        launch(startupLatch, STARTUP_TIMEOUT, applicationClass, args);
    }

    /**
     * Launches an FX application, at the same time ensuring that it has been
     * actually launched within the specified time.
     * <p>
     * The application being started must call {@link java.util.concurrent.CountdownLatch#countDown()} once to signal
     * its successful start (for example, by setting a handler for {@link javafx.stage.WindowEvent.WINDOW_SHOWN} event
     * on its primary Stage).
     *
     * @param startupLatch - a latch used to communicate successful start of the application
     * @param timeoutSeconds - timeout in seconds after which the test fails
     * @param applicationClass - application to launch
     * @param args - command line arguments
     */
    public static <T extends Application> void launch (
            CountDownLatch startupLatch,
            int timeoutSeconds,
            Class<T> applicationClass,
            String... args) {

        new Thread(() -> {
            Application.launch(applicationClass, args);
        }).start();

        String msg = "Failed to launch FX application " + applicationClass + " within " + timeoutSeconds + " sec.";
        try {
            Assertions.assertTrue(startupLatch.await(timeoutSeconds, TimeUnit.SECONDS), msg);
        } catch (InterruptedException e) {
            fail(e);
        }
    }

    /**
     * Starts the JavaFX runtime, invoking the specified Runnable on the JavaFX application thread.
     * This Runnable must call {@link java.util.concurrent.CountDownLatch#countDown()} once to signal
     * its successful start, otherwise an exception will be thrown when no such signal is received
     * within {@link #STARTUP_TIMEOUT} (15 seconds).
     *
     * @param startupLatch - a latch used to communicate successful start of the application
     * @param r - code to invoke on the application thread.
     */
    public static void startup(CountDownLatch startupLatch, Runnable r) {
        Platform.startup(r);
        try {
            String msg = "Timeout waiting for FX runtime to start";
            Assertions.assertTrue(startupLatch.await(STARTUP_TIMEOUT, TimeUnit.SECONDS), msg);
        } catch (InterruptedException e) {
            fail(e);
        }
    }

    /**
     * This synchronous method first hides all the open {@code Window}s in the platform thread,
     * then invokes {@link Platform.exit()}.
     */
    public static void shutdown() {
        runAndWait(() -> {
            List.
                copyOf(Window.getWindows()).
                forEach(Window::hide);
            Platform.exit();
        });
    }

    /**
     * Calls CountDownLatch.await() with the specified timeout (in seconds).
     * Throws an exception if await() returns false or the process gets interrupted.
     */
    public static void waitForLatch(CountDownLatch latch, int seconds, String msg) {
        try {
            Assertions.assertTrue(latch.await(seconds, TimeUnit.SECONDS), "Timeout: " + msg);
        } catch (InterruptedException e) {
            fail(e);
        }
    }

    /**
     * Makes double click of the mouse left button.
     */
    public static void doubleClick(Robot robot) {
        runAndWait(() -> {
            robot.mouseClick(MouseButton.PRIMARY);
        });
        sleep(50);
        runAndWait(() -> {
            robot.mouseClick(MouseButton.PRIMARY);
        });
    }

    /**
     * Moves the cursor outside of the Stage to avoid it interfering with Robot tests.
     * The cursor is moved to a point close to the lower right corner of the primary screen,
     * avoiding any areas occupied by dock, tray, or Active Corners.
     * <p>
     * This method can be called from any thread.
     */
    public static void parkCursor(Robot robot) {
        Runnable park = () -> {
            Rectangle2D r = Screen.getPrimary().getVisualBounds();
            double activeCornersMargin = 5.0;
            double x = r.getMaxX() - activeCornersMargin;
            double y = r.getMaxY() - activeCornersMargin;
            robot.mouseMove(x, y);
        };

        if (Platform.isFxApplicationThread()) {
            park.run();
        } else {
            runAndWait(park);
        }
    }

    /**
     * Triggers and waits for 10 pulses to complete in the specified scene.
     */
    public static void waitForIdle(Scene scene) {
        waitForIdle(scene, 10);
    }

    /**
     * Triggers and waits for specified number of pulses (pulseCount)
     * to complete in the specified scene.
     */
    public static void waitForIdle(Scene scene, int pulseCount) {
        CountDownLatch latch = new CountDownLatch(pulseCount);
        Runnable pulseListener = () -> {
            latch.countDown();
            Platform.requestNextPulse();
        };

        runAndWait(() -> {
            scene.addPostLayoutPulseListener(pulseListener);
        });

        try {
            Platform.requestNextPulse();
            waitForLatch(latch, TIMEOUT, "Timeout waiting for post layout pulse");
        } finally {
            runAndWait(() -> {
                scene.removePostLayoutPulseListener(pulseListener);
            });
        }
    }

    /** returns true if scaleX of the specified Node is not integer */
    public static boolean isFractionalScaleX(Node n) {
        double scale = n.getScene().getWindow().getRenderScaleX();
        return isFractional(scale);
    }

    private static boolean isFractional(double x) {
        return x != Math.rint(x);
    }

    /**
     * Returns the tolerance which should be used when comparing values,
     * when {@link Region#isSnapToPixel()} returns true and the scale can
     * be determined from the region's parent {@code Window}.
     * This amount equals to half of screen pixel converted to logical coordinates.
     * When scale cannot be determined it is assumed to be 0.5.
     * Otherwise, returns 0.0.
     *
     * @param r the region in question
     * @return the tolerance value
     */
    public static double getTolerance(Region r) {
        if (r.isSnapToPixel()) {
            Scene scene = r.getScene();
            if (scene != null) {
                Window win = scene.getWindow();
                if (win != null) {
                    // x and y usually have the same scale, so we'll use x
                    double scale = win.getRenderScaleX();
                    // distance between pixels in the local (unscaled) coordinates is (1 / scale)
                    return 0.5 / scale;
                }
            }
            // when the scale cannot be determited
            return 0.5;
        }
        return 0.0;
    }


    /**
     * Checks if the system is running Linux with the Wayland server.
     *
     * @return true if running on Wayland, false otherwise
     */
    public static boolean isOnWayland() {
        if (!PlatformUtil.isLinux()) return false;

        String waylandDisplay = System.getenv("WAYLAND_DISPLAY");
        return waylandDisplay != null && !waylandDisplay.isEmpty();
    }

    /**
<<<<<<< HEAD
     * Creates a {@link Timeline} where each {@link KeyFrame} runs a {@link Runnable}.
     * Each {@link Runnable} will be scheduled at an increment of {@code msToIncrement} milliseconds.
     *
     * @param msToIncrement the number of milliseconds to increment between each {@link KeyFrame}
     * @param runnables     the list of {@link Runnable} instances to execute sequentially
     */
    public static void doTimeLine(int msToIncrement, Runnable... runnables) {
        long millis = msToIncrement;

        CompletableFuture<Void> future = new CompletableFuture<>();

        Timeline timeline = new Timeline();
        timeline.setCycleCount(1);
        for (Runnable runnable : runnables) {
            timeline.getKeyFrames().add(new KeyFrame(Duration.millis(millis), e -> {
                try {
                    runnable.run();
                } catch (Throwable ex) {
                    future.completeExceptionally(ex);
                }
            }));
            millis += msToIncrement;
        }
        timeline.setOnFinished(e -> future.complete(null));
        timeline.play();

        final long waitms = millis + 5000;

        try {
            future.get(waitms, TimeUnit.MILLISECONDS);
        } catch (ExecutionException | InterruptedException | TimeoutException ex) {
            throwError(ex);
        }
    }

    /**
     * Creates a {@link Timeline} where each {@link KeyFrame} executes a {@link Runnable}.
     *
     * @param runnables a {@link Map} where the key is the {@link Duration} at which to trigger the action,
     *                  and the value is the {@link Runnable} to execute at that time
     */
    public static void doTimeLine(Map<Duration, Runnable> runnables) {
        CompletableFuture<Void> future = new CompletableFuture<>();

        Timeline timeline = new Timeline();
        timeline.setCycleCount(1);
        Duration totalDuration = Duration.seconds(5);

        for (Map.Entry<Duration, Runnable> entry : runnables.entrySet()) {
            Duration duration = entry.getKey();
            Runnable runnable = entry.getValue();
            totalDuration = totalDuration.add(duration);
            timeline.getKeyFrames().add(new KeyFrame(duration, e -> {
                try {
                    runnable.run();
                } catch (Throwable ex) {
                    future.completeExceptionally(ex);
                }
            }));
        }

        timeline.setOnFinished(e -> future.complete(null));
        timeline.play();

        long waitms = (long) totalDuration.toMillis();
        try {
            future.get(waitms, TimeUnit.MILLISECONDS);
        } catch (ExecutionException | InterruptedException | TimeoutException ex) {
            throwError(ex);
        }
    }

    /**
     * Finds the {@link Screen} where the top-left corner of the given {@link Stage} is located.
     *
     * @param stage the {@link Stage} to check
     * @return the {@link Screen} containing the stage's top-left corner or {@link Screen#getPrimary()}
     */
    public static Screen getScreen(Stage stage) {
        for (Screen screen : Screen.getScreens()) {
            Rectangle2D bounds = screen.getVisualBounds();
            if (bounds.contains(stage.getX(), stage.getY())) {
                return screen;
            }
        }

        return Screen.getPrimary();
=======
     * Returns true if two pixel values are "near", i.e. the distance between them is less than
     * an arbitrarily chosen constant (0.1).
     * @param a the first coordinate
     * @param b the second coordinate
     * @return true if two coordinates are near
     */
    public static boolean isNear(double a, double b) {
        return Math.abs(a - b) < 0.1;
>>>>>>> 6626e013
    }
}<|MERGE_RESOLUTION|>--- conflicted
+++ resolved
@@ -466,7 +466,17 @@
     }
 
     /**
-<<<<<<< HEAD
+     * Returns true if two pixel values are "near", i.e. the distance between them is less than
+     * an arbitrarily chosen constant (0.1).
+     * @param a the first coordinate
+     * @param b the second coordinate
+     * @return true if two coordinates are near
+     */
+    public static boolean isNear(double a, double b) {
+        return Math.abs(a - b) < 0.1;
+    }
+
+    /**
      * Creates a {@link Timeline} where each {@link KeyFrame} runs a {@link Runnable}.
      * Each {@link Runnable} will be scheduled at an increment of {@code msToIncrement} milliseconds.
      *
@@ -554,15 +564,5 @@
         }
 
         return Screen.getPrimary();
-=======
-     * Returns true if two pixel values are "near", i.e. the distance between them is less than
-     * an arbitrarily chosen constant (0.1).
-     * @param a the first coordinate
-     * @param b the second coordinate
-     * @return true if two coordinates are near
-     */
-    public static boolean isNear(double a, double b) {
-        return Math.abs(a - b) < 0.1;
->>>>>>> 6626e013
     }
 }