--- conflicted
+++ resolved
@@ -7,12 +7,9 @@
           -->
         <ant dir="ColorCube" target="jar" inheritAll="true"/>
         <ant dir="DragDrop" target="jar" inheritAll="true"/>
-<<<<<<< HEAD
         <ant dir="HelloWorld" target="jar" inheritAll="true"/>
         <ant dir="EmbeddedSwing" target="jar" inheritAll="true"/>
-=======
         <ant dir="HelloFXCanvas" target="jar" inheritAll="true"/>
->>>>>>> f8a20056
     </target>
 
     <target description="Build the toys" name="jar" depends="swingJar">
@@ -29,12 +26,9 @@
         <ant dir="LayoutDemo" target="clean" inheritAll="true"/>
         <ant dir="PickTest3D" target="clean" inheritAll="true"/>
         <ant dir="DragDrop" target="clean" inheritAll="true"/>
-<<<<<<< HEAD
         <ant dir="HelloWorld" target="clean" inheritAll="true"/>
         <ant dir="EmbeddedSwing" target="clean" inheritAll="true"/>
-=======
         <ant dir="HelloFXCanvas" target="clean" inheritAll="true"/>
->>>>>>> f8a20056
     </target>
 
 </project>
