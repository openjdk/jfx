--- conflicted
+++ resolved
@@ -1,9 +1,5 @@
 /*
-<<<<<<< HEAD
- * Copyright (c) 2011, 2021, Oracle and/or its affiliates. All rights reserved.
-=======
  * Copyright (c) 2011, 2022, Oracle and/or its affiliates. All rights reserved.
->>>>>>> a35c3bf7
  * DO NOT ALTER OR REMOVE COPYRIGHT NOTICES OR THIS FILE HEADER.
  *
  * This code is free software; you can redistribute it and/or modify it
@@ -36,7 +32,6 @@
 import static org.junit.Assert.assertEquals;
 import static org.junit.Assert.assertFalse;
 import static org.junit.Assert.assertTrue;
-import static test.util.MoreAssertions.*;
 
 import test.javafx.beans.InvalidationListenerMock;
 import test.javafx.beans.value.ChangeListenerMock;
@@ -207,7 +202,7 @@
         changeListener.check(property, false, true, 2);
     }
 
-    @Test
+    @Test(expected=RuntimeException.class)
     public void testSetBoundValue() {
         final BooleanProperty v = new SimpleBooleanProperty(true);
         property.bind(v);
@@ -355,7 +350,7 @@
         changeListener.check(property, true, false, 1);
     }
 
-    @Test
+    @Test(expected=NullPointerException.class)
     public void testBindToNull() {
         var ex = assertThrows(NullPointerException.class, () -> property.bind(null));
         assertEquals(BeanErrors.BINDING_SOURCE_NULL.getMessage(property), ex.getMessage());
