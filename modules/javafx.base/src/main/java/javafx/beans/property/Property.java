/*
<<<<<<< HEAD
 * Copyright (c) 2011, 2021, Oracle and/or its affiliates. All rights reserved.
=======
 * Copyright (c) 2011, 2022, Oracle and/or its affiliates. All rights reserved.
>>>>>>> a35c3bf7
 * DO NOT ALTER OR REMOVE COPYRIGHT NOTICES OR THIS FILE HEADER.
 *
 * This code is free software; you can redistribute it and/or modify it
 * under the terms of the GNU General Public License version 2 only, as
 * published by the Free Software Foundation.  Oracle designates this
 * particular file as subject to the "Classpath" exception as provided
 * by Oracle in the LICENSE file that accompanied this code.
 *
 * This code is distributed in the hope that it will be useful, but WITHOUT
 * ANY WARRANTY; without even the implied warranty of MERCHANTABILITY or
 * FITNESS FOR A PARTICULAR PURPOSE.  See the GNU General Public License
 * version 2 for more details (a copy is included in the LICENSE file that
 * accompanied this code).
 *
 * You should have received a copy of the GNU General Public License version
 * 2 along with this work; if not, write to the Free Software Foundation,
 * Inc., 51 Franklin St, Fifth Floor, Boston, MA 02110-1301 USA.
 *
 * Please contact Oracle, 500 Oracle Parkway, Redwood Shores, CA 94065 USA
 * or visit www.oracle.com if you need additional information or have any
 * questions.
 */

package javafx.beans.property;

import javafx.beans.value.ObservableValue;
import javafx.beans.value.WritableValue;

/**
 * Generic interface that defines the methods common to all (writable)
 * properties, independent of their type.
 *
 * @param <T>
 *            the type of the wrapped value
 * @since JavaFX 2.0
 */
public interface Property<T> extends ReadOnlyProperty<T>, WritableValue<T> {

    /**
     * Establishes a unidirectional binding between this property (the <em>bound property</em>)
     * and an {@link ObservableValue} (the <em>binding source</em>).
     * <p>
     * After establishing the binding, the value of the bound property is synchronized with the value
     * of the binding source: any change to the value of the binding source will immediately result in
     * the value of the bound property being changed accordingly. Furthermore, the bound property becomes
     * effectively read-only: any call to {@link #setValue(Object)} will fail with an exception.
     * When the binding is first established, the value of the bound property is set to the current value
     * of the binding source.
     * <p>
     * The bound property <em>strongly</em> references the binding source; this means that, as long as
     * the bound property is alive, the binding source will not be garbage-collected. As a consequence,
     * a bound property will not unexpectedly be unbound if its binding source would otherwise become
     * unreachable.
     * <p>
     * Conversely, the binding source only <em>weakly</em> references the bound property. In order to be
     * eligible for garbage collection, a bound property need not be unbound from its binding source.
     * <p>
     * If this method is called when the property is already bound, the previous binding is removed
     * as if by calling {@link #unbind()} before establishing the new binding. If this property is
     * already bidirectionally bound, calling this method will fail with an exception.
     *
     * @param source the binding source
     * @throws NullPointerException if {@code source} is {@code null}
     * @throws IllegalStateException if this property is bidirectionally bound
     */
    void bind(ObservableValue<? extends T> source);

    /**
     * Removes the unidirectional binding that was established with {@link #bind(ObservableValue)}.
     * <p>
     * The value of this property will remain unchanged.
     * If this property is not bound, calling this method has no effect.
     */
    void unbind();

    /**
     * Returns whether this property is bound by a unidirectional binding that was
     * established by calling {@link Property#bind(ObservableValue)}.
     * <p>
     * Note that this method does not account for bidirectional bindings that were
     * established by calling {@link Property#bindBidirectional(Property)}.
     *
     * @return whether this property is unidirectionally bound
     */
    boolean isBound();

    /**
     * Establishes a bidirectional binding between this property and another {@link Property}.
     * <p>
     * After establishing the binding, the values of both properties are synchronized: any change
     * to the value of one property will immediately result in the value of the other property being
     * changed accordingly. When the binding is first established, the value of the this property
     * is set to the current value of the other property.
     * <p>
     * While it is not possible for a property to be bound by more than one unidirectional binding,
     * it is legal to establish multiple bidirectional bindings for the same property. However,
     * since a bidirectional binding allows for the values of both properties to be changed
     * by calling {@link #setValue(Object)}, {@link #isBound()} will return {@code false} for
     * both properties.
     * <p>
     * Both properties of a bidirectional binding <em>weakly</em> reference their counterparts.
     * This is different from a unidirectional binding, where the target property <em>strongly</em>
     * references its binding source. In practice, this means that if any of the bidirectionally
     * bound properties become unreachable, the binding is eligible for garbage collection.
     * Furthermore, neither of the bidirectionally bound properties will keep its counterpart
     * alive if the counterpart would otherwise become unreachable.
     * <p>
     * Bidirectional bindings and unidirectional bindings are mutually exclusive. If a property is
     * unidirectionally bound, any attempt to establish a bidirectional binding will fail with an
     * exception.
     * <p>
     * If this property is already bidirectionally bound to the other property, the existing binding
     * will be removed as if by calling {@link #unbindBidirectional(Property)} before the new binding
     * is established.
     *
     * @param other the other property
     * @throws NullPointerException if {@code other} is {@code null}
     * @throws IllegalArgumentException if {@code other} is {@code this}
     * @throws IllegalStateException if this property or the other property is unidirectionally bound
     *
     * @see #bind(ObservableValue)
     */
    void bindBidirectional(Property<T> other);

    /**
<<<<<<< HEAD
     * Removes the bidirectional binding that was established with {@link #bindBidirectional(Property)}.
     * <p>
     * Bidirectional bindings can be removed by calling this method on either of the two properties:
     * <pre>{@code
     * property1.bindBidirectional(property2);
     * property2.unbindBidirectional(property1);
     * }</pre>
     * If the properties are not bidirectionally bound, calling this method has no effect.
=======
     * Removes a bidirectional binding between this {@code Property} and another
     * one.
     *
     * If no bidirectional binding between the properties exists, calling this
     * method has no effect.
     *
     * It is possible to unbind by a call on the second property. This code will work:
     *
     * <blockquote><pre>
     *     property1.bindBidirectional(property2);
     *     property2.unbindBidirectional(property1);
     * </pre></blockquote>
>>>>>>> a35c3bf7
     *
     * @param other the other property
     */
    void unbindBidirectional(Property<T> other);

}<|MERGE_RESOLUTION|>--- conflicted
+++ resolved
@@ -1,9 +1,5 @@
 /*
-<<<<<<< HEAD
- * Copyright (c) 2011, 2021, Oracle and/or its affiliates. All rights reserved.
-=======
  * Copyright (c) 2011, 2022, Oracle and/or its affiliates. All rights reserved.
->>>>>>> a35c3bf7
  * DO NOT ALTER OR REMOVE COPYRIGHT NOTICES OR THIS FILE HEADER.
  *
  * This code is free software; you can redistribute it and/or modify it
@@ -129,7 +125,6 @@
     void bindBidirectional(Property<T> other);
 
     /**
-<<<<<<< HEAD
      * Removes the bidirectional binding that was established with {@link #bindBidirectional(Property)}.
      * <p>
      * Bidirectional bindings can be removed by calling this method on either of the two properties:
@@ -138,20 +133,6 @@
      * property2.unbindBidirectional(property1);
      * }</pre>
      * If the properties are not bidirectionally bound, calling this method has no effect.
-=======
-     * Removes a bidirectional binding between this {@code Property} and another
-     * one.
-     *
-     * If no bidirectional binding between the properties exists, calling this
-     * method has no effect.
-     *
-     * It is possible to unbind by a call on the second property. This code will work:
-     *
-     * <blockquote><pre>
-     *     property1.bindBidirectional(property2);
-     *     property2.unbindBidirectional(property1);
-     * </pre></blockquote>
->>>>>>> a35c3bf7
      *
      * @param other the other property
      */
