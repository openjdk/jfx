/*
 * Copyright (c) 2011, 2022, Oracle and/or its affiliates. All rights reserved.
 * DO NOT ALTER OR REMOVE COPYRIGHT NOTICES OR THIS FILE HEADER.
 *
 * This code is free software; you can redistribute it and/or modify it
 * under the terms of the GNU General Public License version 2 only, as
 * published by the Free Software Foundation.  Oracle designates this
 * particular file as subject to the "Classpath" exception as provided
 * by Oracle in the LICENSE file that accompanied this code.
 *
 * This code is distributed in the hope that it will be useful, but WITHOUT
 * ANY WARRANTY; without even the implied warranty of MERCHANTABILITY or
 * FITNESS FOR A PARTICULAR PURPOSE.  See the GNU General Public License
 * version 2 for more details (a copy is included in the LICENSE file that
 * accompanied this code).
 *
 * You should have received a copy of the GNU General Public License version
 * 2 along with this work; if not, write to the Free Software Foundation,
 * Inc., 51 Franklin St, Fifth Floor, Boston, MA 02110-1301 USA.
 *
 * Please contact Oracle, 500 Oracle Parkway, Redwood Shores, CA 94065 USA
 * or visit www.oracle.com if you need additional information or have any
 * questions.
 */

package javafx.beans.property;

import com.sun.javafx.binding.ListExpressionHelper;
import java.lang.ref.WeakReference;
import javafx.beans.InvalidationListener;
import javafx.beans.Observable;
import javafx.beans.WeakListener;
import javafx.beans.value.ChangeListener;
import javafx.beans.value.ObservableValue;
import javafx.collections.ListChangeListener;
import javafx.collections.ObservableList;

/**
 * The class {@code ListPropertyBase} is the base class for a property
 * wrapping an {@link javafx.collections.ObservableList}.
 *
 * It provides all the functionality required for a property except for the
 * {@link #getBean()} and {@link #getName()} methods, which must be implemented
 * by extending classes.
 *
 * @see javafx.collections.ObservableList
 * @see ListProperty
 *
 * @param <E> the type of the {@code List} elements
 * @since JavaFX 2.1
 */
public abstract class ListPropertyBase<E> extends ListProperty<E> {

    private final Listener<E> listener = new Listener<>(this);

    private ObservableList<E> value;
    private ObservableValue<? extends ObservableList<E>> observable = null;
    private boolean valid = true;
    private ListExpressionHelper<E> helper = null;

    private SizeProperty size0;
    private EmptyProperty empty0;

    /**
     * The Constructor of {@code ListPropertyBase}
     */
    public ListPropertyBase() {}

    /**
     * The constructor of the {@code ListPropertyBase}.
     *
     * @param initialValue
     *            the initial value of the wrapped value
     */
    public ListPropertyBase(ObservableList<E> initialValue) {
        this.value = initialValue;
        if (initialValue != null) {
            initialValue.addListener((ListChangeListener) listener);
        }
    }

    @Override
    public ReadOnlyIntegerProperty sizeProperty() {
        if (size0 == null) {
            size0 = new SizeProperty();
        }
        return size0;
    }

    private class SizeProperty extends ReadOnlyIntegerPropertyBase {
        @Override
        public int get() {
            return size();
        }

        @Override
        public Object getBean() {
            return ListPropertyBase.this;
        }

        @Override
        public String getName() {
            return "size";
        }

        @Override
        protected void fireValueChangedEvent() {
            super.fireValueChangedEvent();
        }
    }

    @Override
    public ReadOnlyBooleanProperty emptyProperty() {
        if (empty0 == null) {
            empty0 = new EmptyProperty();
        }
        return empty0;
    }

    private class EmptyProperty extends ReadOnlyBooleanPropertyBase {

        @Override
        public boolean get() {
            return isEmpty();
        }

        @Override
        public Object getBean() {
            return ListPropertyBase.this;
        }

        @Override
        public String getName() {
            return "empty";
        }

        @Override
        protected void fireValueChangedEvent() {
            super.fireValueChangedEvent();
        }
    }

    @Override
    public void addListener(InvalidationListener listener) {
        helper = ListExpressionHelper.addListener(helper, this, listener);
    }

    @Override
    public void removeListener(InvalidationListener listener) {
        helper = ListExpressionHelper.removeListener(helper, listener);
    }

    @Override
    public void addListener(ChangeListener<? super ObservableList<E>> listener) {
        helper = ListExpressionHelper.addListener(helper, this, listener);
    }

    @Override
    public void removeListener(ChangeListener<? super ObservableList<E>> listener) {
        helper = ListExpressionHelper.removeListener(helper, listener);
    }

    @Override
    public void addListener(ListChangeListener<? super E> listener) {
        helper = ListExpressionHelper.addListener(helper, this, listener);
    }

    @Override
    public void removeListener(ListChangeListener<? super E> listener) {
        helper = ListExpressionHelper.removeListener(helper, listener);
    }

    /**
     * Sends notifications to all attached
     * {@link javafx.beans.InvalidationListener InvalidationListeners},
     * {@link javafx.beans.value.ChangeListener ChangeListeners}, and
     * {@link javafx.collections.ListChangeListener}.
     *
     * This method is called when the value is changed, either manually by
     * calling {@link #set(ObservableList)} or in case of a bound property, if the
     * binding becomes invalid.
     */
    protected void fireValueChangedEvent() {
        ListExpressionHelper.fireValueChangedEvent(helper);
    }

    /**
     * Sends notifications to all attached
     * {@link javafx.beans.InvalidationListener InvalidationListeners},
     * {@link javafx.beans.value.ChangeListener ChangeListeners}, and
     * {@link javafx.collections.ListChangeListener}.
     *
     * This method is called when the content of the list changes.
     *
     * @param change the change that needs to be propagated
     */
    protected void fireValueChangedEvent(ListChangeListener.Change<? extends E> change) {
        ListExpressionHelper.fireValueChangedEvent(helper, change);
    }

    private void invalidateProperties() {
        if (size0 != null) {
            size0.fireValueChangedEvent();
        }
        if (empty0 != null) {
            empty0.fireValueChangedEvent();
        }
    }

    private void markInvalid(ObservableList<E> oldValue) {
        if (valid) {
            if (oldValue != null) {
                oldValue.removeListener((ListChangeListener) listener);
            }
            valid = false;
            invalidateProperties();
            invalidated();
            fireValueChangedEvent();
        }
    }



    /**
     * The method {@code invalidated()} can be overridden to receive
     * invalidation notifications. This is the preferred option in
     * {@code Objects} defining the property, because it requires less memory.
     *
     * The default implementation is empty.
     */
    protected void invalidated() {
    }

    @Override
    public ObservableList<E> get() {
        if (!valid) {
            value = observable == null ? value : observable.getValue();
            valid = true;
            if (value != null) {
                value.addListener((ListChangeListener) listener);
            }
        }
        return value;
    }

    @Override
    public void set(ObservableList<E> newValue) {
        if (isBound()) {
            throw new java.lang.RuntimeException((getBean() != null && getName() != null ?
                    getBean().getClass().getSimpleName() + "." + getName() + " : ": "") + "A bound value cannot be set.");
        }
        if (value != newValue) {
            final ObservableList<E> oldValue = value;
            value = newValue;
            markInvalid(oldValue);
        }
    }

    @Override
    public boolean isBound() {
        return observable != null;
    }

    @Override
    public void bind(final ObservableValue<? extends ObservableList<E>> newObservable) {
        if (newObservable == null) {
            throw new NullPointerException("Cannot bind to null");
        }

        if (newObservable != observable) {
            unbind();
            observable = newObservable;
            observable.addListener((InvalidationListener) listener);
            markInvalid(value);
        }
    }

    @Override
    public void unbind() {
        if (observable != null) {
            value = observable.getValue();
            observable.removeListener(listener);
            observable = null;
        }
    }

    /**
     * Returns a string representation of this {@code ListPropertyBase} object.
     * @return a string representation of this {@code ListPropertyBase} object.
     */
    @Override
    public String toString() {
        final Object bean = getBean();
        final String name = getName();
        final StringBuilder result = new StringBuilder("ListProperty [");
        if (bean != null) {
            result.append("bean: ").append(bean).append(", ");
        }
        if ((name != null) && (!name.equals(""))) {
            result.append("name: ").append(name).append(", ");
        }
        if (isBound()) {
            result.append("bound, ");
            if (valid) {
                result.append("value: ").append(get());
            } else {
                result.append("invalid");
            }
        } else {
            result.append("value: ").append(get());
        }
        result.append("]");
        return result.toString();
    }

    private static class Listener<E> extends WeakReference<ListPropertyBase<E>> implements InvalidationListener, ListChangeListener<E>, WeakListener {

        Listener(ListPropertyBase<E> ref) {
            super(ref);
        }

<<<<<<< HEAD
        @Override
        public boolean wasGarbageCollected() {
            return get() == null;
=======
        public Listener(ListPropertyBase<E> ref) {
            this.wref = new WeakReference<>(ref);
>>>>>>> 1ac97fc5
        }

        @Override
        public void invalidated(Observable observable) {
            ListPropertyBase<E> ref = get();
            if (ref == null) {
                observable.removeListener(this);
            } else {
                ref.markInvalid(ref.value);
            }
        }

        @Override
        public void onChanged(Change<? extends E> change) {
            ListPropertyBase<E> ref = get();
            if (ref != null) {
                ref.invalidateProperties();
                ref.invalidated();
                ref.fireValueChangedEvent(change);
            }
        }
    }
}<|MERGE_RESOLUTION|>--- conflicted
+++ resolved
@@ -319,14 +319,9 @@
             super(ref);
         }
 
-<<<<<<< HEAD
         @Override
         public boolean wasGarbageCollected() {
             return get() == null;
-=======
-        public Listener(ListPropertyBase<E> ref) {
-            this.wref = new WeakReference<>(ref);
->>>>>>> 1ac97fc5
         }
 
         @Override
