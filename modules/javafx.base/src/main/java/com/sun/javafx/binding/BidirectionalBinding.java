--- conflicted
+++ resolved
@@ -82,7 +82,6 @@
         }
     }
 
-<<<<<<< HEAD
     private static void checkUnbindParameters(Property<?> target, Property<?> source) {
         if (target == null) {
             throw new NullPointerException(BINDING_TARGET_NULL.getMessage());
@@ -95,27 +94,6 @@
         if (target == source) {
             throw new IllegalArgumentException(CANNOT_UNBIND_PROPERTY_FROM_ITSELF.getMessage(target));
         }
-=======
-    public static <T> BidirectionalBinding bind(Property<T> property1, Property<T> property2) {
-        checkParameters(property1, property2);
-        final BidirectionalBinding binding =
-                ((property1 instanceof DoubleProperty) && (property2 instanceof DoubleProperty)) ?
-                        new BidirectionalDoubleBinding((DoubleProperty) property1, (DoubleProperty) property2)
-                : ((property1 instanceof FloatProperty) && (property2 instanceof FloatProperty)) ?
-                        new BidirectionalFloatBinding((FloatProperty) property1, (FloatProperty) property2)
-                : ((property1 instanceof IntegerProperty) && (property2 instanceof IntegerProperty)) ?
-                        new BidirectionalIntegerBinding((IntegerProperty) property1, (IntegerProperty) property2)
-                : ((property1 instanceof LongProperty) && (property2 instanceof LongProperty)) ?
-                        new BidirectionalLongBinding((LongProperty) property1, (LongProperty) property2)
-                : ((property1 instanceof BooleanProperty) && (property2 instanceof BooleanProperty)) ?
-                        new BidirectionalBooleanBinding((BooleanProperty) property1, (BooleanProperty) property2)
-                : new TypedGenericBidirectionalBinding<>(property1, property2);
-        property1.setValue(property2.getValue());
-        property1.getValue();
-        property1.addListener(binding);
-        property2.addListener(binding);
-        return binding;
->>>>>>> a35c3bf7
     }
 
     public static <T> BidirectionalBinding bind(Property<T> target, Property<T> source) {
