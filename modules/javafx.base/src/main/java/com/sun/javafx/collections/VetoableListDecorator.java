/*
 * Copyright (c) 2010, 2025, Oracle and/or its affiliates. All rights reserved.
 * DO NOT ALTER OR REMOVE COPYRIGHT NOTICES OR THIS FILE HEADER.
 *
 * This code is free software; you can redistribute it and/or modify it
 * under the terms of the GNU General Public License version 2 only, as
 * published by the Free Software Foundation.  Oracle designates this
 * particular file as subject to the "Classpath" exception as provided
 * by Oracle in the LICENSE file that accompanied this code.
 *
 * This code is distributed in the hope that it will be useful, but WITHOUT
 * ANY WARRANTY; without even the implied warranty of MERCHANTABILITY or
 * FITNESS FOR A PARTICULAR PURPOSE.  See the GNU General Public License
 * version 2 for more details (a copy is included in the LICENSE file that
 * accompanied this code).
 *
 * You should have received a copy of the GNU General Public License version
 * 2 along with this work; if not, write to the Free Software Foundation,
 * Inc., 51 Franklin St, Fifth Floor, Boston, MA 02110-1301 USA.
 *
 * Please contact Oracle, 500 Oracle Parkway, Redwood Shores, CA 94065 USA
 * or visit www.oracle.com if you need additional information or have any
 * questions.
 */

package com.sun.javafx.collections;

import com.sun.javafx.UnmodifiableArrayList;
import java.util.ArrayList;
import java.util.Arrays;
import java.util.Collection;
import java.util.Collections;
import java.util.Comparator;
import java.util.ConcurrentModificationException;
import java.util.Iterator;
import java.util.List;
import java.util.ListIterator;
import java.util.Objects;
import javafx.beans.InvalidationListener;
import javafx.collections.ListChangeListener;
import javafx.collections.ObservableList;

public abstract class VetoableListDecorator<E> implements ObservableList<E>, SortableList<E> {

    private final ObservableList<E> list;
    private int modCount;
    private ListListenerHelper<E> helper;

    private static interface ModCountAccessor {
        public int get();
        public int incrementAndGet();
        public int decrementAndGet();
    }

    /**
     * The type of the change can be observed from the combination of arguments.
     * <ul>
     * <li> If something is going to be added <code>toBeAdded</code> is non-empty
     *      and <code>indexes</code> contain two indexes that are pointing to the position, e.g. {2, 2}
     * <li> If something is going to be removed, the <code>indexes</code> are paired by two:
     *      from(inclusive)-to(exclusive) and are pointing to the current list.
     *      <br> E.g. if we remove 2,3,5 from list {0,1,2,3,4,5}, the indexes
     *      will be {2, 4, 5, 6}. If there's more than one pair of indexes, <code>toBeAdded</code> is always empty.
     * <li> for set <code>toBeAdded</code> contains 1 element and <code>indexes</code> are like with removal: {index, index + 1}
     * <li> for setAll, <code>toBeAdded</code> contains all new elements and <code>indexes</code> looks like this: {0, size()}
     * </ul>
     *
     * Note that it's always safe to iterate over toBeAdded and use indexes as pairs of
     * from-to, as there's always at least one pair.
     *
     * @param toBeAdded the list to be added
     * @throws IllegalArgumentException when the change is vetoed
     */
    protected abstract void onProposedChange(List<E> toBeAdded, int... indexes);

    public VetoableListDecorator(ObservableList<E> decorated) {
        this.list = decorated;
        this.list.addListener((ListChangeListener.Change<? extends E> c) -> {
            ListListenerHelper.fireValueChangedEvent(helper,
                    new SourceAdapterChange<>(VetoableListDecorator.this, c));
        });
    }

    @Override
    public void addListener(ListChangeListener<? super E> listener) {
        helper = ListListenerHelper.addListener(helper, listener);
    }

    @Override
    public void removeListener(ListChangeListener<? super E> listener) {
        helper = ListListenerHelper.removeListener(helper, listener);
    }

    @Override
    public void addListener(InvalidationListener listener) {
        helper = ListListenerHelper.addListener(helper, listener);
    }

    @Override
    public void removeListener(InvalidationListener listener) {
        helper = ListListenerHelper.removeListener(helper, listener);
    }

    @Override
    public final void doSort(Comparator<? super E> comparator) {
        var sortedList = new ArrayList<>(list);
        sortedList.sort(comparator);
        setAllImpl(Collections.unmodifiableList(sortedList));
    }

    @Override
    public boolean addAll(E... elements) {
        return addAll(Arrays.asList(elements));
    }

    @Override
    public boolean setAll(E... elements) {
        return setAllImpl(new UnmodifiableArrayList<>(elements, elements.length));
    }

    @Override
    public boolean setAll(Collection<? extends E> col) {
<<<<<<< HEAD
        List<E> list = col instanceof List<?> ? (List<E>)col : new ArrayList<>(col);
        return setAllImpl(Collections.unmodifiableList(list));
    }

    private boolean setAllImpl(List<E> unmodifiableList) {
        onProposedChange(unmodifiableList, 0, size());

        try {
            modCount++;
            return list.setAll(unmodifiableList);
=======
        List<E> elements = unmodifiableList(col);
        onProposedChange(elements, 0, size());
        try {
            modCount++;
            return list.setAll(elements);
>>>>>>> 4f0f992a
        } catch(Exception e) {
            modCount--;
            throw e;
        }
    }

    private void removeFromList(List<E> backingList, int offset, Collection<?> col, boolean complement) {
        int[] toBeRemoved = new int[2];
        int pointer = -1;
        for (int i = 0; i < backingList.size(); ++i) {
            final E el = backingList.get(i);
            if (col.contains(el) ^ complement) {
                if (pointer == -1) {
                    toBeRemoved[pointer + 1] = offset + i;
                    toBeRemoved[pointer + 2] = offset + i + 1;
                    pointer += 2;
                } else {
                    if (toBeRemoved[pointer] == offset + i) {
                        toBeRemoved[pointer] = offset + i + 1;
                    } else {
                        int[] tmp = new int[toBeRemoved.length + 2];
                        System.arraycopy(toBeRemoved, 0, tmp, 0, toBeRemoved.length);
                        toBeRemoved = tmp;
                        toBeRemoved[pointer + 1] = offset + i;
                        toBeRemoved[pointer + 2] = offset + i + 1;
                        pointer += 2;
                    }
                }
            }
        }
        if (pointer != -1) {
            onProposedChange(Collections.<E>emptyList(), toBeRemoved);
        }
    }

    @Override
    public boolean removeAll(E... elements) {
        return removeAll(Arrays.asList(elements));
    }

    @Override
    public boolean retainAll(E... elements) {
        return retainAll(Arrays.asList(elements));
    }

    @Override
    public void remove(int from, int to) {
        Objects.checkFromToIndex(from, to, size());
        onProposedChange(Collections.<E>emptyList(), from, to);
        try {
            modCount++;
            list.remove(from, to);
        } catch (Exception e) {
            modCount--;
        }
    }

    @Override
    public int size() {
        return list.size();
    }

    @Override
    public boolean isEmpty() {
        return list.isEmpty();
    }

    @Override
    public boolean contains(Object o) {
        return list.contains(o);
    }

    @Override
    public Iterator<E> iterator() {
        return new VetoableIteratorDecorator(this, new ModCountAccessorImpl(), list.iterator(), 0);
    }

    @Override
    public Object[] toArray() {
        return list.toArray();
    }

    @Override
    public <T> T[] toArray(T[] a) {
        return list.toArray(a);
    }

    @Override
    public boolean add(E e) {
        onProposedChange(Collections.singletonList(e), size(), size());
        try {
            modCount++;
            list.add(e);
            return true;
        } catch (Exception ex) {
            modCount--;
            throw ex;
        }
    }

    @Override
    public boolean remove(Object o) {
        int i = list.indexOf(o);
        if (i != - 1) {
            remove(i);
            return true;
        }
        return false;
    }

    @Override
    public boolean containsAll(Collection<?> c) {
        return list.containsAll(c);
    }

    @Override
    public boolean addAll(Collection<? extends E> c) {
        List<E> elements = unmodifiableList(c);
        onProposedChange(elements, size(), size());
        try {
            modCount++;
            boolean ret = list.addAll(elements);
            if (!ret)
                modCount--;
            return ret;
        } catch (Exception e) {
            modCount--;
            throw e;
        }
    }

    @Override
    public boolean addAll(int index, Collection<? extends E> c) {
        Objects.checkIndex(index, size() + 1);
        List<E> elements = unmodifiableList(c);
        onProposedChange(elements, index, index);
        try {
            modCount++;
            boolean ret = list.addAll(index, elements);
            if (!ret)
                modCount--;
            return ret;
        } catch (Exception e) {
            modCount--;
            throw e;
        }
    }

    @Override
    public boolean removeAll(Collection<?> c) {
        Collection<?> elements = safeCollection(c);
        removeFromList(this, 0, elements, false);
        try {
            modCount++;
            boolean ret = list.removeAll(elements);
            if (!ret)
                modCount--;
            return ret;
        } catch (Exception e) {
            modCount--;
            throw e;
        }
    }

    @Override
    public boolean retainAll(Collection<?> c) {
        Collection<?> elements = safeCollection(c);
        removeFromList(this, 0, elements, true);
        try {
            modCount++;
            boolean ret = list.retainAll(elements);
            if (!ret)
                modCount--;
            return ret;
        } catch (Exception e) {
            modCount--;
            throw e;
        }
    }

    @Override
    public void clear() {
        onProposedChange(Collections.<E>emptyList(), 0, size());
        try {
            modCount++;
            list.clear();
        } catch (Exception e) {
            modCount--;
            throw e;
        }
    }

    @Override
    public E get(int index) {
        return list.get(index);
    }

    @Override
    public E set(int index, E element) {
        onProposedChange(Collections.singletonList(element), index, index + 1);
        return list.set(index, element);
    }

    @Override
    public void add(int index, E element) {
        Objects.checkIndex(index, size() + 1);
        onProposedChange(Collections.singletonList(element), index, index);
        try {
            modCount++;
            list.add(index, element);
        } catch (Exception e) {
            modCount--;
            throw e;
        }
    }

    @Override
    public E remove(int index) {
        Objects.checkIndex(index, size());
        onProposedChange(Collections.<E>emptyList(), index, index + 1);
        try {
            modCount++;
            E ret = list.remove(index);
            return ret;
        } catch (Exception e) {
            modCount--;
            throw e;
        }
    }

    @Override
    public int indexOf(Object o) {
        return list.indexOf(o);
    }

    @Override
    public int lastIndexOf(Object o) {
        return list.lastIndexOf(o);
    }

    @Override
    public ListIterator<E> listIterator() {
        return new VetoableListIteratorDecorator(this, new ModCountAccessorImpl(), list.listIterator(), 0);
    }

    @Override
    public ListIterator<E> listIterator(int index) {
        return new VetoableListIteratorDecorator(this, new ModCountAccessorImpl(), list.listIterator(index), index);
    }

    @Override
    public List<E> subList(int fromIndex, int toIndex) {
        return new VetoableSubListDecorator(this, new ModCountAccessorImpl(), list.subList(fromIndex, toIndex), fromIndex);
    }

    @Override
    public String toString() {
        return list.toString();
    }

    @Override
    public boolean equals(Object obj) {
        return list.equals(obj);
    }

    @Override
    public int hashCode() {
        return list.hashCode();
    }

    /**
     * Returns the specified collection as an unmodifiable list that can safely be used in all bulk
     * operations without triggering {@link ConcurrentModificationException}.
     */
    private <T> List<T> unmodifiableList(Collection<? extends T> c) {
        Objects.requireNonNull(c);
        return !(c instanceof List<?>) || (c instanceof VetoableSubListDecorator<?> d && d.parent == this)
            ? Collections.unmodifiableList(new ArrayList<>(c))
            : Collections.unmodifiableList((List<T>)c);
    }

    /**
     * Returns a collection that can safely be used in the {@link #removeAll(Collection)} and
     * {@link #retainAll(Collection)} operations without triggering {@link ConcurrentModificationException}.
     */
    private <T> Collection<T> safeCollection(Collection<T> c) {
        Objects.requireNonNull(c);
        return c instanceof VetoableSubListDecorator<?> d && d.parent == this
            ? (List<T>)Arrays.asList(c.toArray())
            : c;
    }

    private static class VetoableSubListDecorator<E> implements List<E> {
        private final VetoableListDecorator parent;
        private final List<E> subList;
        private final int offset;
        private final ModCountAccessor modCountAccessor;
        private int modCount;

        public VetoableSubListDecorator(VetoableListDecorator<E> parent, ModCountAccessor modCountAccessor, List<E> subList, int offset) {
            this.parent = parent;
            this.modCountAccessor = modCountAccessor;
            this.modCount = modCountAccessor.get();
            this.subList = subList;
            this.offset = offset;
        }


        @Override
        public int size() {
            checkForComodification();
            return subList.size();
        }

        @Override
        public boolean isEmpty() {
            checkForComodification();
            return subList.isEmpty();
        }

        @Override
        public boolean contains(Object o) {
            checkForComodification();
            return subList.contains(o);
        }

        @Override
        public Iterator<E> iterator() {
            checkForComodification();
            return new VetoableIteratorDecorator(parent, new ModCountAccessorImplSub(), subList.iterator(), offset);
        }

        @Override
        public Object[] toArray() {
            checkForComodification();
            return subList.toArray();
        }

        @Override
        public <T> T[] toArray(T[] a) {
            checkForComodification();
            return subList.toArray(a);
        }

        @Override
        public boolean add(E e) {
            checkForComodification();
            parent.onProposedChange(Collections.<E>singletonList(e), offset + size(), offset + size());
            try {
                incrementModCount();
                subList.add(e);
            } catch (Exception ex) {
                decrementModCount();
                throw ex;
            }
            return true;
        }

        @Override
        public boolean remove(Object o) {
            checkForComodification();
            int i = indexOf(o);
            if (i != -1) {
                remove(i);
                return true;
            }
            return false;
        }

        @Override
        public boolean containsAll(Collection<?> c) {
            checkForComodification();
            return subList.containsAll(c);
        }

        @Override
        public boolean addAll(Collection<? extends E> c) {
            checkForComodification();
            List<E> elements = parent.unmodifiableList(c);
            parent.onProposedChange(elements, offset + size(), offset + size());
            try {
                incrementModCount();
                boolean res =  subList.addAll(elements);
                if (!res)
                    decrementModCount();
                return res;
            } catch (Exception e) {
                decrementModCount();
                throw e;
            }
        }

        @Override
        public boolean addAll(int index, Collection<? extends E> c) {
            Objects.checkIndex(index, size() + 1);
            checkForComodification();
            List<E> elements = parent.unmodifiableList(c);
            parent.onProposedChange(elements, offset + index, offset + index);
            try {
                incrementModCount();
                boolean res = subList.addAll(index, elements);
                if (!res)
                    decrementModCount();
                return res;
            } catch (Exception e) {
                decrementModCount();
                throw e;
            }
        }

        @Override
        public boolean removeAll(Collection<?> c) {
            checkForComodification();
            Collection<?> elements = parent.safeCollection(c);
            parent.removeFromList(this, offset, elements, false);
            try {
                incrementModCount();
                boolean res = subList.removeAll(elements);
                if (!res)
                    decrementModCount();
                return res;
            } catch (Exception e) {
                decrementModCount();
                throw e;
            }
        }

        @Override
        public boolean retainAll(Collection<?> c) {
            checkForComodification();
            Collection<?> elements = parent.safeCollection(c);
            parent.removeFromList(this, offset, elements, true);
            try {
                incrementModCount();
                boolean res = subList.retainAll(elements);
                if (!res)
                    decrementModCount();
                return res;
            } catch (Exception e) {
                decrementModCount();
                throw e;
            }
        }

        @Override
        public void clear() {
            checkForComodification();
            parent.onProposedChange(Collections.<E>emptyList(), offset, offset + size());
            try {
                incrementModCount();
                subList.clear();
            } catch (Exception e) {
                decrementModCount();
                throw e;
            }
        }

        @Override
        public E get(int index) {
            checkForComodification();
            return subList.get(index);
        }

        @Override
        public E set(int index, E element) {
            checkForComodification();
            parent.onProposedChange(Collections.singletonList(element), offset + index, offset + index + 1);
            return subList.set(index, element);
        }

        @Override
        public void add(int index, E element) {
            Objects.checkIndex(index, size() + 1);
            checkForComodification();
            parent.onProposedChange(Collections.singletonList(element), offset + index, offset + index);
            try {
                incrementModCount();
                subList.add(index, element);
            } catch (Exception e) {
                decrementModCount();
                throw e;
            }
        }

        @Override
        public E remove(int index) {
            Objects.checkIndex(index, size());
            checkForComodification();
            parent.onProposedChange(Collections.<E>emptyList(), offset + index, offset + index + 1);
            try {
                incrementModCount();
                E res =  subList.remove(index);
                return res;
            } catch (Exception e) {
                decrementModCount();
                throw e;
            }

        }

        @Override
        public int indexOf(Object o) {
            checkForComodification();
            return subList.indexOf(o);
        }

        @Override
        public int lastIndexOf(Object o) {
            checkForComodification();
            return subList.lastIndexOf(o);
        }

        @Override
        public ListIterator<E> listIterator() {
            checkForComodification();
            return new VetoableListIteratorDecorator(parent, new ModCountAccessorImplSub(),
                    subList.listIterator(), offset);
        }

        @Override
        public ListIterator<E> listIterator(int index) {
            checkForComodification();
            return new VetoableListIteratorDecorator(parent, new ModCountAccessorImplSub(),
                    subList.listIterator(index), offset + index);
        }

        @Override
        public List<E> subList(int fromIndex, int toIndex) {
            checkForComodification();
            return new VetoableSubListDecorator(parent, new ModCountAccessorImplSub(),
                    subList.subList(fromIndex, toIndex), offset + fromIndex);
        }

        @Override
        public String toString() {
            checkForComodification();
            return subList.toString();
        }

        @Override
        public boolean equals(Object obj) {
            checkForComodification();
            return subList.equals(obj);
        }

        @Override
        public int hashCode() {
            checkForComodification();
            return subList.hashCode();
        }

        private void checkForComodification() {
            if (modCount != modCountAccessor.get()) {
                throw new ConcurrentModificationException();
            }
        }

        private void incrementModCount() {
            modCount = modCountAccessor.incrementAndGet();
        }

        private void decrementModCount() {
            modCount = modCountAccessor.decrementAndGet();
        }

        private class ModCountAccessorImplSub implements ModCountAccessor{

            @Override
            public int get() {
                return modCount;
            }

            @Override
            public int incrementAndGet() {
                return modCount = modCountAccessor.incrementAndGet();
            }

            @Override
            public int decrementAndGet() {
                return modCount = modCountAccessor.decrementAndGet();
            }
        }
    }

    private static class VetoableIteratorDecorator<E> implements Iterator<E> {
        final VetoableListDecorator<E> parent;
        private final Iterator<E> it;
        private final ModCountAccessor modCountAccessor;
        private int modCount;
        protected final int offset;
        protected int cursor;
        protected int lastReturned;

        public VetoableIteratorDecorator(VetoableListDecorator<E> parent, ModCountAccessor modCountAccessor, Iterator<E> it, int offset) {
            this.parent = parent;
            this.modCountAccessor = modCountAccessor;
            this.modCount = modCountAccessor.get();
            this.it = it;
            this.offset = offset;
        }

        @Override
        public boolean hasNext() {
            checkForComodification();
            return it.hasNext();
        }

        @Override
        public E next() {
            checkForComodification();
            E e = it.next();
            lastReturned = cursor++;
            return e;
        }

        @Override
        public void remove() {
            checkForComodification();
            if (lastReturned == -1) {
                throw new IllegalStateException();
            }
            parent.onProposedChange(Collections.<E>emptyList(), offset + lastReturned, offset + lastReturned + 1);
            try {
                incrementModCount();
                it.remove();
            } catch (Exception e) {
                decrementModCount();
                throw e;
            }
            lastReturned = -1;
            --cursor;
        }

        protected void checkForComodification() {
            if (modCount != modCountAccessor.get()) {
                throw new ConcurrentModificationException();
            }
        }

        protected void incrementModCount() {
            modCount = modCountAccessor.incrementAndGet();
        }

        protected void decrementModCount() {
            modCount = modCountAccessor.decrementAndGet();
        }
    }

    private static class VetoableListIteratorDecorator<E> extends VetoableIteratorDecorator<E> implements ListIterator<E> {

        private final ListIterator<E> lit;

        public VetoableListIteratorDecorator(VetoableListDecorator<E> parent, ModCountAccessor modCountAccessor, ListIterator<E> it, int offset) {
            super(parent, modCountAccessor, it, offset);
            this.lit = it;
        }

        @Override
        public boolean hasPrevious() {
            checkForComodification();
            return lit.hasPrevious();
        }

        @Override
        public E previous() {
            checkForComodification();
            E e = lit.previous();
            lastReturned = --cursor;
            return e;
        }

        @Override
        public int nextIndex() {
            checkForComodification();
            return lit.nextIndex();
        }

        @Override
        public int previousIndex() {
            checkForComodification();
            return lit.previousIndex();
        }

        @Override
        public void set(E e) {
            checkForComodification();
            if (lastReturned == -1) {
                throw new IllegalStateException();
            }
            parent.onProposedChange(Collections.singletonList(e), offset + lastReturned, offset + lastReturned + 1);
            lit.set(e);
        }

        @Override
        public void add(E e) {
            checkForComodification();
            parent.onProposedChange(Collections.singletonList(e), offset + cursor, offset + cursor);
            try {
                incrementModCount();
                lit.add(e);
            } catch (Exception ex) {
                decrementModCount();
                throw ex;
            }
            ++cursor;
        }
    }

    private class ModCountAccessorImpl implements ModCountAccessor {

        public ModCountAccessorImpl() {
        }

        @Override
        public int get() {
            return modCount;
        }

        @Override
        public int incrementAndGet() {
            return ++modCount;
        }

        @Override
        public int decrementAndGet() {
            return --modCount;
        }
    }
}<|MERGE_RESOLUTION|>--- conflicted
+++ resolved
@@ -120,7 +120,6 @@
 
     @Override
     public boolean setAll(Collection<? extends E> col) {
-<<<<<<< HEAD
         List<E> list = col instanceof List<?> ? (List<E>)col : new ArrayList<>(col);
         return setAllImpl(Collections.unmodifiableList(list));
     }
@@ -131,13 +130,6 @@
         try {
             modCount++;
             return list.setAll(unmodifiableList);
-=======
-        List<E> elements = unmodifiableList(col);
-        onProposedChange(elements, 0, size());
-        try {
-            modCount++;
-            return list.setAll(elements);
->>>>>>> 4f0f992a
         } catch(Exception e) {
             modCount--;
             throw e;
