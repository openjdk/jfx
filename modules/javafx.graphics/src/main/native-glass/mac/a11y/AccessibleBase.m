/*
 * Copyright (c) 2023, 2024, Oracle and/or its affiliates. All rights reserved.
 * DO NOT ALTER OR REMOVE COPYRIGHT NOTICES OR THIS FILE HEADER.
 *
 * This code is free software; you can redistribute it and/or modify it
 * under the terms of the GNU General Public License version 2 only, as
 * published by the Free Software Foundation.  Oracle designates this
 * particular file as subject to the "Classpath" exception as provided
 * by Oracle in the LICENSE file that accompanied this code.
 *
 * This code is distributed in the hope that it will be useful, but WITHOUT
 * ANY WARRANTY; without even the implied warranty of MERCHANTABILITY or
 * FITNESS FOR A PARTICULAR PURPOSE.  See the GNU General Public License
 * version 2 for more details (a copy is included in the LICENSE file that
 * accompanied this code).
 *
 * You should have received a copy of the GNU General Public License version
 * 2 along with this work; if not, write to the Free Software Foundation,
 * Inc., 51 Franklin St, Fifth Floor, Boston, MA 02110-1301 USA.
 *
 * Please contact Oracle, 500 Oracle Parkway, Redwood Shores, CA 94065 USA
 * or visit www.oracle.com if you need additional information or have any
 * questions.
 */

#import "AccessibleBase.h"
#import "GlassMacros.h"
#import "GlassAccessible.h"
#import "com_sun_glass_ui_mac_MacAccessible.h"
#import "com_sun_glass_ui_mac_MacVariant.h"
#import "common.h"

static NSMutableDictionary * rolesMap;

@implementation AccessibleBase

+ (void) initializeRolesMap {
    /*
     * Here we should keep all the mapping between the accessibility roles and implementing classes.
     * All JavaFX roles and corresponding available properties are defined in
     * enum javafx.scene.AccessibleRole
     */
<<<<<<< HEAD
    rolesMap = [[NSMutableDictionary alloc] initWithCapacity:10];
=======
    rolesMap = [[NSMutableDictionary alloc] initWithCapacity:9];
>>>>>>> 3e28d444

    [rolesMap setObject:@"JFXButtonAccessibility" forKey:@"BUTTON"];
    [rolesMap setObject:@"JFXButtonAccessibility" forKey:@"DECREMENT_BUTTON"];
    [rolesMap setObject:@"JFXButtonAccessibility" forKey:@"INCREMENT_BUTTON"];
    [rolesMap setObject:@"JFXButtonAccessibility" forKey:@"SPLIT_MENU_BUTTON"];
    [rolesMap setObject:@"JFXRadiobuttonAccessibility" forKey:@"RADIO_BUTTON"];
//  Requires TAB_GROUP to be implemented first
//  [rolesMap setObject:@"JFXRadiobuttonAccessibility" forKey:@"TAB_ITEM"];
    [rolesMap setObject:@"JFXRadiobuttonAccessibility" forKey:@"PAGE_ITEM"];
    [rolesMap setObject:@"JFXCheckboxAccessibility" forKey:@"CHECK_BOX"];
    [rolesMap setObject:@"JFXCheckboxAccessibility" forKey:@"TOGGLE_BUTTON"];
<<<<<<< HEAD
    [rolesMap setObject:@"JFXStepperAccessibility" forKey:@"SPINNER"];
    [rolesMap setObject:@"JFXSliderAccessibility" forKey:@"SLIDER"];
=======
    [rolesMap setObject:@"JFXStaticTextAccessibility" forKey:@"TEXT"];
>>>>>>> 3e28d444

}

+ (Class) getComponentAccessibilityClass:(NSString *)role
{
    if (rolesMap == nil) {
        [self initializeRolesMap];
    }

    NSString *className = [rolesMap objectForKey:role];
    if (className != nil) {
        return NSClassFromString(className);
    }
    return [GlassAccessible class];
}

- (id)initWithEnv:(JNIEnv*)env accessible:(jobject)acc
{
    self = [super init];
    if (self != nil) {
        self->jAccessible = (*env)->NewGlobalRef(env, acc);
    }
    self->parent = nil;
    return self;
}

- (void)dealloc
{
    GET_MAIN_JENV_NOWARN;
    if (env != NULL) {
        (*env)->DeleteGlobalRef(env, jAccessible);
        GLASS_CHECK_EXCEPTION(env);
    }
    jAccessible = NULL;
    [super dealloc];
}

- (jobject)getJAccessible
{
    return self->jAccessible;
}

- (id)accessibilityValue
{
    jobject jresult = NULL;
    GET_MAIN_JENV;
    if (env == NULL) return NULL;
    jresult = (jobject)(*env)->CallLongMethod(env, self->jAccessible, jAccessibilityAttributeValue, (jlong)@"AXValue");
    GLASS_CHECK_EXCEPTION(env);
    return variantToID(env, jresult);
}

- (id)accessibilityMinValue
{
    jobject jresult = NULL;
    GET_MAIN_JENV;
    if (env == NULL) return NULL;
    jresult = (jobject)(*env)->CallLongMethod(env, self->jAccessible,
                                              jAccessibilityAttributeValue, (jlong)@"AXMinValue");
    GLASS_CHECK_EXCEPTION(env);
    return variantToID(env, jresult);
}

- (id)accessibilityMaxValue
{
    jobject jresult = NULL;
    GET_MAIN_JENV;
    if (env == NULL) return NULL;
    jresult = (jobject)(*env)->CallLongMethod(env, self->jAccessible,
                                              jAccessibilityAttributeValue, (jlong)@"AXMaxValue");
    GLASS_CHECK_EXCEPTION(env);
    return variantToID(env, jresult);
}

- (NSString *)accessibilityLabel
{
    jobject jresult = NULL;
    GET_MAIN_JENV;
    if (env == NULL) return NULL;
    jresult = (jobject)(*env)->CallLongMethod(env, self->jAccessible, jAccessibilityAttributeValue, (jlong)@"AXTitle");
    GLASS_CHECK_EXCEPTION(env);
    return variantToID(env, jresult);
}

- (id)accessibilityParent
{
    if (parent == nil) {
        jobject jresult = NULL;
        GET_MAIN_JENV;
        if (env == NULL) return NULL;
        jresult = (jobject)(*env)->CallLongMethod(env, self->jAccessible, jAccessibilityAttributeValue,
                                                  (jlong) @"AXParent");
        GLASS_CHECK_EXCEPTION(env);
        parent = variantToID(env, jresult);
    }
    return parent;
}

- (id)accessibilityTitle
{
    jobject jresult = NULL;
    GET_MAIN_JENV;
    if (env == NULL) return NULL;
    jresult = (jobject)(*env)->CallLongMethod(env, self->jAccessible,
                                              jAccessibilityAttributeValue, (jlong)@"AXTitle");
    GLASS_CHECK_EXCEPTION(env);
    return variantToID(env, jresult);
}


// Actions support
- (BOOL)performAccessibleAction:(NSString *)action
{
    GET_MAIN_JENV;
    if (env != NULL) {
        BOOL result = TRUE;
        (*env)->CallVoidMethod(env, self->jAccessible, jAccessibilityPerformAction, (jlong)action);
        if ((*env)->ExceptionCheck(env)) {
            result = FALSE;
        }
        GLASS_CHECK_EXCEPTION(env);
        return result;
    }
    return FALSE;
}


- (NSRect)accessibilityFrame
{
    jobject jresult = NULL;
    GET_MAIN_JENV;
    if (env == NULL) return NSZeroRect;
    jresult = (jobject)(*env)->CallLongMethod(env, self->jAccessible, jAccessibilityAttributeValue, (jlong)@"AXPosition");
    GLASS_CHECK_EXCEPTION(env);
    NSPoint position = [variantToID(env, jresult) pointValue];
    jresult = (jobject)(*env)->CallLongMethod(env, self->jAccessible, jAccessibilityAttributeValue, (jlong)@"AXSize");
    GLASS_CHECK_EXCEPTION(env);
    NSSize size = [variantToID(env, jresult) sizeValue];
    return NSMakeRect(position.x, position.y, size.width, size.height);
}


- (BOOL)isAccessibilityElement
{
    return YES;
}

- (void)clearParent
{
    parent = nil;
}

- (BOOL)isAccessibilityFocused
{
    jobject jresult = NULL;
    GET_MAIN_JENV;
    if (env == NULL) return NO;
    jresult = (jobject)(*env)->CallLongMethod(env, self->jAccessible, jAccessibilityAttributeValue, (jlong)@"AXFocused");
    GLASS_CHECK_EXCEPTION(env);

    return [variantToID(env, jresult) boolValue];
}

- (void)setAccessibilityFocused:(BOOL)value
{
    GET_MAIN_JENV;
    if (env == NULL) return;
    (*env)->CallVoidMethod(env, self->jAccessible, jAccessibilitySetValue,
                           (jlong)[NSNumber numberWithBool:value],
                           (jlong)@"AXFocused");
    GLASS_CHECK_EXCEPTION(env);
}

@end

/*
 * Class:     com_sun_glass_ui_mac_MacAccessible
 * Method:    _createAccessiblePeer
 * Signature: (Ljava/lang/String;)J
 */
JNIEXPORT jlong JNICALL Java_com_sun_glass_ui_mac_MacAccessible__1createAccessiblePeer
        (JNIEnv *env, jobject jAccessible, jstring forRole)
{
    NSString *roleName = jStringToNSString(env, forRole);
    Class classType = [AccessibleBase getComponentAccessibilityClass:roleName];
    NSObject* accessible = NULL;
    accessible = [[classType alloc] initWithEnv: env accessible: jAccessible];
    return ptr_to_jlong(accessible);
}

/*
 * Class:     com_sun_glass_ui_mac_MacAccessible
 * Method:    _destroyAccessiblePeer
 * Signature: (J)V
 */
JNIEXPORT void JNICALL Java_com_sun_glass_ui_mac_MacAccessible__1destroyAccessiblePeer
(JNIEnv *env, jobject jAccessible, jlong macAccessible)
{
    NSObject* accessible = (NSObject*)jlong_to_ptr(macAccessible);
    if ([accessible respondsToSelector:@selector(release)]) {
        [accessible release];
    }
}

/*
 * Class:     com_sun_glass_ui_mac_MacAccessible
 * Method:    NSAccessibilityUnignoredAncestor
 * Signature: (J)J
 */
JNIEXPORT jlong JNICALL Java_com_sun_glass_ui_mac_MacAccessible_NSAccessibilityUnignoredAncestor
        (JNIEnv *env, jclass jClass, jlong macAccessible)
{
    NSObject* accessible = (NSObject*)jlong_to_ptr(macAccessible);
    return ptr_to_jlong(NSAccessibilityUnignoredAncestor(accessible));
}

/*
 * Class:     com_sun_glass_ui_mac_MacAccessible
 * Method:    _invalidateParent
 * Signature: (J)V
 */
JNIEXPORT void JNICALL Java_com_sun_glass_ui_mac_MacAccessible__1invalidateParent
(JNIEnv *env, jobject jAccessible, long macAccessible)
{
    NSObject* accessible = (NSObject*)jlong_to_ptr(macAccessible);
<<<<<<< HEAD
    if ([accessible respondsToSelector:@selector(clearParent)]) {
        [accessible performSelector:@selector(clearParent)];
=======
    if ([accessible isKindOfClass: [AccessibleBase class]]) {
        [((AccessibleBase*) accessible) clearParent];
>>>>>>> 3e28d444
    }
}<|MERGE_RESOLUTION|>--- conflicted
+++ resolved
@@ -40,11 +40,7 @@
      * All JavaFX roles and corresponding available properties are defined in
      * enum javafx.scene.AccessibleRole
      */
-<<<<<<< HEAD
-    rolesMap = [[NSMutableDictionary alloc] initWithCapacity:10];
-=======
-    rolesMap = [[NSMutableDictionary alloc] initWithCapacity:9];
->>>>>>> 3e28d444
+    rolesMap = [[NSMutableDictionary alloc] initWithCapacity:11];
 
     [rolesMap setObject:@"JFXButtonAccessibility" forKey:@"BUTTON"];
     [rolesMap setObject:@"JFXButtonAccessibility" forKey:@"DECREMENT_BUTTON"];
@@ -56,12 +52,9 @@
     [rolesMap setObject:@"JFXRadiobuttonAccessibility" forKey:@"PAGE_ITEM"];
     [rolesMap setObject:@"JFXCheckboxAccessibility" forKey:@"CHECK_BOX"];
     [rolesMap setObject:@"JFXCheckboxAccessibility" forKey:@"TOGGLE_BUTTON"];
-<<<<<<< HEAD
+    [rolesMap setObject:@"JFXStaticTextAccessibility" forKey:@"TEXT"];
     [rolesMap setObject:@"JFXStepperAccessibility" forKey:@"SPINNER"];
     [rolesMap setObject:@"JFXSliderAccessibility" forKey:@"SLIDER"];
-=======
-    [rolesMap setObject:@"JFXStaticTextAccessibility" forKey:@"TEXT"];
->>>>>>> 3e28d444
 
 }
 
@@ -287,12 +280,7 @@
 (JNIEnv *env, jobject jAccessible, long macAccessible)
 {
     NSObject* accessible = (NSObject*)jlong_to_ptr(macAccessible);
-<<<<<<< HEAD
-    if ([accessible respondsToSelector:@selector(clearParent)]) {
-        [accessible performSelector:@selector(clearParent)];
-=======
     if ([accessible isKindOfClass: [AccessibleBase class]]) {
         [((AccessibleBase*) accessible) clearParent];
->>>>>>> 3e28d444
     }
 }