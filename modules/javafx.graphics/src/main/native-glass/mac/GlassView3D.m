/*
 * Copyright (c) 2011, 2024, Oracle and/or its affiliates. All rights reserved.
 * DO NOT ALTER OR REMOVE COPYRIGHT NOTICES OR THIS FILE HEADER.
 *
 * This code is free software; you can redistribute it and/or modify it
 * under the terms of the GNU General Public License version 2 only, as
 * published by the Free Software Foundation.  Oracle designates this
 * particular file as subject to the "Classpath" exception as provided
 * by Oracle in the LICENSE file that accompanied this code.
 *
 * This code is distributed in the hope that it will be useful, but WITHOUT
 * ANY WARRANTY; without even the implied warranty of MERCHANTABILITY or
 * FITNESS FOR A PARTICULAR PURPOSE.  See the GNU General Public License
 * version 2 for more details (a copy is included in the LICENSE file that
 * accompanied this code).
 *
 * You should have received a copy of the GNU General Public License version
 * 2 along with this work; if not, write to the Free Software Foundation,
 * Inc., 51 Franklin St, Fifth Floor, Boston, MA 02110-1301 USA.
 *
 * Please contact Oracle, 500 Oracle Parkway, Redwood Shores, CA 94065 USA
 * or visit www.oracle.com if you need additional information or have any
 * questions.
 */

#import "common.h"
#import "com_sun_glass_events_DndEvent.h"
#import "com_sun_glass_events_KeyEvent.h"
#import "com_sun_glass_events_MouseEvent.h"
#import "com_sun_glass_ui_View_Capability.h"
#import "com_sun_glass_ui_mac_MacGestureSupport.h"
#import "GlassKey.h"
#import "GlassMacros.h"
#import "GlassView3D.h"
#import "GlassLayer3D.h"
#import "GlassApplication.h"

//#define VERBOSE
#ifndef VERBOSE
    #define LOG(MSG, ...)
#else
    #define LOG(MSG, ...) GLASS_LOG(MSG, ## __VA_ARGS__);
#endif

//#define MOUSEVERBOSE
#ifndef MOUSEVERBOSE
    #define MOUSELOG(MSG, ...)
#else
    #define MOUSELOG(MSG, ...) GLASS_LOG(MSG, ## __VA_ARGS__);
#endif

//#define KEYVERBOSE
#ifndef KEYVERBOSE
    #define KEYLOG(MSG, ...)
#else
    #define KEYLOG(MSG, ...) GLASS_LOG(MSG, ## __VA_ARGS__);
#endif

//#define DNDVERBOSE
#ifndef DNDVERBOSE
    #define DNDLOG(MSG, ...)
#else
    #define DNDLOG(MSG, ...) GLASS_LOG(MSG, ## __VA_ARGS__);
#endif

//#define IMVERBOSE
#ifndef IMVERBOSE
    #define IMLOG(MSG, ...)
#else
    #define IMLOG(MSG, ...) GLASS_LOG(MSG, ## __VA_ARGS__);
#endif

#define SHARE_GL_CONTEXT
//#define DEBUG_COLORS

// http://developer.apple.com/library/mac/#technotes/tn2085/_index.html
//#define ENABLE_MULTITHREADED_GL

@implementation GlassView3D

- (CGLPixelFormatObj)_createPixelFormatWithDepth:(CGLPixelFormatAttribute)depth
{
    CGLPixelFormatObj pix = NULL;
    {
        const CGLPixelFormatAttribute attributes[] =
        {
            kCGLPFAAccelerated,
            kCGLPFAColorSize, 32,
            kCGLPFAAlphaSize, 8,
            kCGLPFADepthSize, depth,
            kCGLPFAAllowOfflineRenderers, // lets OpenGL know this context is offline renderer aware
            (CGLPixelFormatAttribute)0
        };
        GLint npix = 0;
        CGLError err = CGLChoosePixelFormat(attributes, &pix, &npix);
        if (pix == NULL)
        {
            NSLog(@"CGLChoosePixelFormat: No matching pixel format exists for the requested attributes, trying again with limited capabilities");
            const CGLPixelFormatAttribute attributes2[] =
            {
                kCGLPFAAllowOfflineRenderers,
                (CGLPixelFormatAttribute)0
            };
            err = CGLChoosePixelFormat(attributes2, &pix, &npix);
        }
        if (err != kCGLNoError)
        {
            NSLog(@"CGLChoosePixelFormat error: %d", err);
        }
    }
    return pix;
}

- (CGLContextObj)_createContextWithShared:(CGLContextObj)share withFormat:(CGLPixelFormatObj)format
{
    CGLContextObj ctx = NULL;
    {
        CGLError err = CGLCreateContext(format, share, &ctx);
        if (err != kCGLNoError)
        {
            NSLog(@"CGLCreateContext error: %d", err);
        }
    }
    return ctx;
}

- (void)_initialize3dWithJproperties:(jobject)jproperties
{
    GET_MAIN_JENV;

    int depthBits = 0;
    if (jproperties != NULL)
    {
        jobject k3dDepthKey = (*env)->NewObject(env, jIntegerClass, jIntegerInitMethod, com_sun_glass_ui_View_Capability_k3dDepthKeyValue);
        GLASS_CHECK_EXCEPTION(env);
        jobject k3dDepthKeyValue = (*env)->CallObjectMethod(env, jproperties, jMapGetMethod, k3dDepthKey);
        GLASS_CHECK_EXCEPTION(env);
        if (k3dDepthKeyValue != NULL)
        {
            depthBits = (*env)->CallIntMethod(env, k3dDepthKeyValue, jIntegerValueMethod);
            GLASS_CHECK_EXCEPTION(env);
        }
    }

    CGLContextObj sharedCGL = NULL;
    if (jproperties != NULL)
    {
        jobject sharedContextPtrKey = (*env)->NewStringUTF(env, "shareContextPtr");
        jobject sharedContextPtrValue = (*env)->CallObjectMethod(env, jproperties, jMapGetMethod, sharedContextPtrKey);
        GLASS_CHECK_EXCEPTION(env);
        if (sharedContextPtrValue != NULL)
        {
            jlong jsharedContextPtr = (*env)->CallLongMethod(env, sharedContextPtrValue, jLongValueMethod);
            GLASS_CHECK_EXCEPTION(env);
            if (jsharedContextPtr != 0)
            {
                NSOpenGLContext *sharedContextNS = (NSOpenGLContext*)jlong_to_ptr(jsharedContextPtr);
                sharedCGL = [sharedContextNS CGLContextObj];
            }
        }
    }

    CGLContextObj clientCGL = NULL;
    BOOL isSwPipe = NO;

    if (jproperties != NULL)
    {
        jobject contextPtrKey = (*env)->NewStringUTF(env, "contextPtr");
        jobject contextPtrValue = (*env)->CallObjectMethod(env, jproperties, jMapGetMethod, contextPtrKey);
        GLASS_CHECK_EXCEPTION(env);
        if (contextPtrValue != NULL)
        {
            jlong jcontextPtr = (*env)->CallLongMethod(env, contextPtrValue, jLongValueMethod);
            GLASS_CHECK_EXCEPTION(env);
            if (jcontextPtr != 0)
            {
                NSOpenGLContext *clientContextNS = (NSOpenGLContext*)jlong_to_ptr(jcontextPtr);
                clientCGL = [clientContextNS CGLContextObj];
            }
        }
    }
    if (clientCGL == NULL)
    {
        CGLPixelFormatObj clientPixelFormat = [self _createPixelFormatWithDepth:(CGLPixelFormatAttribute)depthBits];
        clientCGL = [self _createContextWithShared:sharedCGL withFormat:clientPixelFormat];
    }
    if (sharedCGL == NULL)
    {
        // this can happen in Rain or clients other than Prism (ie. device details do not have the shared context set)
        sharedCGL = clientCGL;
        isSwPipe = YES;
    }

    self->isHiDPIAware = NO;
    if (jproperties != NULL)
    {
        jobject kHiDPIAwareKey = (*env)->NewObject(env, jIntegerClass, jIntegerInitMethod, com_sun_glass_ui_View_Capability_kHiDPIAwareKeyValue);
        GLASS_CHECK_EXCEPTION(env);
        jobject kHiDPIAwareValue = (*env)->CallObjectMethod(env, jproperties, jMapGetMethod, kHiDPIAwareKey);
        GLASS_CHECK_EXCEPTION(env);
        if (kHiDPIAwareValue != NULL)
        {
            self->isHiDPIAware = (*env)->CallBooleanMethod(env, kHiDPIAwareValue, jBooleanValueMethod) ? YES : NO;
            GLASS_CHECK_EXCEPTION(env);
        }
    }

    GlassLayer3D *layer = [[GlassLayer3D alloc] initWithSharedContext:sharedCGL andClientContext:clientCGL withHiDPIAware:self->isHiDPIAware withIsSwPipe:isSwPipe];

    // https://developer.apple.com/library/mac/documentation/Cocoa/Reference/ApplicationKit/Classes/nsview_Class/Reference/NSView.html#//apple_ref/occ/instm/NSView/setWantsLayer:
    // the order of the following 2 calls is important: here we indicate we want a layer-hosting view
    {
        [self setLayer:layer];
        [self setWantsLayer:YES];
    }
}

- (id)initWithFrame:(NSRect)frame withJview:(jobject)jView withJproperties:(jobject)jproperties
{
    LOG("GlassView3D initWithFrame:withJview:withJproperties");

    NSOpenGLPixelFormatAttribute pixelFormatAttributes[] =
    {
        NSOpenGLPFAAllowOfflineRenderers, // Lets OpenGL know this context is offline renderer aware
        (NSOpenGLPixelFormatAttribute)0
    };
    NSOpenGLPixelFormat *pFormat = [[[NSOpenGLPixelFormat alloc] initWithAttributes:pixelFormatAttributes] autorelease];
    if (!pFormat)
    {
        pFormat = [NSOpenGLView defaultPixelFormat];
        LOG("GlassView3D initWithFrame: initWithAttributes failed! Set pixel format to default pixel format");
    }
    self = [super initWithFrame:frame pixelFormat:pFormat];
    if (self != nil)
    {
        [self _initialize3dWithJproperties:jproperties];

        self->_delegate = [[GlassViewDelegate alloc] initWithView:self withJview:jView];
        self->_drawCounter = 0;
        self->_texture = 0;

        self->_trackingArea = [[NSTrackingArea alloc] initWithRect:frame
                                                           options:(NSTrackingMouseMoved | NSTrackingActiveAlways | NSTrackingInVisibleRect)
                                                             owner:self userInfo:nil];
        [self addTrackingArea: self->_trackingArea];
        self->nsAttrBuffer = [[NSAttributedString alloc] initWithString:@""];
        self->imEnabled = NO;
        self->handlingKeyEvent = NO;
        self->didCommitText = NO;

        lastKeyEvent = nil;
    }
    return self;
}

- (void)dealloc
{
    if (self->_texture != 0)
    {
        GlassLayer3D *layer = (GlassLayer3D*)[self layer];
        [[layer getPainterOffscreen] bindForWidth:(GLuint)[self bounds].size.width andHeight:(GLuint)[self bounds].size.height];
        {
            glDeleteTextures(1, &self->_texture);
        }
        [[layer getPainterOffscreen] unbind];
    }

    [[self layer] release];
    [self->_delegate release];
    self->_delegate = nil;

    [self removeTrackingArea: self->_trackingArea];
    [self->_trackingArea release];
    self->_trackingArea = nil;

    [self->nsAttrBuffer release];
    self->nsAttrBuffer = nil;

    [lastKeyEvent release];
    lastKeyEvent = nil;

    [super dealloc];
}

- (BOOL)becomeFirstResponder
{
    return YES;
}

- (BOOL)acceptsFirstResponder
{
    return YES;
}

- (BOOL)canBecomeKeyView
{
    return YES;
}

- (BOOL)postsBoundsChangedNotifications
{
    return NO;
}

- (BOOL)postsFrameChangedNotifications
{
    return NO;
}

- (BOOL)acceptsFirstMouse:(NSEvent *)theEvent
{
    return YES;
}

- (BOOL)isFlipped
{
    return YES;
}

- (BOOL)isOpaque
{
    return NO;
}

- (BOOL)mouseDownCanMoveWindow
{
    return NO;
}

// also called when closing window, when [self window] == nil
- (void)viewDidMoveToWindow
{
    if ([self window] != nil)
    {
        GlassLayer3D *layer = (GlassLayer3D*)[self layer];
        [[layer getPainterOffscreen] setBackgroundColor:[[[self window] backgroundColor] colorUsingColorSpace:NSColorSpace.sRGBColorSpace]];
    }

    [self->_delegate viewDidMoveToWindow];
}

- (void)setFrameOrigin:(NSPoint)newOrigin
{
    [super setFrameOrigin:newOrigin];
    [self->_delegate setFrameOrigin:newOrigin];
}

- (void)setFrameSize:(NSSize)newSize
{
    [super setFrameSize:newSize];
    [self->_delegate setFrameSize:newSize];
}

- (void)setFrame:(NSRect)frameRect
{
    [super setFrame:frameRect];
    [self->_delegate setFrame:frameRect];
}

- (void)updateTrackingAreas
{
    [super updateTrackingAreas];
    [self->_delegate updateTrackingAreas];
}

- (void)mouseEntered:(NSEvent *)theEvent
{
    MOUSELOG("mouseEntered");
    [self->_delegate sendJavaMouseEvent:theEvent];
}

- (void)mouseMoved:(NSEvent *)theEvent
{
    MOUSELOG("mouseMoved");
    [self->_delegate sendJavaMouseEvent:theEvent];
}

- (void)mouseExited:(NSEvent *)theEvent
{
    MOUSELOG("mouseExited");
    [self->_delegate sendJavaMouseEvent:theEvent];
}

- (void)mouseDown:(NSEvent *)theEvent
{
    MOUSELOG("mouseDown");
    // First check if system Input Context needs to handle this event
    if ([self.inputContext handleEvent:theEvent]) {
        return;
    }
    [self->_delegate sendJavaMouseEvent:theEvent];
}

- (void)mouseDragged:(NSEvent *)theEvent
{
    MOUSELOG("mouseDragged");
    [self->_delegate sendJavaMouseEvent:theEvent];
}

- (void)mouseUp:(NSEvent *)theEvent
{
    MOUSELOG("mouseUp");
    [self->_delegate sendJavaMouseEvent:theEvent];
}

- (void)rightMouseDown:(NSEvent *)theEvent
{
    MOUSELOG("rightMouseDown");
    [self->_delegate sendJavaMouseEvent:theEvent];
    // NOTE: menuForEvent: is invoked differently for right-click
    // and Ctrl+Click actions. So instead we always synthesize
    // the menu event in Glass. See sendJavaMouseEvent for details.
}

- (void)rightMouseDragged:(NSEvent *)theEvent
{
    MOUSELOG("rightMouseDragged");
    [self->_delegate sendJavaMouseEvent:theEvent];
}

- (void)rightMouseUp:(NSEvent *)theEvent
{
    MOUSELOG("rightMouseUp");
    [self->_delegate sendJavaMouseEvent:theEvent];
}

- (void)otherMouseDown:(NSEvent *)theEvent
{
    MOUSELOG("otherMouseDown");
    [self->_delegate sendJavaMouseEvent:theEvent];
}

- (void)otherMouseDragged:(NSEvent *)theEvent
{
    MOUSELOG("otherMouseDragged");
    [self->_delegate sendJavaMouseEvent:theEvent];
}

- (void)otherMouseUp:(NSEvent *)theEvent
{
    MOUSELOG("otherMouseUp");
    [self->_delegate sendJavaMouseEvent:theEvent];
}

- (void)rotateWithEvent:(NSEvent *)theEvent
{
    [self->_delegate doRotateWithEvent:theEvent];
}

- (void)swipeWithEvent:(NSEvent *)theEvent
{
    [self->_delegate doSwipeWithEvent:theEvent];
}

- (void)magnifyWithEvent:(NSEvent *)theEvent
{
    [self->_delegate doMagnifyWithEvent:theEvent];
}

- (void)scrollWheel:(NSEvent *)theEvent
{
    MOUSELOG("scrollWheel");
    [self->_delegate doScrollWheel:theEvent];
}

- (BOOL)performKeyEquivalent:(NSEvent *)theEvent
{
    KEYLOG("performKeyEquivalent");

<<<<<<< HEAD
    // Crash if the FS window is released while performing a key equivalent
    // Local copy of the id keeps the retain/release calls balanced.
    id fsWindow = [self->_delegate->fullscreenWindow retain];

    // JDK-8093711, JDK-8094601 Command-EQUALS and Command-DOT needs special casing on Mac
=======
    // RT-37093, RT-37399 Command-EQUALS and Command-DOT needs special casing on Mac
>>>>>>> bdfc3387
    // as it is passed through as two calls to performKeyEquivalent, which in turn
    // create extra KeyEvents.
    //
    NSString *chars = [theEvent charactersIgnoringModifiers];
    if ([theEvent type] == NSEventTypeKeyDown && [chars length] > 0)
    {
        unichar uch = [chars characterAtIndex:0];
        if ([theEvent modifierFlags] & NSEventModifierFlagCommand &&
            (uch == com_sun_glass_events_KeyEvent_VK_PERIOD ||
             uch == com_sun_glass_events_KeyEvent_VK_EQUALS))
        {
            GET_MAIN_JENV;

            jcharArray jKeyChars = GetJavaKeyChars(env, theEvent);
            jint jModifiers = GetJavaModifiers(theEvent);

            (*env)->CallBooleanMethod(env, self->_delegate->jView, jViewNotifyKeyAndReturnConsumed,
                                      com_sun_glass_events_KeyEvent_PRESS,
                                      uch, jKeyChars, jModifiers);
            (*env)->CallBooleanMethod(env, self->_delegate->jView, jViewNotifyKeyAndReturnConsumed,
                                      com_sun_glass_events_KeyEvent_TYPED,
                                      uch, jKeyChars, jModifiers);
            (*env)->CallBooleanMethod(env, self->_delegate->jView, jViewNotifyKeyAndReturnConsumed,
                                   com_sun_glass_events_KeyEvent_RELEASE,
                                   uch, jKeyChars, jModifiers);
            (*env)->DeleteLocalRef(env, jKeyChars);

            GLASS_CHECK_EXCEPTION(env);
            return YES;
        }
    }

    BOOL result = [self handleKeyDown: theEvent];
    return result;
}

- (BOOL)handleKeyDown:(NSEvent *)theEvent
{
    if (theEvent == lastKeyEvent) return NO;

    [lastKeyEvent release];
    lastKeyEvent = [theEvent retain];

    handlingKeyEvent = YES;
    didCommitText = NO;
    BOOL hadMarkedText = (nsAttrBuffer.length > 0);
    BOOL inputContextHandledEvent = (imEnabled && [self.inputContext handleEvent:theEvent]);
    handlingKeyEvent = NO;

    // Returns YES if the event triggered some sort of InputMethod action or
    // if the PRESSED event was consumed by the scene graph.
    BOOL wasConsumed = YES;

    if (didCommitText) {
        // Exit composition mode
        didCommitText = NO;
        nsAttrBuffer = [nsAttrBuffer initWithString: @""];
    } else if (hadMarkedText) {
        // Either we still have marked text or the keystroke removed it
        // (ESC can do that). In either case we don't want to generate a key
        // event.
        ;
    } else if (!inputContextHandledEvent || (nsAttrBuffer.length == 0)) {
        [GlassApplication registerKeyEvent:theEvent];
        wasConsumed = [self->_delegate sendJavaKeyEvent:theEvent isDown:YES];
    }

    return wasConsumed;
}

- (void)keyDown:(NSEvent*)theEvent
{
    KEYLOG("keyDown");
    [self handleKeyDown: theEvent];
}

- (void)keyUp:(NSEvent *)theEvent
{
    KEYLOG("keyUp");
    [self->_delegate sendJavaKeyEvent:theEvent isDown:NO];
}

- (void)flagsChanged:(NSEvent *)theEvent
{
    KEYLOG("flagsChanged");
    [self->_delegate sendJavaModifierKeyEvent:theEvent];
}

- (BOOL)wantsPeriodicDraggingUpdates
{
    // we only want want updated drag operations when the mouse position changes
    return NO;
}

- (BOOL)prepareForDragOperation:(id <NSDraggingInfo>)sender
{
    DNDLOG("prepareForDragOperation");
    return YES;
}

- (BOOL)performDragOperation:(id <NSDraggingInfo>)sender
{
    DNDLOG("performDragOperation");
    [self->_delegate sendJavaDndEvent:sender type:com_sun_glass_events_DndEvent_PERFORM];

    return YES;
}

- (void)concludeDragOperation:(id <NSDraggingInfo>)sender
{
    DNDLOG("concludeDragOperation");
}

- (NSDragOperation)draggingEntered:(id <NSDraggingInfo>)sender
{
    DNDLOG("draggingEntered");
    return [self->_delegate sendJavaDndEvent:sender type:com_sun_glass_events_DndEvent_ENTER];
}

- (NSDragOperation)draggingUpdated:(id <NSDraggingInfo>)sender
{
    DNDLOG("draggingUpdated");
    return [self->_delegate sendJavaDndEvent:sender type:com_sun_glass_events_DndEvent_UPDATE];
}

- (void)draggingEnded:(id <NSDraggingInfo>)sender
{
    DNDLOG("draggingEnded");
}

- (void)draggingExited:(id <NSDraggingInfo>)sender
{
    DNDLOG("draggingExited");
    [self->_delegate sendJavaDndEvent:sender type:com_sun_glass_events_DndEvent_EXIT];
}

#pragma mark --- Callbacks

- (void)enterFullscreenWithAnimate:(BOOL)animate withKeepRatio:(BOOL)keepRatio withHideCursor:(BOOL)hideCursor
{
    [self->_delegate enterFullscreenWithAnimate:animate withKeepRatio:keepRatio withHideCursor:hideCursor];
}

- (void)exitFullscreenWithAnimate:(BOOL)animate
{
    [self->_delegate exitFullscreenWithAnimate:animate];
}

- (void)begin
{
    LOG("begin");
    assert(self->_drawCounter >= 0);

    if (self->_drawCounter == 0)
    {
        GlassLayer3D *layer = (GlassLayer3D*)[self layer];
        NSRect bounds = (self->isHiDPIAware && [self respondsToSelector:@selector(convertRectToBacking:)]) ?
            [self convertRectToBacking:[self bounds]] : [self bounds];
        [[layer getPainterOffscreen] bindForWidth:(GLuint)bounds.size.width andHeight:(GLuint)bounds.size.height];
    }
    self->_drawCounter++;
}

- (void)end
{
    assert(self->_drawCounter > 0);

    self->_drawCounter--;
    if (self->_drawCounter == 0)
    {
        GlassLayer3D *layer = (GlassLayer3D*)[self layer];
        [[layer getPainterOffscreen] unbind];
        [layer flush];
    }
    LOG("end");
}

- (void)drawRect:(NSRect)dirtyRect
{
    [self->_delegate drawRect:dirtyRect];
}

- (void)pushPixels:(void*)pixels withWidth:(GLuint)width withHeight:(GLuint)height withScaleX:(GLfloat)scalex withScaleY:(GLfloat)scaley withEnv:(JNIEnv *)env
{
    assert(self->_drawCounter > 0);

    if (self->_texture == 0)
    {
        glGenTextures(1, &self->_texture);
    }

    BOOL uploaded = NO;
    if ((self->_textureWidth != width) || (self->_textureHeight != height))
    {
        uploaded = YES;

        self->_textureWidth = width;
        self->_textureHeight = height;

        // GL_EXT_texture_rectangle is defined in OS X 10.6 GL headers, so we can depend on GL_TEXTURE_RECTANGLE_EXT being available
        glBindTexture(GL_TEXTURE_RECTANGLE_EXT, self->_texture);
        glTexParameteri(GL_TEXTURE_RECTANGLE_EXT, GL_TEXTURE_MIN_FILTER, GL_NEAREST);
        glTexParameteri(GL_TEXTURE_RECTANGLE_EXT, GL_TEXTURE_MAG_FILTER, GL_NEAREST);
        glTexParameteri(GL_TEXTURE_RECTANGLE_EXT, GL_TEXTURE_WRAP_S, GL_CLAMP);
        glTexParameteri(GL_TEXTURE_RECTANGLE_EXT, GL_TEXTURE_WRAP_T, GL_CLAMP);
        glTexImage2D(GL_TEXTURE_RECTANGLE_EXT, 0, GL_RGBA8, (GLsizei)self->_textureWidth, (GLsizei)self->_textureHeight, 0, GL_BGRA, GL_UNSIGNED_INT_8_8_8_8_REV, pixels);
    }

    glEnable(GL_TEXTURE_RECTANGLE_EXT);
    glBindTexture(GL_TEXTURE_RECTANGLE_EXT, self->_texture);
    {
        if (uploaded == NO)
        {
            glTexSubImage2D(GL_TEXTURE_RECTANGLE_EXT, 0, 0, 0, (GLsizei)self->_textureWidth, (GLsizei)self->_textureHeight, GL_BGRA, GL_UNSIGNED_INT_8_8_8_8_REV, pixels);
        }

        GLfloat w = self->_textureWidth;
        GLfloat h = self->_textureHeight;

        NSSize size = [self bounds].size;
        size.width *= scalex;
        size.height *= scaley;
        if ((size.width != w) || (size.height != h))
        {
            // This could happen on live resize, clear the FBO to avoid rendering garbage
            glClear(GL_COLOR_BUFFER_BIT);
        }

        glMatrixMode(GL_PROJECTION);
        glPushMatrix();
        glLoadIdentity();
        glOrtho(0.0f, size.width, size.height, 0.0f, -1.0f, 1.0f);
        {
            glMatrixMode(GL_MODELVIEW);
            glPushMatrix();
            glLoadIdentity();
            {
                glTexEnvf(GL_TEXTURE_ENV, GL_TEXTURE_ENV_MODE, GL_REPLACE); // copy

                glBegin(GL_QUADS);
                {
                    glTexCoord2f(0.0f, 0.0f); glVertex2f(0.0f, 0.0f);
                    glTexCoord2f(   w, 0.0f); glVertex2f(   w, 0.0f);
                    glTexCoord2f(   w,    h); glVertex2f(   w,    h);
                    glTexCoord2f(0.0f,    h); glVertex2f(0.0f,    h);
                }
                glEnd();
            }
            glMatrixMode(GL_MODELVIEW);
            glPopMatrix();
        }
        glMatrixMode(GL_PROJECTION);
        glPopMatrix();
    }
    glBindTexture(GL_TEXTURE_RECTANGLE_EXT, 0);
    glDisable(GL_TEXTURE_RECTANGLE_EXT);

    glFinish();

    // The layer will be notified about redraw in _end()
}

- (GlassViewDelegate*)delegate
{
    return self->_delegate;
}

- (void)setInputMethodEnabled:(BOOL)enabled
{
    IMLOG("setInputMethodEnabled called with arg is %s", (enabled ? "YES" : "NO") );
    if (enabled != imEnabled) {
        // If enabled is false this has nowhere to go. If enabled is true this
        // wasn't intended for the newly focused node.
        if (nsAttrBuffer.length) {
            nsAttrBuffer = [nsAttrBuffer initWithString:@""];
        }
        [self.inputContext discardMarkedText];
        imEnabled = enabled;
    }
}

- (void)finishInputMethodComposition
{
    IMLOG("finishInputMethodComposition called");
    [self unmarkText];
    // If we call discardMarkedText on an input context that is not
    // the current one the IM will get into a persistent state where
    // it will not call setMarkedText or firstRectForCharacterRange.
    if (self.inputContext == NSTextInputContext.currentInputContext) {
        [self.inputContext discardMarkedText];
    }
}

/*
 NSTextInputClient protocol implementation follows here.
 */

// Utility function, not part of protocol
- (void)commitString:(NSString*)aString
{
    [self->_delegate notifyInputMethod:aString attr:4 length:(int)[aString length] cursor:(int)[aString length] selectedRange: NSMakeRange(NSNotFound, 0)];
}

- (void)doCommandBySelector:(SEL)aSelector
{
    IMLOG("doCommandBySelector called ");
    // According to Apple an NSResponder will send this up the responder chain
    // but a text input client should not. So we ignore this which avoids an
    // annoying beep.
}

- (void) insertText:(id)aString replacementRange:(NSRange)replacementRange
{
    IMLOG("insertText called with string: %s", [aString UTF8String]);
    if ([self->nsAttrBuffer length] > 0 || [aString length] > 1) {
        self->didCommitText = YES;
        [self commitString: aString];
    }

    // If a user tries to enter an invalid character using a dead key
    // combination (like, say, a q with a grave accent) insertText will be
    // called twice on the last keystroke, first with the accent and then
    // with the letter. We want both inserts to be handled as committed text
    // so we defer exiting composition mode until the keystroke is processed.
    // We only defer on keystrokes because sometimes insertText is called
    // when a mouse event dismisses the IM window.
    if (!self->handlingKeyEvent) {
        self->nsAttrBuffer = [self->nsAttrBuffer initWithString:@""];
    }
}

- (void) setMarkedText:(id)aString selectedRange:(NSRange)selectionRange replacementRange:(NSRange)replacementRange
{
    if (!self->imEnabled) {
        return;
    }
    BOOL isAttributedString = [aString isKindOfClass:[NSAttributedString class]];
    NSAttributedString *attrString = (isAttributedString ? (NSAttributedString *)aString : nil);
    NSString *incomingString = (isAttributedString ? [aString string] : aString);
    IMLOG("setMarkedText called, attempt to set string to %s", [incomingString UTF8String]);
    [self->_delegate notifyInputMethod:incomingString attr:1 length:0 cursor:(int)[incomingString length] selectedRange:selectionRange ];
    self->nsAttrBuffer = (attrString == nil ? [self->nsAttrBuffer initWithString:incomingString]
                                            : [self->nsAttrBuffer initWithAttributedString: attrString]);
}

- (void) unmarkText
{
    IMLOG("unmarkText called\n");
    if (nsAttrBuffer.length != 0) {
        [self commitString: nsAttrBuffer.string];
        nsAttrBuffer = [nsAttrBuffer initWithString:@""];
    }
}

- (BOOL) hasMarkedText
{
    BOOL hmText = (self->imEnabled ? (self->nsAttrBuffer.length == 0 ? FALSE : TRUE) : FALSE);
    IMLOG("hasMarkedText called return %s ", (hmText ? "true" : "false"));
    return hmText;
}

- (NSRange) markedRange
{
    IMLOG("markedRange called, return range in attributed string");
    if (self->imEnabled) {
        return NSMakeRange(0, self->nsAttrBuffer.length);
    } else {
        return NSMakeRange(NSNotFound, 0);
    }
}

- (NSAttributedString *) attributedSubstringForProposedRange:(NSRange)theRange actualRange:(NSRangePointer)actualRange
{
    IMLOG("attributedSubstringFromRange called: location=%lu, length=%lu",
            (unsigned long)theRange.location, (unsigned long)theRange.length);
    if (self->imEnabled) {
        return self->nsAttrBuffer;
    } else {
        return NULL;
    }
}

- (NSRange) selectedRange
{
    IMLOG("selectedRange called");
    if (self->imEnabled) {
        return NSMakeRange(0, [[self->nsAttrBuffer string] length]);
    } else {
        return NSMakeRange(NSNotFound, 0);
    }
}

- (NSRect) firstRectForCharacterRange:(NSRange)theRange actualRange:(NSRangePointer)actualRange
{
    IMLOG("firstRectForCharacterRange called %lu %lu",
          (unsigned long)theRange.location, (unsigned long)theRange.length);
    NSRect result = [self->_delegate getInputMethodCandidatePosRequest:0];
    if (NSScreen.screens.count) {
        NSRect screenFrame = NSScreen.screens[0].frame;
        result.origin.y = screenFrame.size.height - result.origin.y;
    }
    return result;
}

- (NSUInteger)characterIndexForPoint:(NSPoint)thePoint
{
    IMLOG("characterIndexForPoint (%f, %f) called", thePoint.x, thePoint.y);
    return 0;
}

- (NSArray*) validAttributesForMarkedText
{
    return [NSArray array];
}

- (void)notifyScaleFactorChanged:(CGFloat)scale
{
    GlassLayer3D *layer = (GlassLayer3D*)[self layer];
    [layer notifyScaleFactorChanged:scale];
}

/* Accessibility support */

- (NSArray *)accessibilityAttributeNames
{
    NSArray *names = NULL;
    GlassAccessible *accessible = [self->_delegate getAccessible];
    if (accessible) {
        names = [accessible accessibilityAttributeNames];
    }
    if (names == NULL) {
        names = [super accessibilityAttributeNames];
    }
    return names;
}

- (id)accessibilityAttributeValue:(NSString *)attribute
{
    id value = NULL;
    GlassAccessible *accessible = [self->_delegate getAccessible];
    if (accessible) {
        value = [accessible accessibilityAttributeValue: attribute];
    }
    if (value == NULL) {
        value = [super accessibilityAttributeValue: attribute];
    }
    return value;
}

- (BOOL)accessibilityIsIgnored
{
    BOOL value = TRUE; /* This default value in the OS */
    GlassAccessible *accessible = [self->_delegate getAccessible];
    if (accessible) {
        value = [accessible accessibilityIsIgnored];
    }
    return value;
}

- (id)accessibilityHitTest:(NSPoint)point
{
    id value = NULL;
    GlassAccessible *accessible = [self->_delegate getAccessible];
    if (accessible) {
        value = [accessible accessibilityHitTest: point];
    }
    if (value == NULL) {
        value = [super accessibilityHitTest: point];
    }
    return value;
}

- (id)accessibilityFocusedUIElement
{
    id value = NULL;
    GlassAccessible *accessible = [self->_delegate getAccessible];
    if (accessible) {
        value = [accessible accessibilityFocusedUIElement];
    }
    if (value == NULL) {
        value = [super accessibilityFocusedUIElement];
    }
    return value;
}


@end<|MERGE_RESOLUTION|>--- conflicted
+++ resolved
@@ -467,15 +467,7 @@
 {
     KEYLOG("performKeyEquivalent");
 
-<<<<<<< HEAD
-    // Crash if the FS window is released while performing a key equivalent
-    // Local copy of the id keeps the retain/release calls balanced.
-    id fsWindow = [self->_delegate->fullscreenWindow retain];
-
     // JDK-8093711, JDK-8094601 Command-EQUALS and Command-DOT needs special casing on Mac
-=======
-    // RT-37093, RT-37399 Command-EQUALS and Command-DOT needs special casing on Mac
->>>>>>> bdfc3387
     // as it is passed through as two calls to performKeyEquivalent, which in turn
     // create extra KeyEvents.
     //
