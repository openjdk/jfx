/*
 * Copyright (c) 2011, 2025, Oracle and/or its affiliates. All rights reserved.
 * DO NOT ALTER OR REMOVE COPYRIGHT NOTICES OR THIS FILE HEADER.
 *
 * This code is free software; you can redistribute it and/or modify it
 * under the terms of the GNU General Public License version 2 only, as
 * published by the Free Software Foundation.  Oracle designates this
 * particular file as subject to the "Classpath" exception as provided
 * by Oracle in the LICENSE file that accompanied this code.
 *
 * This code is distributed in the hope that it will be useful, but WITHOUT
 * ANY WARRANTY; without even the implied warranty of MERCHANTABILITY or
 * FITNESS FOR A PARTICULAR PURPOSE.  See the GNU General Public License
 * version 2 for more details (a copy is included in the LICENSE file that
 * accompanied this code).
 *
 * You should have received a copy of the GNU General Public License version
 * 2 along with this work; if not, write to the Free Software Foundation,
 * Inc., 51 Franklin St, Fifth Floor, Boston, MA 02110-1301 USA.
 *
 * Please contact Oracle, 500 Oracle Parkway, Redwood Shores, CA 94065 USA
 * or visit www.oracle.com if you need additional information or have any
 * questions.
 */

#import "common.h"
#import "com_sun_glass_events_DndEvent.h"
#import "com_sun_glass_events_KeyEvent.h"
#import "com_sun_glass_events_MouseEvent.h"
#import "com_sun_glass_ui_View_Capability.h"
#import "com_sun_glass_ui_mac_MacGestureSupport.h"
#import "GlassKey.h"
#import "GlassMacros.h"
#import "GlassView3D.h"
#import "GlassViewCGL.h"
#import "GlassViewMTL.h"
#import "GlassApplication.h"

//#define VERBOSE
#ifndef VERBOSE
    #define LOG(MSG, ...)
#else
    #define LOG(MSG, ...) GLASS_LOG(MSG, ## __VA_ARGS__);
#endif

//#define MOUSEVERBOSE
#ifndef MOUSEVERBOSE
    #define MOUSELOG(MSG, ...)
#else
    #define MOUSELOG(MSG, ...) GLASS_LOG(MSG, ## __VA_ARGS__);
#endif

//#define KEYVERBOSE
#ifndef KEYVERBOSE
    #define KEYLOG(MSG, ...)
#else
    #define KEYLOG(MSG, ...) GLASS_LOG(MSG, ## __VA_ARGS__);
#endif

//#define DNDVERBOSE
#ifndef DNDVERBOSE
    #define DNDLOG(MSG, ...)
#else
    #define DNDLOG(MSG, ...) GLASS_LOG(MSG, ## __VA_ARGS__);
#endif

//#define IMVERBOSE
#ifndef IMVERBOSE
    #define IMLOG(MSG, ...)
#else
    #define IMLOG(MSG, ...) GLASS_LOG(MSG, ## __VA_ARGS__);
#endif

#define SHARE_GL_CONTEXT
//#define DEBUG_COLORS

// http://developer.apple.com/library/mac/#technotes/tn2085/_index.html
//#define ENABLE_MULTITHREADED_GL

@implementation GlassView3D

- (id)initWithFrame:(NSRect)frame withJview:(jobject)jView withJproperties:(jobject)jproperties
{
    LOG("GlassView3D initWithFrame:withJview:withJproperties");

    GET_MAIN_JENV;
    long mtlCommandQueuePtr = 0l;
    if (jproperties != NULL)
    {
        jobject mtlCommandQueueKey = (*env)->NewStringUTF(env, "mtlCommandQueue");
        jobject mtlCommandQueueValue = (*env)->CallObjectMethod(env, jproperties, jMapGetMethod, mtlCommandQueueKey);
        // NSLog(@"---- mtlCommandQueueKey = %p", mtlCommandQueueKey);
        // NSLog(@"---- mtlCommandQueueValue = %p", mtlCommandQueueValue);
        GLASS_CHECK_EXCEPTION(env);
        if (mtlCommandQueueValue != NULL)
        {
            jlong jmtlQueuePtr = (*env)->CallLongMethod(env, mtlCommandQueueValue, jLongValueMethod);
            GLASS_CHECK_EXCEPTION(env);
            if (jmtlQueuePtr != 0)
            {
                // NSLog(@"--- GLASS metal command queue ptr = %ld", jmtlQueuePtr);

                // This enables sharing of MTLCommandQueue between PRISM and GLASS, if needed.
                // Note : Currently, PRISM and GLASS create their own dedicated MTLCommandQueue
                mtlCommandQueuePtr = jmtlQueuePtr;
            }
        }
    }

    // TODO : We again fetch isHiDPIAware in GlassViewCGL
    // Try to merge it
    self->isHiDPIAware = NO;
    BOOL mtlForSW = NO;
    if (jproperties != NULL)
    {
        jobject kHiDPIAwareKey = (*env)->NewObject(env, jIntegerClass, jIntegerInitMethod, com_sun_glass_ui_View_Capability_kHiDPIAwareKeyValue);
        GLASS_CHECK_EXCEPTION(env);
        jobject kHiDPIAwareValue = (*env)->CallObjectMethod(env, jproperties, jMapGetMethod, kHiDPIAwareKey);
        GLASS_CHECK_EXCEPTION(env);
        if (kHiDPIAwareValue != NULL)
        {
            self->isHiDPIAware = (*env)->CallBooleanMethod(env, kHiDPIAwareValue, jBooleanValueMethod) ? YES : NO;
            GLASS_CHECK_EXCEPTION(env);
        }
        jobject mtlForSWKey = (*env)->NewStringUTF(env, "useMTLInGlassForSW");
        jobject mtlForSWValue = (*env)->CallObjectMethod(env, jproperties, jMapGetMethod, mtlForSWKey);
        GLASS_CHECK_EXCEPTION(env);
        if (mtlForSWValue != NULL)
        {
            mtlForSW = (*env)->CallBooleanMethod(env, mtlForSWValue, jBooleanValueMethod) ? YES : NO;
            GLASS_CHECK_EXCEPTION(env);
        }
    }

    self = [super initWithFrame:frame];
    if (self != nil) {
        if (mtlCommandQueuePtr != 0l || mtlForSW) {
            LOG("GlassView3D initWithFrame using MTLView");
            GlassViewMTL* mtlSubView;
            subView = mtlSubView = [[GlassViewMTL alloc] initWithFrame:frame withJview:jView withJproperties:jproperties useMTLForSW:mtlForSW];
            self->layer = [mtlSubView getLayer];
            self->isHiDPIAware = YES;
        } else {
            LOG("GlassView3D initWithFrame using CGLView");
            GlassViewCGL* cglSubView;
            subView = cglSubView = [[GlassViewCGL alloc] initWithFrame:frame withJview:jView withJproperties:jproperties useMTLForSW:mtlForSW];
            self->layer = [cglSubView getLayer];
        }
        [subView setAutoresizingMask:(NSViewWidthSizable|NSViewHeightSizable)];
        [self addSubview:subView];
        self->_delegate = [[GlassViewDelegate alloc] initWithView:self withJview:jView];
        self->_trackingArea = [[NSTrackingArea alloc] initWithRect:frame
                                                           options:(NSTrackingMouseMoved | NSTrackingActiveAlways | NSTrackingInVisibleRect)
                                                             owner:self userInfo:nil];
        [self addTrackingArea: self->_trackingArea];
        self->nsAttrBuffer = [[NSAttributedString alloc] initWithString:@""];
        self->imEnabled = NO;
        self->handlingKeyEvent = NO;
        self->didCommitText = NO;
        lastKeyEvent = nil;

        keymanActive = NO;
        sendKeyEvent = NO;
        insertTextChar = 0;
    }
    //self->_delegate = [[GlassViewDelegate alloc] initWithView:view withJview:jView];
    return self;
}

- (void)dealloc
{
    [self removeTrackingArea: self->_trackingArea];
    [self->_trackingArea release];
    self->_trackingArea = nil;
    [self->_delegate release];
    self->_delegate = nil;
    [self->nsAttrBuffer release];
    self->nsAttrBuffer = nil;
    [lastKeyEvent release];
    lastKeyEvent = nil;
    [super dealloc];
}

- (BOOL)becomeFirstResponder
{
    return YES;
}

- (BOOL)acceptsFirstResponder
{
    return YES;
}

- (BOOL)canBecomeKeyView
{
    return YES;
}

- (BOOL)postsBoundsChangedNotifications
{
    return NO;
}

- (BOOL)postsFrameChangedNotifications
{
    return NO;
}

- (BOOL)acceptsFirstMouse:(NSEvent *)theEvent
{
    return YES;
}

- (BOOL)isFlipped
{
    return YES;
}

- (BOOL)isOpaque
{
    return NO;
}

- (BOOL)mouseDownCanMoveWindow
{
    return NO;
}

// also called when closing window, when [self window] == nil
- (void)viewDidMoveToWindow
{
    [subView viewDidMoveToWindow];
    [self->_delegate viewDidMoveToWindow];
}

- (void)setFrameOrigin:(NSPoint)newOrigin
{
    [super setFrameOrigin:newOrigin];
    [self->_delegate setFrameOrigin:newOrigin];
}

- (void)setFrameSize:(NSSize)newSize
{
    [super setFrameSize:newSize];
    [self->_delegate setFrameSize:newSize];
}

- (void)setFrame:(NSRect)frameRect
{
    [super setFrame:frameRect];
    [self->_delegate setFrame:frameRect];
}

- (void)updateTrackingAreas
{
    [super updateTrackingAreas];
    [self->_delegate updateTrackingAreas];
}

- (void)mouseEntered:(NSEvent *)theEvent
{
    MOUSELOG("mouseEntered");
    [self->_delegate sendJavaMouseEvent:theEvent];
}

- (void)mouseMoved:(NSEvent *)theEvent
{
    MOUSELOG("mouseMoved");
    [self->_delegate sendJavaMouseEvent:theEvent];
}

- (void)mouseExited:(NSEvent *)theEvent
{
    MOUSELOG("mouseExited");
    [self->_delegate sendJavaMouseEvent:theEvent];
}

- (void)mouseDown:(NSEvent *)theEvent
{
    MOUSELOG("mouseDown");
    // First check if system Input Context needs to handle this event
    if ([self.inputContext handleEvent:theEvent]) {
        return;
    }
    [self->_delegate sendJavaMouseEvent:theEvent];
}

- (void)mouseDragged:(NSEvent *)theEvent
{
    MOUSELOG("mouseDragged");
    [self->_delegate sendJavaMouseEvent:theEvent];
}

- (void)mouseUp:(NSEvent *)theEvent
{
    MOUSELOG("mouseUp");
    [self->_delegate sendJavaMouseEvent:theEvent];
}

- (void)rightMouseDown:(NSEvent *)theEvent
{
    MOUSELOG("rightMouseDown");
    [self->_delegate sendJavaMouseEvent:theEvent];
    // NOTE: menuForEvent: is invoked differently for right-click
    // and Ctrl+Click actions. So instead we always synthesize
    // the menu event in Glass. See sendJavaMouseEvent for details.
}

- (void)rightMouseDragged:(NSEvent *)theEvent
{
    MOUSELOG("rightMouseDragged");
    [self->_delegate sendJavaMouseEvent:theEvent];
}

- (void)rightMouseUp:(NSEvent *)theEvent
{
    MOUSELOG("rightMouseUp");
    [self->_delegate sendJavaMouseEvent:theEvent];
}

- (void)otherMouseDown:(NSEvent *)theEvent
{
    MOUSELOG("otherMouseDown");
    [self->_delegate sendJavaMouseEvent:theEvent];
}

- (void)otherMouseDragged:(NSEvent *)theEvent
{
    MOUSELOG("otherMouseDragged");
    [self->_delegate sendJavaMouseEvent:theEvent];
}

- (void)otherMouseUp:(NSEvent *)theEvent
{
    MOUSELOG("otherMouseUp");
    [self->_delegate sendJavaMouseEvent:theEvent];
}

- (void)rotateWithEvent:(NSEvent *)theEvent
{
    [self->_delegate doRotateWithEvent:theEvent];
}

- (void)swipeWithEvent:(NSEvent *)theEvent
{
    [self->_delegate doSwipeWithEvent:theEvent];
}

- (void)magnifyWithEvent:(NSEvent *)theEvent
{
    [self->_delegate doMagnifyWithEvent:theEvent];
}

- (void)scrollWheel:(NSEvent *)theEvent
{
    MOUSELOG("scrollWheel");
    [self->_delegate doScrollWheel:theEvent];
}

- (BOOL)performKeyEquivalent:(NSEvent *)theEvent
{
    KEYLOG("performKeyEquivalent");

<<<<<<< HEAD
    // We can return YES here unconditionally. If the scene graph wants to
    // invoke the system menu it will call handleKeyEvent in the
    // MenuBarDelegate while the KeyEvent is being dispatched.
    [GlassApplication setMenuKeyEvent: theEvent];
    [self handleKeyDown: theEvent];
    [GlassApplication setMenuKeyEvent: nil];
    return YES;
=======
    // JDK-8093711, JDK-8094601 Command-EQUALS and Command-DOT needs special casing on Mac
    // as it is passed through as two calls to performKeyEquivalent, which in turn
    // create extra KeyEvents.
    //
    // If the user presses Command-"=" on a US keyboard the OS will send that
    // to performKeyEquivalent. If it isn't handled it will then send
    // Command-"+". This allows a user to invoke Command-"+" without using
    // the Shift key. The OS does this for any key where + is the shifted
    // character above =. It does something similar with the period key;
    // Command-"." leads to Escape for dismissing dialogs. Here we detect and
    // ignore the second key event.
    if (theEvent != NSApp.currentEvent && NSApp.currentEvent == lastKeyEvent) {
        return YES;
    }

    BOOL result = [self handleKeyDown: theEvent];
    return result;
>>>>>>> 999c396d
}

- (BOOL)handleKeyDown:(NSEvent *)theEvent
{
    if (theEvent == lastKeyEvent) return NO;

    [lastKeyEvent release];
    lastKeyEvent = [theEvent retain];

    handlingKeyEvent = YES;
    didCommitText = NO;

    // The Keyman input method expects us to ignore key events that don't lead
    // to NSTextInputClient calls. For Keyman the NSEvent refers to some
    // internal Roman layout and not the chosen Keyman layout. The correct
    // Keyman character will be passed to insertText. We detect this input
    // method using the same method as AWT.
    keymanActive = [self.inputContext.selectedKeyboardInputSource containsString: @"keyman"];
    sendKeyEvent = NO;
    insertTextChar = 0;

    BOOL hadMarkedText = (nsAttrBuffer.length > 0);
    BOOL inputContextHandledEvent = (imEnabled && [self.inputContext handleEvent:theEvent]);
    handlingKeyEvent = NO;

    // Returns YES if the event triggered some sort of InputMethod action or
    // if the PRESSED event was consumed by the scene graph.
    BOOL wasConsumed = YES;

    if (didCommitText) {
        // Exit composition mode
        didCommitText = NO;
        nsAttrBuffer = [nsAttrBuffer initWithString: @""];
    } else if (hadMarkedText) {
        // Either we still have marked text or the keystroke removed it
        // (ESC can do that). In either case we don't want to generate a key
        // event.
        ;
    }
    else if (keymanActive) {
        // We do not call registerKeyEvent: for keyman which means shortcuts
        // based on symbols and punctuation (like Cmd++) will not work
        // correctly. We don't see changes to the Keyman layout so
        // registerKeyEvent: would accumulate stale information. Keyman does
        // not set marked text so we don't need to check nsAttrBuffer.
        if (sendKeyEvent) {
            wasConsumed = [self->_delegate sendJavaKeyEvent:theEvent isDown:YES character:insertTextChar];
        }
    } else if (!inputContextHandledEvent || (nsAttrBuffer.length == 0)) {
        [GlassApplication registerKeyEvent:theEvent];
        wasConsumed = [self->_delegate sendJavaKeyEvent:theEvent isDown:YES character:0];
    }

    keymanActive = NO;

    return wasConsumed;
}

- (void)keyDown:(NSEvent*)theEvent
{
    KEYLOG("keyDown");
    [self handleKeyDown: theEvent];
}

- (void)keyUp:(NSEvent *)theEvent
{
    KEYLOG("keyUp");
    [self->_delegate sendJavaKeyEvent:theEvent isDown:NO character:insertTextChar];
}

- (void)flagsChanged:(NSEvent *)theEvent
{
    KEYLOG("flagsChanged");
    [self->_delegate sendJavaModifierKeyEvent:theEvent];
}

- (BOOL)wantsPeriodicDraggingUpdates
{
    // we only want want updated drag operations when the mouse position changes
    return NO;
}

- (BOOL)prepareForDragOperation:(id <NSDraggingInfo>)sender
{
    DNDLOG("prepareForDragOperation");
    return YES;
}

- (BOOL)performDragOperation:(id <NSDraggingInfo>)sender
{
    DNDLOG("performDragOperation");
    [self->_delegate sendJavaDndEvent:sender type:com_sun_glass_events_DndEvent_PERFORM];

    return YES;
}

- (void)concludeDragOperation:(id <NSDraggingInfo>)sender
{
    DNDLOG("concludeDragOperation");
}

- (NSDragOperation)draggingEntered:(id <NSDraggingInfo>)sender
{
    DNDLOG("draggingEntered");
    return [self->_delegate sendJavaDndEvent:sender type:com_sun_glass_events_DndEvent_ENTER];
}

- (NSDragOperation)draggingUpdated:(id <NSDraggingInfo>)sender
{
    DNDLOG("draggingUpdated");
    return [self->_delegate sendJavaDndEvent:sender type:com_sun_glass_events_DndEvent_UPDATE];
}

- (void)draggingEnded:(id <NSDraggingInfo>)sender
{
    DNDLOG("draggingEnded");
}

- (void)draggingExited:(id <NSDraggingInfo>)sender
{
    DNDLOG("draggingExited");
    [self->_delegate sendJavaDndEvent:sender type:com_sun_glass_events_DndEvent_EXIT];
}

- (void)drawRect:(NSRect)dirtyRect
{
    [self->_delegate drawRect:dirtyRect];
}

#pragma mark --- Callbacks

- (void)enterFullscreenWithAnimate:(BOOL)animate withKeepRatio:(BOOL)keepRatio withHideCursor:(BOOL)hideCursor
{
    [self->_delegate enterFullscreenWithAnimate:animate withKeepRatio:keepRatio withHideCursor:hideCursor];
}

- (void)exitFullscreenWithAnimate:(BOOL)animate
{
    [self->_delegate exitFullscreenWithAnimate:animate];
}

- (void)begin
{
    LOG("begin");
    NSRect bounds = (self->isHiDPIAware && [subView respondsToSelector:@selector(convertRectToBacking:)]) ?
            [subView convertRectToBacking:[subView bounds]] : [subView bounds];
    [self->layer bindForWidth:bounds.size.width andHeight:bounds.size.height];
}

- (void)end
{
    [self->layer end];
}

- (void)pushPixels:(void*)pixels withWidth:(unsigned int)width withHeight:(unsigned int)height withScaleX:(float)scalex withScaleY:(float)scaley withEnv:(JNIEnv *)env
{
    [self->layer pushPixels:pixels withWidth:width withHeight:height withScaleX:scalex withScaleY:scaley ofView:self];
}

- (void)setInputMethodEnabled:(BOOL)enabled
{
    IMLOG("setInputMethodEnabled called with arg is %s", (enabled ? "YES" : "NO") );
    if (enabled != imEnabled) {
        // If enabled is false this has nowhere to go. If enabled is true this
        // wasn't intended for the newly focused node.
        if (nsAttrBuffer.length) {
            nsAttrBuffer = [nsAttrBuffer initWithString:@""];
        }
        [self.inputContext discardMarkedText];
        imEnabled = enabled;
    }
}

- (void)finishInputMethodComposition
{
    IMLOG("finishInputMethodComposition called");
    [self unmarkText];
    // If we call discardMarkedText on an input context that is not
    // the current one the IM will get into a persistent state where
    // it will not call setMarkedText or firstRectForCharacterRange.
    if (self.inputContext == NSTextInputContext.currentInputContext) {
        [self.inputContext discardMarkedText];
    }
}

- (void)notifyScaleFactorChanged:(CGFloat)scale
{
    [self->layer notifyScaleFactorChanged:scale];
}

/*
 NSTextInputClient protocol implementation follows here.
 */

// Utility function, not part of protocol
- (void)commitString:(id)aString
{
    [self->_delegate notifyInputMethod:aString attr:4 length:(int)[aString length] cursor:(int)[aString length] selectedRange: NSMakeRange(NSNotFound, 0)];
}

- (void)doCommandBySelector:(SEL)aSelector
{
    IMLOG("doCommandBySelector called ");
    // According to Apple an NSResponder will send this up the responder chain
    // but a text input client should not. So we ignore this which avoids an
    // annoying beep.
    if (keymanActive) {
        sendKeyEvent = YES;
    }
}

- (void) insertText:(id)aString replacementRange:(NSRange)replacementRange
{
    IMLOG("insertText called with string: %s", [aString UTF8String]);
    if ([self->nsAttrBuffer length] > 0 || [aString length] > 1) {
        self->didCommitText = YES;
        [self commitString: aString];
    }

    if (keymanActive) {
        if ([aString isKindOfClass: [NSString class]]) {
            NSString* nsString = (NSString*)aString;
            // A longer string would be sent out above as an InputMethod
            // commit rather than a multi-unit KeyEvent.
            if (nsString.length == 1) {
                insertTextChar = [nsString characterAtIndex: 0];
                sendKeyEvent = YES;
            }
        }
    }

    // If a user tries to enter an invalid character using a dead key
    // combination (like, say, a q with a grave accent) insertText will be
    // called twice on the last keystroke, first with the accent and then
    // with the letter. We want both inserts to be handled as committed text
    // so we defer exiting composition mode until the keystroke is processed.
    // We only defer on keystrokes because sometimes insertText is called
    // when a mouse event dismisses the IM window.
    if (!self->handlingKeyEvent) {
        self->nsAttrBuffer = [self->nsAttrBuffer initWithString:@""];
    }
}

- (void) setMarkedText:(id)aString selectedRange:(NSRange)selectionRange replacementRange:(NSRange)replacementRange
{
    if (!self->imEnabled) {
        return;
    }
    BOOL isAttributedString = [aString isKindOfClass:[NSAttributedString class]];
    NSAttributedString *attrString = (isAttributedString ? (NSAttributedString *)aString : nil);
    NSString *incomingString = (isAttributedString ? [aString string] : aString);
    IMLOG("setMarkedText called, attempt to set string to %s", [incomingString UTF8String]);
    [self->_delegate notifyInputMethod:incomingString attr:1 length:0 cursor:(int)[incomingString length] selectedRange:selectionRange ];
    self->nsAttrBuffer = (attrString == nil ? [self->nsAttrBuffer initWithString:incomingString]
                                            : [self->nsAttrBuffer initWithAttributedString: attrString]);
}

- (void) unmarkText
{
    IMLOG("unmarkText called\n");
    if (nsAttrBuffer.length != 0) {
        [self commitString: nsAttrBuffer.string];
        nsAttrBuffer = [nsAttrBuffer initWithString:@""];
    }
}

- (BOOL) hasMarkedText
{
    BOOL hmText = (self->imEnabled ? (self->nsAttrBuffer.length == 0 ? FALSE : TRUE) : FALSE);
    IMLOG("hasMarkedText called return %s ", (hmText ? "true" : "false"));
    return hmText;
}

- (NSRange) markedRange
{
    IMLOG("markedRange called, return range in attributed string");
    if (self->imEnabled) {
        return NSMakeRange(0, self->nsAttrBuffer.length);
    } else {
        return NSMakeRange(NSNotFound, 0);
    }
}

- (NSAttributedString *) attributedSubstringForProposedRange:(NSRange)theRange actualRange:(NSRangePointer)actualRange
{
    IMLOG("attributedSubstringFromRange called: location=%lu, length=%lu",
            (unsigned long)theRange.location, (unsigned long)theRange.length);
    if (self->imEnabled) {
        return self->nsAttrBuffer;
    } else {
        return NULL;
    }
}

- (NSRange) selectedRange
{
    IMLOG("selectedRange called");
    if (self->imEnabled) {
        return NSMakeRange(0, [[self->nsAttrBuffer string] length]);
    } else {
        return NSMakeRange(NSNotFound, 0);
    }
}

- (NSRect) firstRectForCharacterRange:(NSRange)theRange actualRange:(NSRangePointer)actualRange
{
    IMLOG("firstRectForCharacterRange called %lu %lu",
          (unsigned long)theRange.location, (unsigned long)theRange.length);
    NSRect result = [self->_delegate getInputMethodCandidatePosRequest:0];
    if (NSScreen.screens.count) {
        NSRect screenFrame = NSScreen.screens[0].frame;
        result.origin.y = screenFrame.size.height - result.origin.y;
    }
    return result;
}

- (NSUInteger)characterIndexForPoint:(NSPoint)thePoint
{
    IMLOG("characterIndexForPoint (%f, %f) called", thePoint.x, thePoint.y);
    return 0;
}

- (NSArray*) validAttributesForMarkedText
{
    return [NSArray array];
}

/* Accessibility support */

- (NSArray *)accessibilityAttributeNames
{
    NSArray *names = NULL;
    GlassAccessible *accessible = [self->_delegate getAccessible];
    if (accessible) {
        names = [accessible accessibilityAttributeNames];
    }
    if (names == NULL) {
        names = [super accessibilityAttributeNames];
    }
    return names;
}

- (id)accessibilityAttributeValue:(NSString *)attribute
{
    id value = NULL;
    GlassAccessible *accessible = [self->_delegate getAccessible];
    if (accessible) {
        value = [accessible accessibilityAttributeValue: attribute];
    }
    if (value == NULL) {
        value = [super accessibilityAttributeValue: attribute];
    }
    return value;
}

- (BOOL)accessibilityIsIgnored
{
    BOOL value = TRUE; /* This default value in the OS */
    GlassAccessible *accessible = [self->_delegate getAccessible];
    if (accessible) {
        value = [accessible accessibilityIsIgnored];
    }
    return value;
}

- (id)accessibilityHitTest:(NSPoint)point
{
    id value = NULL;
    GlassAccessible *accessible = [self->_delegate getAccessible];
    if (accessible) {
        value = [accessible accessibilityHitTest: point];
    }
    if (value == NULL) {
        value = [super accessibilityHitTest: point];
    }
    return value;
}

- (id)accessibilityFocusedUIElement
{
    id value = NULL;
    GlassAccessible *accessible = [self->_delegate getAccessible];
    if (accessible) {
        value = [accessible accessibilityFocusedUIElement];
    }
    if (value == NULL) {
        value = [super accessibilityFocusedUIElement];
    }
    return value;
}

- (GlassLayer*)getLayer
{
    return self->layer;
}

- (GlassViewDelegate*)delegate
{
    return self->_delegate;
}

@end<|MERGE_RESOLUTION|>--- conflicted
+++ resolved
@@ -361,7 +361,6 @@
 {
     KEYLOG("performKeyEquivalent");
 
-<<<<<<< HEAD
     // We can return YES here unconditionally. If the scene graph wants to
     // invoke the system menu it will call handleKeyEvent in the
     // MenuBarDelegate while the KeyEvent is being dispatched.
@@ -369,25 +368,6 @@
     [self handleKeyDown: theEvent];
     [GlassApplication setMenuKeyEvent: nil];
     return YES;
-=======
-    // JDK-8093711, JDK-8094601 Command-EQUALS and Command-DOT needs special casing on Mac
-    // as it is passed through as two calls to performKeyEquivalent, which in turn
-    // create extra KeyEvents.
-    //
-    // If the user presses Command-"=" on a US keyboard the OS will send that
-    // to performKeyEquivalent. If it isn't handled it will then send
-    // Command-"+". This allows a user to invoke Command-"+" without using
-    // the Shift key. The OS does this for any key where + is the shifted
-    // character above =. It does something similar with the period key;
-    // Command-"." leads to Escape for dismissing dialogs. Here we detect and
-    // ignore the second key event.
-    if (theEvent != NSApp.currentEvent && NSApp.currentEvent == lastKeyEvent) {
-        return YES;
-    }
-
-    BOOL result = [self handleKeyDown: theEvent];
-    return result;
->>>>>>> 999c396d
 }
 
 - (BOOL)handleKeyDown:(NSEvent *)theEvent
