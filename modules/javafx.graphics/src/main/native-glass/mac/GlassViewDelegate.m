--- conflicted
+++ resolved
@@ -1213,116 +1213,9 @@
 {
     LOG("GlassViewDelegate enterFullscreenWithAnimate:%d withKeepRatio:%d withHideCursor:%d", animate, keepRatio, hideCursor);
 
-<<<<<<< HEAD
-    if ([[self->nsView window] isKindOfClass:[GlassEmbeddedWindow class]] == NO)
-    {
-        [[self->nsView window] toggleFullScreen:self];
-        return;
-    }
-
-    NSScreen *screen = [[self->nsView window] screen];
-
-    NSRect frameInWindowScreenCoords = [self->nsView bounds];
-    frameInWindowScreenCoords = [self->parentWindow convertRectToScreen:frameInWindowScreenCoords];
-    NSPoint pointInPrimaryScreenCoords = frameInWindowScreenCoords.origin;
-
-    // Convert to local screen
-    frameInWindowScreenCoords.origin.x -= screen.frame.origin.x;
-    frameInWindowScreenCoords.origin.y -= screen.frame.origin.y;
-
-    @try
-    {
-        // 0. Retain the view while it's in the FS mode
-        [self->nsView retain];
-
-        // 1.
-        self->fullscreenHost = [[GlassHostView alloc] initWithFrame:[self->nsView bounds]];
-        [self->fullscreenHost setAutoresizesSubviews:YES];
-
-        // 2.
-        self->fullscreenWindow = [[GlassFullscreenWindow alloc] initWithContentRect:frameInWindowScreenCoords
-                                                                       withHostView:self->fullscreenHost
-                                                                           withView:self->nsView withScreen:screen
-                                                                          withPoint:pointInPrimaryScreenCoords];
-
-        // 3.
-
-        [self->parentWindow disableFlushWindow];
-        {
-            // handle plugin case
-            if ([[self->nsView window] isKindOfClass:[GlassEmbeddedWindow class]] == YES)
-            {
-                GlassEmbeddedWindow *window = (GlassEmbeddedWindow*)self->parentWindow;
-                [window setFullscreenWindow:self->fullscreenWindow];
-            }
-
-            // 4.
-            [self->nsView retain];
-            {
-                [self->nsView removeFromSuperviewWithoutNeedingDisplay];
-                [self->fullscreenHost addSubview:self->nsView];
-            }
-            [self->nsView release];
-
-            if ([[self->parentWindow delegate] isKindOfClass:[GlassWindow class]] == YES)
-            {
-                GlassWindow *window = (GlassWindow*)[self->parentWindow delegate];
-                [window setFullscreenWindow:self->fullscreenWindow];
-            }
-
-            // 5.
-            [self->fullscreenWindow setInitialFirstResponder:self->nsView];
-            [self->fullscreenWindow makeFirstResponder:self->nsView];
-
-            // This trick allows an applet to display a focused window. This is harmless otherwise.
-            // If we don't do this, we end up with a literally empty full screen background and no content shown whatsoever.
-            [[NSRunningApplication currentApplication] activateWithOptions:(NSApplicationActivateIgnoringOtherApps | NSApplicationActivateAllWindows)];
-
-            [self->fullscreenWindow makeKeyAndOrderFront:self->nsView];
-            [self->fullscreenWindow orderFrontRegardless];
-            [self->fullscreenWindow makeMainWindow];
-        }
-
-        // 6.
-
-        NSRect screenFrame = [screen frame];
-        NSRect fullscreenFrame = [screen frame];
-        if (keepRatio == YES)
-        {
-            CGFloat ratioWidth = (frameInWindowScreenCoords.size.width/screenFrame.size.width);
-            CGFloat ratioHeight = (frameInWindowScreenCoords.size.height/screenFrame.size.height);
-            if (ratioWidth > ratioHeight)
-            {
-                CGFloat ratio = (frameInWindowScreenCoords.size.width/frameInWindowScreenCoords.size.height);
-                fullscreenFrame.size.height = fullscreenFrame.size.width / ratio;
-                fullscreenFrame.origin.y += (screenFrame.size.height - fullscreenFrame.size.height) / 2.0f;
-            }
-            else
-            {
-                CGFloat ratio = (frameInWindowScreenCoords.size.height/frameInWindowScreenCoords.size.width);
-                fullscreenFrame.size.width = fullscreenFrame.size.height / ratio;
-                fullscreenFrame.origin.x += (screenFrame.size.width - fullscreenFrame.size.width) / 2.0f;
-            }
-        }
-
-        // 7.
-        //[self->fullscreenWindow setBackgroundColor:[NSColor whiteColor]]; // debug
-        [self->fullscreenWindow setFrame:frameInWindowScreenCoords display:YES animate:animate];
-
-        // 8.
-        [self->fullscreenWindow toggleFullScreen:self->fullscreenWindow];
-    }
-    @catch (NSException *e)
-    {
-        NSLog(@"enterFullscreenWithAnimate caught exception: %@", e);
-    }
-
-    [self sendJavaFullScreenEvent:YES withNativeWidget:NO];
-=======
     [[self->nsView window] toggleFullScreen:self];
     // wait until the operation is complete
     [GlassApplication enterFullScreenExitingLoop];
->>>>>>> e38979b9
 }
 
 - (void)exitFullscreenWithAnimate:(BOOL)animate
