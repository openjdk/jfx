/*
 * Copyright (c) 2011, 2025, Oracle and/or its affiliates. All rights reserved.
 * DO NOT ALTER OR REMOVE COPYRIGHT NOTICES OR THIS FILE HEADER.
 *
 * This code is free software; you can redistribute it and/or modify it
 * under the terms of the GNU General Public License version 2 only, as
 * published by the Free Software Foundation.  Oracle designates this
 * particular file as subject to the "Classpath" exception as provided
 * by Oracle in the LICENSE file that accompanied this code.
 *
 * This code is distributed in the hope that it will be useful, but WITHOUT
 * ANY WARRANTY; without even the implied warranty of MERCHANTABILITY or
 * FITNESS FOR A PARTICULAR PURPOSE.  See the GNU General Public License
 * version 2 for more details (a copy is included in the LICENSE file that
 * accompanied this code).
 *
 * You should have received a copy of the GNU General Public License version
 * 2 along with this work; if not, write to the Free Software Foundation,
 * Inc., 51 Franklin St, Fifth Floor, Boston, MA 02110-1301 USA.
 *
 * Please contact Oracle, 500 Oracle Parkway, Redwood Shores, CA 94065 USA
 * or visit www.oracle.com if you need additional information or have any
 * questions.
 */

#import "common.h"
#import "com_sun_glass_events_ViewEvent.h"
#import "com_sun_glass_events_WindowEvent.h"
#import "com_sun_glass_ui_Window.h"
#import "com_sun_glass_ui_Window_Level.h"
#import "com_sun_glass_ui_mac_MacWindow.h"

#import "GlassMacros.h"
#import "GlassWindow.h"
#import "GlassWindow+Java.h"
#import "GlassWindow+Overrides.h"
#import "GlassView.h"
#import "GlassScreen.h"
#import "GlassApplication.h"
#import "GlassLayer3D.h"
#import "GlassHelper.h"

#pragma clang diagnostic ignored "-Wdeprecated-declarations"

//#include <stdio.h>
//#include <stdarg.h>
//
//void glass_logf(char *fmt, ...) {
//    va_list argp;
//    va_start(argp, fmt);
//    FILE *f = fopen("/tmp/glass.log", "a");
//    vfprintf(f, fmt, argp);
//    fclose(f);
//}
//
//void Sys_out_sprintf(JNIEnv *env, char *fmt, ...) {
//    va_list argp;
//    va_start(argp, fmt);
//    char buffer[4096];
//    vsprintf(buffer, fmt, argp);
////    glass_logf("str = %s", buffer);
////    return;
//    jclass sysClass = (*env)->FindClass(env, "java/lang/System");
//    if (!sysClass) { glass_logf("Null finding System class\n"); return; }
//    jclass psClass = (*env)->FindClass(env, "java/io/PrintStream");
//    if (!psClass) { glass_logf("Null finding PrintStream class\n"); return; }
//    jfieldID outField = (*env)->GetStaticFieldID(env, sysClass, "out", "Ljava/io/PrintStream;");
//    if (!outField) { glass_logf("Null finding System.out field\n"); return; }
//    jmethodID printMethod = (*env)->GetMethodID(env, psClass, "print", "(Ljava/lang/String;)V");
//    if (!printMethod) { glass_logf("Null finding print method\n"); return; }
//    jobject outStream = (*env)->GetStaticObjectField(env, sysClass, outField);
//    if (!outStream) { glass_logf("Null getting System.out object\n"); return; }
//    jstring theString = (*env)->NewStringUTF(env, buffer);
//    if (!theString) { glass_logf("Null creating String object\n"); return; }
//    (*env)->CallVoidMethod(env, outStream, printMethod, theString);
//    (*env)->DeleteLocalRef(env, theString);
//}

//#define VERBOSE
#ifndef VERBOSE
    #define LOG(MSG, ...)
#else
    #define LOG(MSG, ...) GLASS_LOG(MSG, ## __VA_ARGS__);
#endif

#pragma mark --- Internal utilities

static inline GlassWindow *getGlassWindow(JNIEnv *env, jlong jPtr)
{
    assert(jPtr != 0L);

    NSWindow * nsWindow = (NSWindow*)jlong_to_ptr(jPtr);
    return (GlassWindow*)[nsWindow delegate];
}

static inline NSView<GlassView> *getMacView(JNIEnv *env, jobject jview)
{
    if (jview != NULL)
    {
        jfieldID jfID = (*env)->GetFieldID(env, jViewClass, "ptr", "J");
        GLASS_CHECK_EXCEPTION(env);
        return (NSView<GlassView>*)jlong_to_ptr((*env)->GetLongField(env, jview, jfID));
    }
    else
    {
        return nil;
    }
}

// --------------------------------------------------------------------------------------
// NSWindow/NSPanel descendants implementation
#define GLASS_NS_WINDOW_IMPLEMENTATION                                                  \
- (id)initWithDelegate:(GlassWindow*)delegate                                           \
             frameRect:(NSRect)rect                                                     \
             styleMask:(NSUInteger)styleMask                                            \
                screen:(NSScreen*)screen                                                \
{                                                                                       \
    self->gWindow = delegate; /* must be done before calling [super init...] */         \
    self = [super initWithContentRect:rect                                              \
                            styleMask:styleMask                                         \
                              backing:NSBackingStoreBuffered                            \
                                defer:NO                                                \
                               screen:screen];                                          \
                                                                                        \
    if (self == nil) {                                                                  \
        return nil;                                                                     \
    }                                                                                   \
                                                                                        \
    [self setDelegate:delegate];                                                        \
    [self setAcceptsMouseMovedEvents:NO];                                               \
    [self setShowsResizeIndicator:NO];                                                  \
    [self setAllowsConcurrentViewDrawing:YES];                                          \
                                                                                        \
    [self setReleasedWhenClosed:YES];                                                   \
                                                                                        \
    return self;                                                                        \
}                                                                                       \
                                                                                        \
- (void)dealloc                                                                         \
{                                                                                       \
    id window = self->gWindow;                                                          \
    LOG("dealloc window: %p", window);                                                  \
    [super dealloc];                                                                    \
    [window release];                                                                   \
}                                                                                       \
                                                                                        \
- (void)close                                                                           \
{                                                                                       \
    self->gWindow->isClosed = YES;                                                      \
    [self->gWindow close];                                                              \
    LOG("gWindow close: %p", self->gWindow);                                            \
    [super close];                                                                      \
    LOG("super close");                                                                 \
}                                                                                       \
/* super calls NSWindow on the next run-loop pass when NSWindow could be released */    \
- (BOOL)performKeyEquivalent:(NSEvent *)theEvent                                        \
{                                                                                       \
    [self retain];                                                                      \
    BOOL result = [super performKeyEquivalent:theEvent];                                \
    result = result || self->gWindow->isClosed;                                         \
    [self release];                                                                     \
    return result;                                                                      \
}                                                                                       \
- (BOOL)canBecomeMainWindow                                                             \
{                                                                                       \
    return [self->gWindow canBecomeMainWindow];                                         \
}                                                                                       \
- (BOOL)canBecomeKeyWindow                                                              \
{                                                                                       \
    return [self->gWindow canBecomeKeyWindow];                                          \
}                                                                                       \
- (void)setHidesOnDeactivate:(BOOL)hideOnDeactivate                                     \
{                                                                                       \
    [super setHidesOnDeactivate:NO];                                                    \
}                                                                                       \
- (BOOL)hidesOnDeactivate                                                               \
{                                                                                       \
    return [self->gWindow hidesOnDeactivate];                                           \
}                                                                                       \
- (BOOL)worksWhenModal                                                                  \
{                                                                                       \
    return [self->gWindow worksWhenModal];                                              \
}                                                                                       \
- (void)setBackgroundColor:(NSColor *)color                                             \
{                                                                                       \
    [super setBackgroundColor:[self->gWindow setBackgroundColor:color]];                \
}                                                                                       \
- (NSButton *)standardWindowButton:(NSWindowButton)type                                 \
{                                                                                       \
    NSButton* button = [super standardWindowButton:type];                               \
    switch (type)                                                                       \
    {                                                                                   \
        case NSWindowDocumentIconButton:                                                \
            [button setAcceptsTouchEvents:NO];                                          \
            [button setAction:nil];                                                     \
            [button setEnabled:NO];                                                     \
            break;                                                                      \
        default:                                                                        \
            break;                                                                      \
    }                                                                                   \
    return button;                                                                      \
}                                                                                       \
- (void)sendEvent:(NSEvent *)event                                                      \
{                                                                                       \
    /* Local copy of the id keeps the retain/release calls balanced. */                 \
    id view = [self->gWindow->view retain];                                             \
    [self->gWindow sendEvent:event];                                                    \
    [super sendEvent:event];                                                            \
    [view release];                                                                     \
}

@implementation GlassWindow_Normal
GLASS_NS_WINDOW_IMPLEMENTATION

-(NSRect)windowWillUseStandardFrame:(NSWindow*)window defaultFrame:(NSRect)newFrame
{
    // For windows without titlebars the OS will suggest a frame that's the
    // same size as the existing window, not the screen.
    if (window.screen != nil && (window.styleMask & NSWindowStyleMaskTitled) == 0) {
        return window.screen.visibleFrame;
    }
    return newFrame;
}

-(BOOL)isZoomed
{
    // Ensure the window is not reported as maximized during initialization
    return self.screen != nil && [super isZoomed];
}
@end

@implementation GlassWindow_Panel
GLASS_NS_WINDOW_IMPLEMENTATION

- (void)setWorksWhenModal:(BOOL)worksWhenModal
{
    [super setWorksWhenModal:NO];
}

- (BOOL)accessibilityIsIgnored
{
    /* In JavaFX NSPanels are used to implement PopupWindows,
     * which are used by ContextMenu.  In Accessibility, for a
     * menu to work as expected, the window has to be ignored.
     * Note that asking the children of the window is
     * very important in this context. It ensures that all
     * descendants created.  Without it, the menu  will
     * not be seen by the assistive technology.
     */
    __block BOOL ignored = [super accessibilityIsIgnored];
    NSArray* children = [self accessibilityAttributeValue: NSAccessibilityChildrenAttribute];
    if (children) {
        [children enumerateObjectsUsingBlock: ^(id child, NSUInteger index, BOOL *stop) {
            NSString* role = [child accessibilityAttributeValue: NSAccessibilityRoleAttribute];
            if ([NSAccessibilityMenuRole isEqualToString: role]) {
                ignored = YES;
                *stop = YES;
            }
            /* Tooltips are exposed by AXHelp attribute and there is no API in Mac
             * to represent the tooltip window.
             * Nonetheless, the window must be ignored to prevent interfering with
             * VoiceOver focus.
             */
            if ([@"AXJFXTOOLTIP" isEqualToString: role]) {
                ignored = YES;
                *stop = YES;
            }
        }];
    }
    return ignored;
}

- (id)accessibilityAttributeValue:(NSString *)attribute
{
    /*
    * The default value of AXRoleDescription for a NSPanel is 'system dialog'.
    * While this is correct for an average cocoa application it is not appropriate
    * for JFX, where all NSPanels are decoration-less windows used to implement
    * tooltip, context menus, combo boxes, etc.
    */
    if ([NSAccessibilityRoleDescriptionAttribute isEqualToString: attribute]) {
        return @"";
    }
    return [super accessibilityAttributeValue: attribute];
}

@end
// --------------------------------------------------------------------------------------


@implementation GlassWindow

- (void)close
{
    [self _ungrabFocus];
}

- (void)sendEvent:(NSEvent *)event
{
    if ([event type] == NSEventTypeLeftMouseDown || [event type] == NSEventTypeRightMouseDown || [event type] == NSEventTypeOtherMouseDown)
    {
        NSPoint p = [NSEvent mouseLocation];
        NSRect frame = [self->nsWindow frame];
        NSRect contentRect = [self->nsWindow contentRectForFrameRect:frame];

        if (p.y >= (frame.origin.y + contentRect.size.height))
        {
            // Click to the titlebar
            [self _ungrabFocus];
        }

        [self _checkUngrab];
    }
}

// Window vs Panel API
- (BOOL)canBecomeMainWindow
{
    if (!self->isEnabled)
    {
        // We'll send FOCUS_DISABLED
        return YES;
    }
    return self->isFocusable;
}

// Window vs Panel API
- (BOOL)hidesOnDeactivate
{
    return NO;
}

// Window vs Panel API
- (BOOL)worksWhenModal
{
    return NO;
}

- (BOOL)canBecomeKeyWindow
{
    if (!self->isEnabled)
    {
        // We'll send FOCUS_DISABLED
        return YES;
    }
    return self->isFocusable;
}

- (NSColor*)setBackgroundColor:(NSColor *)color
{
    if (self->isTransparent == NO)
    {
        // allow color if we're opaque
        return color;
    }
    else
    {
        // for transparent window, ignore and set to clear color
        // FIXME: do we want to store the background color in case we switch to non-transparent mode?
        return [NSColor clearColor];
    }
}


@end

#pragma mark --- Dispatcher

// TODO: re-implement using Obj-C blocks ?
static jlong _createWindowCommonDo(JNIEnv *env, jobject jWindow, jlong jOwnerPtr, jlong jScreenPtr, jint jStyleMask)
{
    GlassWindow *window = nil;

    NSAutoreleasePool *pool = [[NSAutoreleasePool alloc] init];
    {
        bool isTitled = (jStyleMask & com_sun_glass_ui_Window_TITLED) != 0;
        bool isClosable = (jStyleMask & com_sun_glass_ui_Window_CLOSABLE) != 0;
        bool isMinimizable = (jStyleMask & com_sun_glass_ui_Window_MINIMIZABLE) != 0;
        bool isMaximizable = (jStyleMask & com_sun_glass_ui_Window_MAXIMIZABLE) != 0;
        bool isTransparent = (jStyleMask & com_sun_glass_ui_Window_TRANSPARENT) != 0;
        bool isUtility = (jStyleMask & com_sun_glass_ui_Window_UTILITY) != 0;
        bool isPopup = (jStyleMask & com_sun_glass_ui_Window_POPUP) != 0;
        bool isUnified = (jStyleMask & com_sun_glass_ui_Window_UNIFIED) != 0;
        bool isExtended = (jStyleMask & com_sun_glass_ui_Window_EXTENDED) != 0;
        bool isDarkFrame = (jStyleMask & com_sun_glass_ui_Window_DARK_FRAME) != 0;

        NSUInteger styleMask = NSWindowStyleMaskBorderless;
        // only titled windows get title
        if (isTitled)
        {
            styleMask = styleMask|NSWindowStyleMaskTitled;
        }

        // only nontransparent windows get decorations
        if (!isTransparent)
        {
            if (isClosable)
            {
                styleMask = styleMask|NSWindowStyleMaskClosable;
            }

            if (isMinimizable || isMaximizable)
            {
                // on Mac OS X there is one set for min/max buttons,
                // so if clients requests either one, we turn them both on
                styleMask = styleMask|NSWindowStyleMaskMiniaturizable;
            }

            if (isExtended) {
                styleMask = styleMask | NSWindowStyleMaskTitled | NSWindowStyleMaskFullSizeContentView;
            }

            if (isUnified) {
                styleMask = styleMask|NSWindowStyleMaskTexturedBackground;
            }

            if (isUtility)
            {
                styleMask = styleMask | NSWindowStyleMaskNonactivatingPanel;

                // The NSWindowStyleMaskUtilityWindow style makes the close button appear very small (because the
                // title bar is thinner than normal). This doesn't work well with client-side title bars in extended
                // windows: the point of a client-side title bar is its ability to host custom controls, so it can't
                // be very thin. We therefore only add this style for non-extended windows.
                if (!isExtended) {
                    styleMask |= NSWindowStyleMaskUtilityWindow;
                }
            }
        }

        if (isPopup)
        {
            // can receive keyboard input without activating the owning application
            styleMask = styleMask|NSWindowStyleMaskNonactivatingPanel;
        }

        // initial size must be 0x0 otherwise we don't get resize update if the initial size happens to be the exact same size as the later programatical one!
        CGFloat x = 0.0f;
        CGFloat y = 0.0f;
        CGFloat w = 0.0f;
        CGFloat h = 0.0f;

        NSScreen *screen = (NSScreen*)jlong_to_ptr(jScreenPtr);
        window = [[GlassWindow alloc] _initWithContentRect:NSMakeRect(x, y, w, h) styleMask:styleMask screen:screen jwindow:jWindow];
        window->isStandardButtonsVisible = YES;

        if (isExtended) {
            [window->nsWindow setTitleVisibility:NSWindowTitleHidden];
            [window->nsWindow setTitlebarAppearsTransparent:YES];
            [window->nsWindow setToolbar:[NSToolbar new]];
        }

        if (isUnified) {
            //Prevent the textured effect from disappearing on border thickness recalculation
            [window->nsWindow setAutorecalculatesContentBorderThickness:NO forEdge:NSMaxYEdge];
        }

        if (isUtility) {
            // When we hide the standard window buttons, they are still part of the button group that activates
            // the hover appearance (the icons inside the buttons) when the cursor is over any of the buttons.
            // This leads to the close button receiving the hover appearance when the mouse cursor is over one
            // of the hidden buttons. Setting the hidden buttons' frame to an empty rectangle fixes this.
            [[window->nsWindow standardWindowButton:NSWindowMiniaturizeButton] setFrame:CGRectMake(0, 0, 0, 0)];
            [[window->nsWindow standardWindowButton:NSWindowZoomButton] setFrame:CGRectMake(0, 0, 0, 0)];

            if (!jOwnerPtr) {
                [window->nsWindow setLevel:NSNormalWindowLevel];
            }
        }

        if (jOwnerPtr != 0L)
        {
            window->owner = getGlassWindow(env, jOwnerPtr)->nsWindow; // not retained (use weak reference?)
        }

        /* 10.7 full screen window support */
        if ([NSWindow instancesRespondToSelector:@selector(toggleFullScreen:)]) {
            NSWindowCollectionBehavior behavior = [window->nsWindow collectionBehavior];
            if (!isPopup && !isUtility && !window->owner)
            {
                // Only ownerless windows should have the Full Screen Toggle control
                behavior |= (1 << 7) /* NSWindowCollectionBehaviorFullScreenPrimary */;
            }
            else
            {
                // Other windows are only allowed to be shown together with a primary
                // full screen window
                behavior |= (1 << 8) /* NSWindowCollectionBehaviorFullScreenAuxiliary */;
            }
            [window->nsWindow setCollectionBehavior: behavior];
        }

        if (isTransparent)
        {
            [window->nsWindow setBackgroundColor:[NSColor clearColor]];
            [window->nsWindow setHasShadow:NO];
            [window->nsWindow setOpaque:NO];
        }
        else
        {
            [window->nsWindow setHasShadow:YES];
            [window->nsWindow setOpaque:YES];
        }

        window->isDecorated = isTitled || isExtended;
        window->isTransparent = isTransparent;
        window->isSizeAssigned = NO;
        window->isLocationAssigned = NO;
<<<<<<< HEAD

        [window->nsWindow setAppearance:isDarkFrame
            ? [NSAppearance appearanceNamed:NSAppearanceNameDarkAqua]
            : [NSAppearance appearanceNamed:NSAppearanceNameAqua]];
=======
        window->isResizable = NO;
        [window _setResizable:NO]; // actual value will be set later with a separate JNI downcall
>>>>>>> bc433da8
    }
    [pool drain];

    GLASS_CHECK_EXCEPTION(env);

    return ptr_to_jlong(window->nsWindow);
}

static jlong _createWindowCommon
(JNIEnv *env, jobject jWindow, jlong jOwnerPtr, jlong jScreenPtr, jint jStyleMask)
{
    LOG("_createWindowCommon");

    jlong value = 0L;

    GLASS_ASSERT_MAIN_JAVA_THREAD(env);
    GLASS_POOL_ENTER;
    {
        jobject jWindowRef = (*env)->NewGlobalRef(env, jWindow);
        value = _createWindowCommonDo(env, jWindowRef, jOwnerPtr, jScreenPtr, jStyleMask);
    }
    GLASS_POOL_EXIT;
    GLASS_CHECK_EXCEPTION(env);

    LOG("   window: %p", value);
    return value;
}

#pragma mark --- JNI

/*
 * Class:     com_sun_glass_ui_mac_MacWindow
 * Method:    _initIDs
 * Signature: ()V
 */
JNIEXPORT void JNICALL Java_com_sun_glass_ui_mac_MacWindow__1initIDs
(JNIEnv *env, jclass jClass)
{
    LOG("Java_com_sun_glass_ui_mac_MacWindow__1initIDs");

    if (jWindowClass == NULL)
    {
        jWindowClass = (*env)->NewGlobalRef(env, jClass);
    }

    if (jMenuBarDelegateClass == NULL)
    {
        jclass cls = [GlassHelper ClassForName:"com.sun.glass.ui.mac.MacMenuBarDelegate" withEnv:env];
        if (!cls) {
            return;
        }
        jMenuBarDelegateClass = (*env)->NewGlobalRef(env, cls);
    }

    if (jViewClass == NULL)
    {
        jclass cls = [GlassHelper ClassForName:"com.sun.glass.ui.View" withEnv:env];
        if (!cls) {
            return;
        }
        jViewClass = (*env)->NewGlobalRef(env, cls);
    }

    if (jScreenClass == NULL)
    {
        jclass cls = [GlassHelper ClassForName:"com.sun.glass.ui.Screen" withEnv:env];
        if (!cls) {
            return;
        }
        jScreenClass = (*env)->NewGlobalRef(env, cls);
    }

    if (jWindowNotifyMove == NULL)
    {
        jWindowNotifyMove = (*env)->GetMethodID(env, jWindowClass, "notifyMove", "(IIZ)V");
        if ((*env)->ExceptionCheck(env)) return;
    }

    if (jWindowNotifyResize == NULL)
    {
        jWindowNotifyResize = (*env)->GetMethodID(env, jWindowClass, "notifyResize", "(III)V");
        if ((*env)->ExceptionCheck(env)) return;
    }

    if (jWindowNotifyMoveToAnotherScreen == NULL)
    {
        jWindowNotifyMoveToAnotherScreen = (*env)->GetMethodID(env, jWindowClass, "notifyMoveToAnotherScreen", "(Lcom/sun/glass/ui/Screen;)V");
        if ((*env)->ExceptionCheck(env)) return;
    }

    if (jWindowNotifyScaleChanged == NULL)
    {
        jWindowNotifyScaleChanged = (*env)->GetMethodID(env, jWindowClass, "notifyScaleChanged", "(FFFF)V");
        if ((*env)->ExceptionCheck(env)) return;
    }

    if (jWindowNotifyClose == NULL)
    {
        jWindowNotifyClose = (*env)->GetMethodID(env, jWindowClass, "notifyClose", "()V");
        if ((*env)->ExceptionCheck(env)) return;
    }

    if (jWindowNotifyFocus == NULL)
    {
        jWindowNotifyFocus = (*env)->GetMethodID(env, jWindowClass, "notifyFocus", "(I)V");
        if ((*env)->ExceptionCheck(env)) return;
    }

    if (jWindowNotifyFocusUngrab == NULL)
    {
        jWindowNotifyFocusUngrab = (*env)->GetMethodID(env, jWindowClass, "notifyFocusUngrab", "()V");
        if ((*env)->ExceptionCheck(env)) return;
    }

    if (jWindowNotifyFocusDisabled == NULL)
    {
        jWindowNotifyFocusDisabled = (*env)->GetMethodID(env, jWindowClass, "notifyFocusDisabled", "()V");
        if ((*env)->ExceptionCheck(env)) return;
    }

    if (jWindowNotifyDestroy == NULL)
    {
        jWindowNotifyDestroy = (*env)->GetMethodID(env, jWindowClass, "notifyDestroy", "()V");
        if ((*env)->ExceptionCheck(env)) return;
    }

    if (jWindowNotifyDelegatePtr == NULL)
    {
        jWindowNotifyDelegatePtr = (*env)->GetMethodID(env, jWindowClass, "notifyDelegatePtr", "(J)V");
    }
}

/*
 * Class:     com_sun_glass_ui_mac_MacWindow
 * Method:    _createWindow
 * Signature: (JJI)J
 */
JNIEXPORT jlong JNICALL Java_com_sun_glass_ui_mac_MacWindow__1createWindow
(JNIEnv *env, jobject jWindow, jlong jOwnerPtr, jlong jScreenPtr, jint jStyleMask)
{
    LOG("Java_com_sun_glass_ui_mac_MacWindow__1createWindow");

    return _createWindowCommon(env, jWindow, jOwnerPtr, jScreenPtr, jStyleMask);
}

/*
 * Class:     com_sun_glass_ui_mac_MacWindow
 * Method:    _setLevel
 * Signature: (JI)V
 */
JNIEXPORT void JNICALL Java_com_sun_glass_ui_mac_MacWindow__1setLevel
(JNIEnv *env, jobject jWindow, jlong jPtr, jint jLevel)
{
    LOG("Java_com_sun_glass_ui_mac_MacWindow__1setLevel");
    if (!jPtr) return;

    GLASS_ASSERT_MAIN_JAVA_THREAD(env);
    GLASS_POOL_ENTER;
    {
        GlassWindow *window = getGlassWindow(env, jPtr);
        NSInteger level = NSNormalWindowLevel;
        switch (jLevel)
        {
            case com_sun_glass_ui_Window_Level_FLOATING:
                level = NSFloatingWindowLevel;
                break;
            case com_sun_glass_ui_Window_Level_TOPMOST:
                level = NSScreenSaverWindowLevel;
                break;
        }
        [window->nsWindow setLevel:level];
    }
    GLASS_POOL_EXIT;
    GLASS_CHECK_EXCEPTION(env);
}

/*
 * Class:     com_sun_glass_ui_mac_MacWindow
 * Method:    _setFocusable
 * Signature: (Z)V
 */
JNIEXPORT void JNICALL Java_com_sun_glass_ui_mac_MacWindow__1setFocusable
(JNIEnv *env, jobject jWindow, jlong jPtr, jboolean isFocusable)
{
    LOG("Java_com_sun_glass_ui_mac_MacWindow__1setCanBecomeActive");
    if (!jPtr) return;

    GLASS_ASSERT_MAIN_JAVA_THREAD(env);
    GLASS_POOL_ENTER;
    {
        GlassWindow *window = getGlassWindow(env, jPtr);
        window->isFocusable = (isFocusable==JNI_TRUE);
    }
    GLASS_POOL_EXIT;
    GLASS_CHECK_EXCEPTION(env);
}

/*
 * Class:     com_sun_glass_ui_mac_MacWindow
 * Method:    _setEnabled
 * Signature: (JZ)V
 */
JNIEXPORT void JNICALL Java_com_sun_glass_ui_mac_MacWindow__1setEnabled
(JNIEnv *env, jobject jwindow, jlong jPtr, jboolean isEnabled)
{
    LOG("Java_com_sun_glass_ui_mac_MacWindow__1setEnabled");
    if (!jPtr) return;

    GLASS_ASSERT_MAIN_JAVA_THREAD(env);
    GLASS_POOL_ENTER;
    {
        GlassWindow *window = getGlassWindow(env, jPtr);
        window->isEnabled = (BOOL)isEnabled;
        NSButton *zoomButton = [window->nsWindow standardWindowButton:NSWindowZoomButton];
        if ((window->isEnabled) && (window->isResizable)){
            [window->nsWindow setStyleMask: window->enabledStyleMask];
            if (window->enabledStyleMask & NSWindowStyleMaskResizable) {
                [zoomButton setEnabled:YES];
            }
        }
        else if((window->isEnabled) && (!window->isResizable)){
            [window->nsWindow setStyleMask:
                (window->enabledStyleMask & ~(NSUInteger) NSWindowStyleMaskResizable)];
            [zoomButton setEnabled:NO];
        }
        else{
            window->enabledStyleMask = [window->nsWindow styleMask];
            [window->nsWindow setStyleMask:
                (window->enabledStyleMask & ~(NSUInteger)(NSWindowStyleMaskMiniaturizable | NSWindowStyleMaskResizable))];
            [zoomButton setEnabled:NO];
        }
    }
    GLASS_POOL_EXIT;
    GLASS_CHECK_EXCEPTION(env);
}

/*
 * Class:     com_sun_glass_ui_mac_MacWindow
 * Method:    _setAlpha
 * Signature: (F)V
 */
JNIEXPORT void JNICALL Java_com_sun_glass_ui_mac_MacWindow__1setAlpha
(JNIEnv *env, jobject jWindow, jlong jPtr, jfloat jAlpha)
{
    LOG("Java_com_sun_glass_ui_mac_MacWindow__1setAlpha");
    if (!jPtr) return;

    GLASS_ASSERT_MAIN_JAVA_THREAD(env);
    GLASS_POOL_ENTER;
    {
        GlassWindow *window = getGlassWindow(env, jPtr);
        [window->nsWindow setAlphaValue:jAlpha];
    }
    GLASS_POOL_EXIT;
    GLASS_CHECK_EXCEPTION(env);
}

/*
 * Class:     com_sun_glass_ui_mac_MacWindow
 * Method:    _setBackground
 * Signature: (JFFF)Z
 */
JNIEXPORT jboolean JNICALL Java_com_sun_glass_ui_mac_MacWindow__1setBackground
(JNIEnv *env, jobject jWindow, jlong jPtr, jfloat r, jfloat g, jfloat b)
{
    LOG("Java_com_sun_glass_ui_mac_MacWindow__1setBackground");
    if (!jPtr) return JNI_FALSE;

    GLASS_ASSERT_MAIN_JAVA_THREAD(env);
    GLASS_POOL_ENTER;
    {
        GlassWindow *window = getGlassWindow(env, jPtr);
        [window->nsWindow setBackgroundColor:[NSColor colorWithSRGBRed:r green:g blue:b alpha:1.0f]];
    }
    GLASS_POOL_EXIT;
    GLASS_CHECK_EXCEPTION(env);

    return JNI_TRUE; // gznote: remove this return value if unused
}

/*
 * Class:     com_sun_glass_ui_mac_MacWindow
 * Method:    _setView
 * Signature: (J)Z
 */
JNIEXPORT jboolean JNICALL Java_com_sun_glass_ui_mac_MacWindow__1setView
(JNIEnv *env, jobject jWindow, jlong jPtr, jobject jview)
{
    LOG("Java_com_sun_glass_ui_mac_MacWindow__1setView");
    LOG("   window: %p", jPtr);
    LOG("   view: %p", getMacView(env, jview));
    if (!jPtr) return JNI_FALSE;

    GLASS_ASSERT_MAIN_JAVA_THREAD(env);
    GLASS_POOL_ENTER;
    {
        GlassWindow *window = getGlassWindow(env, jPtr);

        // We don't support changing views in the FS mode because
        // by Glass design the FS functionality belongs to the View.
        // Also, this leads to a crash on the Mac
        if ([window->nsWindow styleMask] & (1 << 14)/*NSFullScreenWindowMask*/) {
            [window->nsWindow performSelector:@selector(toggleFullScreen:) withObject:nil];

            // Wait until the FS mode has really exited
            [GlassApplication enterFullScreenExitingLoop];
        }

        NSView<GlassView> *oldView = window->view;
        window->view = getMacView(env, jview);
        //NSLog(@"        window: %@", window);
        //NSLog(@"                frame: %.2f,%.2f %.2fx%.2f", [window frame].origin.x, [window frame].origin.y, [window frame].size.width, [window frame].size.height);
        //NSLog(@"        view: %@", window->view);
        //NSLog(@"                frame: %.2f,%.2f %.2fx%.2f", [window->view frame].origin.x, [window->view frame].origin.y, [window->view frame].size.width, [window->view frame].size.height);

        // Make sure we synchronize scale factors to the new view as any
        // dynamic updates might have happened when we had the old view
        // and/or we may have been set visible before we had a view and
        // missed the initial notification.
        if ([window->nsWindow screen]) {
            [window->view notifyScaleFactorChanged:GetScreenScaleFactor([window->nsWindow screen])];
        }

        if (oldView && oldView != window->view) {
            [[oldView delegate] resetMouseTracking];
        }

        if (window->view != nil)
        {
            CALayer *layer = [window->view layer];
            if (([layer isKindOfClass:[CAOpenGLLayer class]] == YES) &&
                (([window->nsWindow styleMask] & NSWindowStyleMaskTexturedBackground) == NO))
            {
                [((CAOpenGLLayer*)layer) setOpaque:[window->nsWindow isOpaque]];
            }

            window->suppressWindowMoveEvent = YES; // JDK-8111165
            {
                NSRect viewFrame = [window->view frame];
                if ((viewFrame.size.width != 0.0f) && (viewFrame.size.height != 0.0f))
                {
                    NSRect windowFrame = [window->nsWindow frameRectForContentRect:viewFrame];
                    windowFrame.origin.x = [window->nsWindow frame].origin.x;
                    windowFrame.origin.y = [window->nsWindow frame].origin.y;
                    [window _setWindowFrameWithRect:NSMakeRect(windowFrame.origin.x, windowFrame.origin.y, windowFrame.size.width, windowFrame.size.height) withDisplay:JNI_TRUE withAnimate:JNI_FALSE];
                }

                [window->nsWindow setContentView:[window->view superview]]; // use our superview not ourselves!
                [window->nsWindow setInitialFirstResponder:window->view];
                [window->nsWindow makeFirstResponder:window->view];
            }
            window->suppressWindowMoveEvent = NO;
        }
        else
        {
            // If the contentView is set to nil within performKeyEquivalent: the OS will crash.
            NSView* dummy = [[NSView alloc] initWithFrame: NSMakeRect(0, 0, 10, 10)];
            [window->nsWindow performSelectorOnMainThread:@selector(setContentView:) withObject:dummy waitUntilDone:YES];
            [dummy release];
        }
    }
    GLASS_POOL_EXIT;
    GLASS_CHECK_EXCEPTION(env);

    return JNI_TRUE; // gznote: remove this return value if unused
}

/*
 * Class:     com_sun_glass_ui_mac_MacWindow
 * Method:    _setMenubar
 * Signature: (Lcom/sun/glass/ui/mac/MacMenubarDelegate;)V
 */
JNIEXPORT jboolean JNICALL Java_com_sun_glass_ui_mac_MacWindow__1setMenubar
(JNIEnv *env, jobject jWindow, jlong jPtr, jlong jMenubarPtr)
{
    LOG("Java_com_sun_glass_ui_mac_MacWindow__1setMenubar");
    if (!jPtr) return JNI_FALSE;

    GLASS_ASSERT_MAIN_JAVA_THREAD(env);
    GLASS_POOL_ENTER;
    {
        GlassWindow *window = getGlassWindow(env, jPtr);
        window->menubar = (GlassMenubar*)jlong_to_ptr(jMenubarPtr);
        [NSApp setMainMenu:window->menubar->menu];
        [[NSApp mainMenu] update];
    }
    GLASS_POOL_EXIT;
    GLASS_CHECK_EXCEPTION(env);

    return JNI_TRUE; // gznote: remove this return value if unused
}

/*
 * Class:     com_sun_glass_ui_mac_MacWindow
 * Method:    _close
 * Signature: ()V
 */
JNIEXPORT jboolean JNICALL Java_com_sun_glass_ui_mac_MacWindow__1close
(JNIEnv *env, jclass cls, jlong jPtr)
{
    LOG("Java_com_sun_glass_ui_mac_MacWindow__1close");
    if (!jPtr) return JNI_FALSE;

    GLASS_ASSERT_MAIN_JAVA_THREAD(env);
    GLASS_POOL_ENTER;
    {
        GlassWindow *window = getGlassWindow(env, jPtr);
        // this call will always close the window
        // without calling the windowShouldClose

        // If this window is closed from within performKeyEquivalent the OS might
        // try to send the same event to the new key window. To prevent this we
        // ensure that performKeyEquivalent returns YES.
        window->isClosed = YES;

        // JDK-8095359 When closing a window as the result of a global right-click
        //          mouse event outside the bounds of the window, using an immediate
        //          [window->nsWindow close] crashes the JDK as the AppKit at this
        //          point still has another [NSWindow _resignKeyFocus] from the
        //          right-click handling in [NSApplication sendEvent].  This defers
        //          the close until the [NSWindow _resignKeyFocus] can be performed.

        [window->nsWindow performSelectorOnMainThread:@selector(close) withObject:nil waitUntilDone:NO];

        // The NSWindow will be automatically released after closing
        // The GlassWindow is released in the [NSWindow dealloc] override
    }
    GLASS_POOL_EXIT;
    GLASS_CHECK_EXCEPTION(env);

    return JNI_TRUE; // gznote: remove this return value if unused
}

/*
 * Class:     com_sun_glass_ui_mac_MacWindow
 * Method:    _requestFocus
 * Signature: (J)Z
 */
JNIEXPORT jboolean JNICALL Java_com_sun_glass_ui_mac_MacWindow__1requestFocus
(JNIEnv *env, jobject jWindow, jlong jPtr)
{
    LOG("Java_com_sun_glass_ui_mac_MacWindow__1requestFocus");
    if (!jPtr) return JNI_FALSE;

    jboolean focused = JNI_FALSE;

    GLASS_ASSERT_MAIN_JAVA_THREAD(env);
    GLASS_POOL_ENTER;
    {
        GlassWindow *window = getGlassWindow(env, jPtr);

        if ([window->nsWindow isVisible])
        {
            [window->nsWindow makeMainWindow];
            [window->nsWindow makeKeyAndOrderFront:window->nsWindow];
            [window->nsWindow orderFrontRegardless];
        }

        focused = [window->nsWindow isKeyWindow] ? JNI_TRUE : JNI_FALSE;
    }
    GLASS_POOL_EXIT;
    GLASS_CHECK_EXCEPTION(env);

    return focused;
}

/*
 * Class:     com_sun_glass_ui_mac_MacWindow
 * Method:    _grabFocus
 * Signature: (J)Z
 */
JNIEXPORT jboolean JNICALL Java_com_sun_glass_ui_mac_MacWindow__1grabFocus
(JNIEnv *env, jobject jThis, jlong jPtr)
{
    LOG("Java_com_sun_glass_ui_mac_MacWindow__1grabFocus");
    if (!jPtr) return JNI_FALSE;

    jboolean ret = JNI_FALSE;

    GLASS_ASSERT_MAIN_JAVA_THREAD(env);
    GLASS_POOL_ENTER;
    {
        GlassWindow * window = getGlassWindow(env, jPtr);
        //TODO: full screen
        [window _grabFocus];
        ret = JNI_TRUE;
    }
    GLASS_POOL_EXIT;
    GLASS_CHECK_EXCEPTION(env);

    return ret;
}

/*
 * Class:     com_sun_glass_ui_mac_MacWindow
 * Method:    _ungrabFocus
 * Signature: (J)V
 */
JNIEXPORT void JNICALL Java_com_sun_glass_ui_mac_MacWindow__1ungrabFocus
(JNIEnv *env, jobject jThis, jlong jPtr)
{
    LOG("Java_com_sun_glass_ui_mac_MacWindow__1ungrabFocus");
    if (!jPtr) return;

    GLASS_ASSERT_MAIN_JAVA_THREAD(env);
    GLASS_POOL_ENTER;
    {
        GlassWindow * window = getGlassWindow(env, jPtr);
        //TODO; full screen
        [window _ungrabFocus];
    }
    GLASS_POOL_EXIT;
    GLASS_CHECK_EXCEPTION(env);
}

/*
 * Class:     com_sun_glass_ui_mac_MacWindow
 * Method:    _maximize
 * Signature: (JZZ)V
 */
JNIEXPORT jboolean JNICALL Java_com_sun_glass_ui_mac_MacWindow__1maximize
(JNIEnv *env, jobject jWindow, jlong jPtr, jboolean maximize, jboolean isZoomed)
{
    LOG("Java_com_sun_glass_ui_mac_MacWindow__1maximize");
    if (!jPtr) return JNI_FALSE;

    GLASS_ASSERT_MAIN_JAVA_THREAD(env);
    GLASS_POOL_ENTER;
    {
        GlassWindow *window = getGlassWindow(env, jPtr);
        window->suppressWindowResizeEvent = YES;

        if ((maximize == JNI_TRUE) && (isZoomed == JNI_FALSE))
        {
            window->preZoomedRect = [window->nsWindow frame];

            if ([window->nsWindow styleMask] != NSWindowStyleMaskBorderless)
            {
                [window->nsWindow zoom:nil];
                // windowShouldZoom will be called automatically in this case
            }
            else
            {
                NSRect visibleRect = [[window _getScreen] visibleFrame];
                [window _setWindowFrameWithRect:NSMakeRect(visibleRect.origin.x, visibleRect.origin.y, visibleRect.size.width, visibleRect.size.height) withDisplay:JNI_TRUE withAnimate:JNI_TRUE];

                // calling windowShouldZoom will send Java maximize event
                [window windowShouldZoom:window->nsWindow toFrame:[window->nsWindow frame]];
            }
        }
        else if ((maximize == JNI_FALSE) && (isZoomed == JNI_TRUE))
        {
            [window _restorePreZoomedRect];
        }

        window->suppressWindowResizeEvent = NO;
    }
    GLASS_POOL_EXIT;
    GLASS_CHECK_EXCEPTION(env);

    return JNI_TRUE; // gznote: remove this return value if unused
}

/*
 * Class:     com_sun_glass_ui_mac_MacWindow
 * Method:    _setBounds
 * Signature: (JIIZZIIIIFF)V
 */
JNIEXPORT void JNICALL Java_com_sun_glass_ui_mac_MacWindow__1setBounds2
(JNIEnv *env, jobject jWindow, jlong jPtr,
 jint x, jint y, jboolean xSet, jboolean ySet,
 jint w, jint h, jint cw, jint ch, jfloat xGravity, jfloat yGravity)
{
    LOG("Java_com_sun_glass_ui_mac_MacWindow__1setBounds");
    LOG("   x,y: %d,%d", x, y);
    LOG("   xSet,ySet: %d,%d", xSet, ySet);
    LOG("   xGravity,yGravity: %.2f,%.2f", xGravity, yGravity);
    LOG("   w x h: %dx%d", w, h);
    LOG("   cw x ch: %dx%d", cw, ch);
    if (!jPtr) return;

    GLASS_ASSERT_MAIN_JAVA_THREAD(env);
    GLASS_POOL_ENTER;
    {
        GlassWindow *window = getGlassWindow(env, jPtr);
        if (xSet || ySet) window->isLocationAssigned = YES;
        if (w > 0 || h > 0 || cw > 0 || ch > 0) window->isSizeAssigned = YES;
        [window _setBounds:x y:y xSet:xSet ySet:ySet w:w h:h cw:cw ch:ch];
    }
    GLASS_POOL_EXIT;
    GLASS_CHECK_EXCEPTION(env);
}

/*
 * Class:     com_sun_glass_ui_mac_MacWindow
 * Method:    _setMinimumSize
 * Signature: (JII)Z
 */
JNIEXPORT jboolean JNICALL Java_com_sun_glass_ui_mac_MacWindow__1setMinimumSize
(JNIEnv *env, jobject jWindow, jlong jPtr, jint jW, jint jH)
{
    LOG("Java_com_sun_glass_ui_mac_MacWindow__1setMinimumSize");
    if (!jPtr) return JNI_FALSE;

    GLASS_ASSERT_MAIN_JAVA_THREAD(env);
    GLASS_POOL_ENTER;
    {
        GlassWindow *window = getGlassWindow(env, jPtr);
        [window->nsWindow setMinSize:NSMakeSize(jW, jH)];
    }
    GLASS_POOL_EXIT;
    GLASS_CHECK_EXCEPTION(env);

    return JNI_TRUE; // gznote: remove this return value if unused
}

/*
 * Class:     com_sun_glass_ui_mac_MacWindow
 * Method:    _setMaximumSize
 * Signature: (JII)Z
 */
JNIEXPORT jboolean JNICALL Java_com_sun_glass_ui_mac_MacWindow__1setMaximumSize
(JNIEnv *env, jobject jWindow, jlong jPtr, jint jW, jint jH)
{
    LOG("Java_com_sun_glass_ui_mac_MacWindow__1setMaximumSize");
    if (!jPtr) return JNI_FALSE;

    GLASS_ASSERT_MAIN_JAVA_THREAD(env);
    GLASS_POOL_ENTER;
    {
        GlassWindow *window = getGlassWindow(env, jPtr);
        [window->nsWindow setMaxSize:NSMakeSize(jW == -1 ? FLT_MAX : (CGFloat)jW,
                                                jH == -1 ? FLT_MAX : (CGFloat)jH)];
    }
    GLASS_POOL_EXIT;
    GLASS_CHECK_EXCEPTION(env);

    return JNI_TRUE; // gznote: remove this return value if unused
}

/*
 * Class:     com_sun_glass_ui_mac_MacWindow
 * Method:    _setResizable
 * Signature: (Z)Z
 */
JNIEXPORT jboolean JNICALL Java_com_sun_glass_ui_mac_MacWindow__1setResizable
(JNIEnv *env, jobject jWindow, jlong jPtr, jboolean jResizable)
{
    LOG("Java_com_sun_glass_ui_mac_MacWindow__1setResizable");
    if (!jPtr) return JNI_FALSE;

    GLASS_ASSERT_MAIN_JAVA_THREAD(env);
    GLASS_POOL_ENTER;
    {
        GlassWindow *window = getGlassWindow(env, jPtr);
        [window _setResizable:jResizable];
    }
    GLASS_POOL_EXIT;
    GLASS_CHECK_EXCEPTION(env);

    return JNI_TRUE;
}

/*
 * Class:     com_sun_glass_ui_mac_MacWindow
 * Method:    _setVisible
 * Signature: (Z)Z
 */
JNIEXPORT jboolean JNICALL Java_com_sun_glass_ui_mac_MacWindow__1setVisible
(JNIEnv *env, jobject jWindow, jlong jPtr, jboolean jVisible)
{
    LOG("Java_com_sun_glass_ui_mac_MacWindow__1setVisible: %d", jVisible);
    LOG("   window: %p", jPtr);
    if (!jPtr) return JNI_FALSE;

    jboolean now = JNI_FALSE;

    GLASS_ASSERT_MAIN_JAVA_THREAD(env);
    GLASS_POOL_ENTER;
    {
        GlassWindow *window = getGlassWindow(env, jPtr);
        if (jVisible == JNI_TRUE)
        {
            if (!window->isLocationAssigned) {
                [window _setBounds:0 y:0 xSet:JNI_TRUE ySet:JNI_TRUE w:-1 h:-1 cw:-1 ch:-1];
            }
            if (!window->isSizeAssigned) {
                [window _setBounds:0 y:0 xSet:JNI_FALSE ySet:JNI_FALSE w:320 h:200 cw:-1 ch:-1];
            }
            [window _setVisible];
        }
        else
        {
            [window _ungrabFocus];
            if (window->owner != nil)
            {
                LOG("   removeChildWindow: %p", window);
                [window->owner removeChildWindow:window->nsWindow];
            }
            [window->nsWindow orderOut:window->nsWindow];
        }
        now = [window->nsWindow isVisible] ? JNI_TRUE : JNI_FALSE;

        // JDK-8088691 temp workaround: bring plugin window in front of a browser
        if (now == YES)
        {
            static BOOL isBackgroundOnlyAppChecked = NO;
            static BOOL isBackgroundOnlyApp = NO;
            if (isBackgroundOnlyAppChecked == NO)
            {
                isBackgroundOnlyAppChecked = YES;

                ProcessSerialNumber psn;
                if (GetCurrentProcess(&psn) == noErr)
                {
                    ProcessInfoRec info;
                    memset(&info, 0x00, sizeof(ProcessInfoRec));
                    GetProcessInformation(&psn, &info);
                    isBackgroundOnlyApp = ((modeOnlyBackground&info.processMode) == modeOnlyBackground);
                }
            }
            if (isBackgroundOnlyApp == YES)
            {
                [window->nsWindow performSelectorOnMainThread:@selector(orderFrontRegardless) withObject:nil waitUntilDone:YES];
            }
        }
    }
    GLASS_POOL_EXIT;
    GLASS_CHECK_EXCEPTION(env);

    return now;
}

/*
 * Class:     com_sun_glass_ui_mac_MacWindow
 * Method:    _setTitle
 * Signature: (Ljava/lang/String;)Z
 */
JNIEXPORT jboolean JNICALL Java_com_sun_glass_ui_mac_MacWindow__1setTitle
(JNIEnv *env, jobject jWindow, jlong jPtr, jstring jTitle)
{
    LOG("Java_com_sun_glass_ui_mac_MacWindow__1setTitle");
    LOG("   window: %p", jPtr);
    if (!jPtr) return JNI_FALSE;

    GLASS_ASSERT_MAIN_JAVA_THREAD(env);
    GLASS_POOL_ENTER;
    {
        GlassWindow *window = getGlassWindow(env, jPtr);

        NSString *title = [GlassHelper nsStringWithJavaString:jTitle withEnv:env];
        LOG("   title: %s", [title UTF8String]);
        [window->nsWindow setTitle:title];
    }
    GLASS_POOL_EXIT;
    GLASS_CHECK_EXCEPTION(env);

    return JNI_TRUE; // gnote: remove this return value if unused
}

/*
 * Class:     com_sun_glass_ui_mac_MacWindow
 * Method:    _minimize
 * Signature: (Z)V
 */
JNIEXPORT jboolean JNICALL Java_com_sun_glass_ui_mac_MacWindow__1minimize
(JNIEnv *env, jobject jWindow, jlong jPtr, jboolean jMiniaturize)
{
    LOG("Java_com_sun_glass_ui_mac_MacWindow__1minimize");
    if (!jPtr) return JNI_FALSE;

    GLASS_ASSERT_MAIN_JAVA_THREAD(env);
    GLASS_POOL_ENTER;
    {
        GlassWindow *window = getGlassWindow(env, jPtr);

        NSUInteger styleMask = [window->nsWindow styleMask];
        BOOL isMiniaturizable = (styleMask & NSWindowStyleMaskMiniaturizable) != 0;

        // if the window does not have NSMiniaturizableWindowMask set
        // we need to temporarily set it to allow the window to
        // be programmatically minimized or restored.
        if (!isMiniaturizable) {
            [window->nsWindow setStyleMask: styleMask | NSWindowStyleMaskMiniaturizable];
        }

        if (jMiniaturize == JNI_TRUE)
        {
            [window->nsWindow miniaturize:nil];
        }
        else
        {
            [window->nsWindow deminiaturize:nil];
        }

        // Restore the state of NSMiniaturizableWindowMask
        if (!isMiniaturizable) {
            [window->nsWindow setStyleMask: styleMask];
        }

    }
    GLASS_POOL_EXIT;
    GLASS_CHECK_EXCEPTION(env);

    return JNI_TRUE; // gnote: remove this return value if unused
}

/*
 * Class:     com_sun_glass_ui_mac_MacWindow
 * Method:    _setIcon
 * Signature: (JLjava/nio/ByteBuffer;II)V
 */
JNIEXPORT void JNICALL Java_com_sun_glass_ui_mac_MacWindow__1setIcon
(JNIEnv *env, jobject jWindow, jlong jPtr, jobject iconBuffer, jint jWidth, jint jHeight)
{
    LOG("Java_com_sun_glass_ui_mac_MacWindow__1setIcon");
    if (!jPtr) return;

    GLASS_ASSERT_MAIN_JAVA_THREAD(env);
    GLASS_POOL_ENTER;
    {
        GlassWindow *window = getGlassWindow(env, jPtr);

        if (iconBuffer)
        {
            NSImage *image = nil;

            image = getImage(
                        (*env)->GetDirectBufferAddress(env, iconBuffer),
                        jHeight, jWidth, 0);

            if (image != nil) {
                // need an explicit window title for the rest of the code to work
                if ([window->nsWindow title] == nil)
                {
                    [window->nsWindow setTitle:@"Untitled"];
                }

                // http://www.cocoabuilder.com/archive/cocoa/199554-nswindow-title-bar-icon-without-representedurl.html
                [window->nsWindow setRepresentedURL:[NSURL fileURLWithPath:[window->nsWindow title]]];
                [[window->nsWindow standardWindowButton:NSWindowDocumentIconButton] setImage:image];
                [image release];
            } else {
                [[window->nsWindow standardWindowButton:NSWindowDocumentIconButton] setImage:nil];
            }
        } else {
            [[window->nsWindow standardWindowButton:NSWindowDocumentIconButton] setImage:nil];
        }
    }
    GLASS_POOL_EXIT;
    GLASS_CHECK_EXCEPTION(env);
}

/*
 * Class:     com_sun_glass_ui_mac_MacWindow
 * Method:    _setDarkFrame
 * Signature: (JZ)V
 */
JNIEXPORT void JNICALL Java_com_sun_glass_ui_mac_MacWindow__1setDarkFrame
(JNIEnv *env, jobject jWindow, jlong jPtr, jboolean dark)
{
    LOG("Java_com_sun_glass_ui_mac_MacWindow__1setDarkFrame");
    if (!jPtr) return;

    GLASS_ASSERT_MAIN_JAVA_THREAD(env);
    GLASS_POOL_ENTER;
    {
        GlassWindow *window = getGlassWindow(env, jPtr);
        [window->nsWindow setAppearance:dark
            ? [NSAppearance appearanceNamed:NSAppearanceNameDarkAqua]
            : [NSAppearance appearanceNamed:NSAppearanceNameAqua]];
    }
    GLASS_POOL_EXIT;
    GLASS_CHECK_EXCEPTION(env);
}

/*
 * Class:     com_sun_glass_ui_mac_MacWindow
 * Method:    _toFront
 * Signature: (J)V
 */
JNIEXPORT void JNICALL Java_com_sun_glass_ui_mac_MacWindow__1toFront
(JNIEnv *env, jobject jWindow, jlong jPtr)
{
    LOG("Java_com_sun_glass_ui_mac_MacWindow__1toFront");
    LOG("   window: %p", jPtr);
    if (!jPtr) return;

    GLASS_POOL_ENTER;
    {
        GlassWindow *window = getGlassWindow(env, jPtr);
        [window->nsWindow orderFrontRegardless];
    }
    GLASS_POOL_EXIT;
    GLASS_CHECK_EXCEPTION(env);
}

/*
 * Class:     com_sun_glass_ui_mac_MacWindow
 * Method:    _toBack
 * Signature: (J)V
 */
JNIEXPORT void JNICALL Java_com_sun_glass_ui_mac_MacWindow__1toBack
(JNIEnv *env, jobject jWindow, jlong jPtr)
{
    LOG("Java_com_sun_glass_ui_mac_MacWindow__1toBack");
    if (!jPtr) return;

    GLASS_ASSERT_MAIN_JAVA_THREAD(env);
    GLASS_POOL_ENTER;
    {
        GlassWindow *window = getGlassWindow(env, jPtr);
        [window->nsWindow orderBack:nil];
    }
    GLASS_POOL_EXIT;
    GLASS_CHECK_EXCEPTION(env);
}

/*
 * Class:     com_sun_glass_ui_mac_MacWindow
 * Method:    _performWindowDrag
 * Signature: (J)V
 */
JNIEXPORT void JNICALL Java_com_sun_glass_ui_mac_MacWindow__1performWindowDrag
(JNIEnv *env, jobject jWindow, jlong jPtr)
{
    LOG("Java_com_sun_glass_ui_mac_MacWindow__1performWindowDrag");
    if (!jPtr) return;

    GLASS_ASSERT_MAIN_JAVA_THREAD(env);
    GLASS_POOL_ENTER;
    {
        GlassWindow *window = getGlassWindow(env, jPtr);
        [[window->view delegate] performWindowDrag];
    }
    GLASS_POOL_EXIT;
    GLASS_CHECK_EXCEPTION(env);
}

/*
 * Class:     com_sun_glass_ui_mac_MacWindow
 * Method:    _performTitleBarDoubleClickAction
 * Signature: (J)V
 */
JNIEXPORT void JNICALL Java_com_sun_glass_ui_mac_MacWindow__1performTitleBarDoubleClickAction
(JNIEnv *env, jobject jWindow, jlong jPtr)
{
    LOG("Java_com_sun_glass_ui_mac_MacWindow__1performTitleBarDoubleClickAction");
    if (!jPtr) return;

    GLASS_ASSERT_MAIN_JAVA_THREAD(env);
    GLASS_POOL_ENTER;
    {
        GlassWindow *window = getGlassWindow(env, jPtr);
        NSString* action = [NSUserDefaults.standardUserDefaults stringForKey:@"AppleActionOnDoubleClick"];

        if ([action isEqualToString:@"Minimize"]) {
            [window->nsWindow performMiniaturize:nil];
        } else if ([action isEqualToString:@"Maximize"]) {
            [window->nsWindow performZoom:nil];
        }
    }
    GLASS_POOL_EXIT;
    GLASS_CHECK_EXCEPTION(env);
}

/*
 * Class:     com_sun_glass_ui_mac_MacWindow
 * Method:    _setWindowButtonStyle
 * Signature: (JIZ)V
 */
JNIEXPORT void JNICALL Java_com_sun_glass_ui_mac_MacWindow__1setWindowButtonStyle
(JNIEnv *env, jobject jWindow, jlong jPtr, jint toolbarStyle, jboolean buttonsVisible)
{
    LOG("Java_com_sun_glass_ui_mac_MacWindow__1setWindowButtonStyle");
    if (!jPtr) return;

    GLASS_ASSERT_MAIN_JAVA_THREAD(env);
    GLASS_POOL_ENTER;
    {
        GlassWindow *window = getGlassWindow(env, jPtr);
        if (window) {
            window->isStandardButtonsVisible = buttonsVisible;

            if (window->nsWindow) {
                [window->nsWindow setToolbarStyle:toolbarStyle];
                [[window->nsWindow standardWindowButton:NSWindowCloseButton] setHidden:!buttonsVisible];
                [[window->nsWindow standardWindowButton:NSWindowMiniaturizeButton] setHidden:!buttonsVisible];
                [[window->nsWindow standardWindowButton:NSWindowZoomButton] setHidden:!buttonsVisible];
            }
        }
    }
    GLASS_POOL_EXIT;
    GLASS_CHECK_EXCEPTION(env);
}

/*
 * Class:     com_sun_glass_ui_mac_MacWindow
 * Method:    _isRightToLeftLayoutDirection
 * Signature: ()Z;
 */
JNIEXPORT jboolean JNICALL Java_com_sun_glass_ui_mac_MacWindow__1isRightToLeftLayoutDirection
(JNIEnv *env, jobject self)
{
    LOG("Java_com_sun_glass_ui_mac_MacWindow__1isRightToLeftLayoutDirection");
    jboolean result = false;

    GLASS_ASSERT_MAIN_JAVA_THREAD(env);
    GLASS_POOL_ENTER;
    {
        NSString* preferredLanguage = [[NSLocale preferredLanguages] objectAtIndex:0];
        NSLocale* locale = [NSLocale localeWithLocaleIdentifier:preferredLanguage];
        NSString* languageCode = [locale objectForKey:NSLocaleLanguageCode];
        result = [NSLocale characterDirectionForLanguage:languageCode] == NSLocaleLanguageDirectionRightToLeft;
    }
    GLASS_POOL_EXIT;
    GLASS_CHECK_EXCEPTION(env);

    return result;
}<|MERGE_RESOLUTION|>--- conflicted
+++ resolved
@@ -506,15 +506,11 @@
         window->isTransparent = isTransparent;
         window->isSizeAssigned = NO;
         window->isLocationAssigned = NO;
-<<<<<<< HEAD
-
+        window->isResizable = NO;
+        [window _setResizable:NO]; // actual value will be set later with a separate JNI downcall
         [window->nsWindow setAppearance:isDarkFrame
             ? [NSAppearance appearanceNamed:NSAppearanceNameDarkAqua]
             : [NSAppearance appearanceNamed:NSAppearanceNameAqua]];
-=======
-        window->isResizable = NO;
-        [window _setResizable:NO]; // actual value will be set later with a separate JNI downcall
->>>>>>> bc433da8
     }
     [pool drain];
 
