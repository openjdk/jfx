--- conflicted
+++ resolved
@@ -721,8 +721,7 @@
             map_received(false),
             visible_received(false),
             on_top(false),
-            is_maximized(false),
-            is_fullscreen(false)
+            requested_bounds()
 {
     jwindow = mainEnv->NewGlobalRef(_jwindow);
 
@@ -751,12 +750,7 @@
         glass_gtk_window_configure_from_visual(gtk_widget, visual);
     }
 
-<<<<<<< HEAD
-    gtk_widget_set_events(gtk_widget, GDK_ALL_EVENTS_MASK);
-=======
-    gtk_widget_set_size_request(gtk_widget, 0, 0);
     gtk_widget_set_events(gtk_widget, GDK_FILTERED_EVENTS_MASK);
->>>>>>> ba7572ff
     gtk_widget_set_app_paintable(gtk_widget, TRUE);
     if (frame_type != TITLED) {
         gtk_window_set_decorated(GTK_WINDOW(gtk_widget), FALSE);
@@ -857,8 +851,7 @@
     return window_type == NORMAL ? normal_extents : utility_extents;
 }
 
-bool
-WindowContextTop::get_frame_extents_property(int *top, int *left,
+bool WindowContextTop::get_frame_extents_property(int *top, int *left,
         int *bottom, int *right) {
     unsigned long *extents;
 
