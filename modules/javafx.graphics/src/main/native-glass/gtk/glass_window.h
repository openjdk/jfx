/*
 * Copyright (c) 2011, 2022, Oracle and/or its affiliates. All rights reserved.
 * DO NOT ALTER OR REMOVE COPYRIGHT NOTICES OR THIS FILE HEADER.
 *
 * This code is free software; you can redistribute it and/or modify it
 * under the terms of the GNU General Public License version 2 only, as
 * published by the Free Software Foundation.  Oracle designates this
 * particular file as subject to the "Classpath" exception as provided
 * by Oracle in the LICENSE file that accompanied this code.
 *
 * This code is distributed in the hope that it will be useful, but WITHOUT
 * ANY WARRANTY; without even the implied warranty of MERCHANTABILITY or
 * FITNESS FOR A PARTICULAR PURPOSE.  See the GNU General Public License
 * version 2 for more details (a copy is included in the LICENSE file that
 * accompanied this code).
 *
 * You should have received a copy of the GNU General Public License version
 * 2 along with this work; if not, write to the Free Software Foundation,
 * Inc., 51 Franklin St, Fifth Floor, Boston, MA 02110-1301 USA.
 *
 * Please contact Oracle, 500 Oracle Parkway, Redwood Shores, CA 94065 USA
 * or visit www.oracle.com if you need additional information or have any
 * questions.
 */
#ifndef GLASS_WINDOW_H
#define        GLASS_WINDOW_H

#include <gtk/gtk.h>
#include <X11/Xlib.h>

#include <jni.h>
#include <set>
#include <vector>

#include "glass_view.h"

enum WindowManager {
    COMPIZ,
    UNKNOWN
};

enum WindowFrameType {
    TITLED,
    UNTITLED,
    TRANSPARENT
};

enum WindowType {
    NORMAL,
    UTILITY,
    POPUP
};

struct WindowFrameExtents {
    int top;
    int left;
    int bottom;
    int right;
};

static const guint MOUSE_BUTTONS_MASK = (guint) (GDK_BUTTON1_MASK | GDK_BUTTON2_MASK | GDK_BUTTON3_MASK);

enum BoundsType {
    BOUNDSTYPE_CONTENT,
    BOUNDSTYPE_WINDOW
};

struct WindowGeometry {
    WindowGeometry(): final_width(), final_height(),
    size_assigned(false), x(), y(), gravity_x(), gravity_y(), extents() {}
    // estimate of the final width the window will get after all pending
    // configure requests are processed by the window manager
    struct {
        int value;
        BoundsType type;
    } final_width;

    struct {
        int value;
        BoundsType type;
    } final_height;

    bool size_assigned;

    int x;
    int y;
    float gravity_x;
    float gravity_y;

    WindowFrameExtents extents;
};

class WindowContextTop;

class WindowContext {
public:
    virtual bool isEnabled() = 0;
    virtual bool hasIME() = 0;
    virtual bool filterIME(GdkEvent *) = 0;
    virtual void enableOrResetIME() = 0;
    virtual void updateCaretPos() = 0;
    virtual void disableIME() = 0;
    virtual void paint(void* data, jint width, jint height) = 0;
    virtual WindowFrameExtents get_frame_extents() = 0;

    virtual void enter_fullscreen() = 0;
    virtual void exit_fullscreen() = 0;
    virtual void show_or_hide_children(bool) = 0;
    virtual void set_visible(bool) = 0;
    virtual bool is_visible() = 0;
    virtual void set_bounds(int, int, bool, bool, int, int, int, int, float, float) = 0;
    virtual void set_resizable(bool) = 0;
    virtual void request_focus() = 0;
    virtual void set_focusable(bool)= 0;
    virtual bool grab_focus() = 0;
    virtual bool grab_mouse_drag_focus() = 0;
    virtual void ungrab_focus() = 0;
    virtual void ungrab_mouse_drag_focus() = 0;
    virtual void set_title(const char*) = 0;
    virtual void set_alpha(double) = 0;
    virtual void set_enabled(bool) = 0;
    virtual void set_minimum_size(int, int) = 0;
    virtual void set_maximum_size(int, int) = 0;
    virtual void set_minimized(bool) = 0;
    virtual void set_maximized(bool) = 0;
    virtual void set_icon(GdkPixbuf*) = 0;
    virtual void to_front() = 0;
    virtual void to_back() = 0;
    virtual void set_cursor(GdkCursor*) = 0;
    virtual void set_modal(bool, WindowContext* parent = NULL) = 0;
    virtual void set_level(int) = 0;
    virtual void set_background(float, float, float) = 0;

    virtual void process_property_notify(GdkEventProperty*) = 0;
    virtual void process_configure(GdkEventConfigure*) = 0;
    virtual void process_focus(GdkEventFocus*) = 0;
    virtual void process_destroy() = 0;
    virtual void process_delete() = 0;
    virtual void process_expose(GdkEventExpose*) = 0;
    virtual void process_mouse_button(GdkEventButton*) = 0;
    virtual void process_mouse_motion(GdkEventMotion*) = 0;
    virtual void process_mouse_scroll(GdkEventScroll*) = 0;
    virtual void process_mouse_cross(GdkEventCrossing*) = 0;
    virtual void process_key(GdkEventKey*) = 0;
    virtual void process_state(GdkEventWindowState*) = 0;

    virtual void notify_state(jint) = 0;
    virtual void notify_on_top(bool) {}

    virtual void add_child(WindowContextTop* child) = 0;
    virtual void remove_child(WindowContextTop* child) = 0;
    virtual bool set_view(jobject) = 0;

    virtual GdkWindow *get_gdk_window() = 0;
    virtual GtkWindow *get_gtk_window() = 0;
    virtual jobject get_jview() = 0;
    virtual jobject get_jwindow() = 0;

    virtual void increment_events_counter() = 0;
    virtual void decrement_events_counter() = 0;
    virtual size_t get_events_count() = 0;
    virtual bool is_dead() = 0;
    virtual ~WindowContext() {}
};

class WindowContextBase: public WindowContext {

<<<<<<< HEAD
    struct ImContext {
        GtkIMContext *ctx;
=======
    struct _XIM {
        XIM im;
        XIC ic;
>>>>>>> 0a03ab43
        bool enabled;
    } im_ctx;

    size_t events_processing_cnt;
    bool can_be_deleted;
protected:
    std::set<WindowContextTop*> children;
    jobject jwindow;
    jobject jview;
    GtkWidget* gtk_widget;
    GdkWindow* gdk_window;
    GdkWMFunction gdk_windowManagerFunctions;

    bool is_iconified;
    bool is_maximized;
    bool is_mouse_entered;
    bool is_disabled;

    /*
     * sm_grab_window points to WindowContext holding a mouse grab.
     * It is mostly used for popup windows.
     */
    static WindowContext* sm_grab_window;

    /*
     * sm_mouse_drag_window points to a WindowContext from which a mouse drag started.
     * This WindowContext holding a mouse grab during this drag. After releasing
     * all mouse buttons sm_mouse_drag_window becomes NULL and sm_grab_window's
     * mouse grab should be restored if present.
     *
     * This is done in order to mimic Windows behavior:
     * All mouse events should be delivered to a window from which mouse drag
     * started, until all mouse buttons released. No mouse ENTER/EXIT events
     * should be reported during this drag.
     */
    static WindowContext* sm_mouse_drag_window;
public:
    bool isEnabled();
    bool hasIME();
    bool filterIME(GdkEvent *);
    void enableOrResetIME();
    void updateCaretPos();
    void disableIME();
    void paint(void*, jint, jint);
    GdkWindow *get_gdk_window();
    jobject get_jwindow();
    jobject get_jview();

    void add_child(WindowContextTop*);
    void remove_child(WindowContextTop*);
    void show_or_hide_children(bool);
    void set_visible(bool);
    bool is_visible();
    bool set_view(jobject);
    bool grab_focus();
    bool grab_mouse_drag_focus();
    void ungrab_focus();
    void ungrab_mouse_drag_focus();
    void set_cursor(GdkCursor*);
    void set_level(int) {}
    void set_background(float, float, float);

    void process_focus(GdkEventFocus*);
    void process_destroy();
    void process_delete();
    void process_expose(GdkEventExpose*);
    void process_mouse_button(GdkEventButton*);
    void process_mouse_motion(GdkEventMotion*);
    void process_mouse_scroll(GdkEventScroll*);
    void process_mouse_cross(GdkEventCrossing*);
    void process_key(GdkEventKey*);
    void process_state(GdkEventWindowState*);

    void notify_state(jint);

    void increment_events_counter();
    void decrement_events_counter();
    size_t get_events_count();
    bool is_dead();

    ~WindowContextBase();
protected:
    virtual void applyShapeMask(void*, uint width, uint height) = 0;
private:
    bool im_filter_keypress(GdkEventKey*);
};

class WindowContextTop: public WindowContextBase {
    jlong screen;
    WindowFrameType frame_type;
    WindowType window_type;
    struct WindowContext *owner;
    WindowGeometry geometry;
    struct _Resizable {// we can't use set/get gtk_window_resizable function
        _Resizable(): value(true),
                minw(-1), minh(-1), maxw(-1), maxh(-1) {}
        bool value; //actual value of resizable for a window
        int minw, minh, maxw, maxh; //minimum and maximum window width/height;
    } resizable;

    bool map_received;
    bool on_top;
    bool is_fullscreen;

    static WindowFrameExtents normal_extents;
    static WindowFrameExtents utility_extents;

    WindowManager wmanager;
public:
    WindowContextTop(jobject, WindowContext*, long, WindowFrameType, WindowType, GdkWMFunction);
    void process_property_notify(GdkEventProperty*);
    void process_state(GdkEventWindowState*);
    void process_configure(GdkEventConfigure*);
    void process_destroy();
    void work_around_compiz_state();

    WindowFrameExtents get_frame_extents();

    void set_minimized(bool);
    void set_maximized(bool);
    void set_bounds(int, int, bool, bool, int, int, int, int, float, float);
    void set_resizable(bool);
    void request_focus();
    void set_focusable(bool);
    void set_title(const char*);
    void set_alpha(double);
    void set_enabled(bool);
    void set_minimum_size(int, int);
    void set_maximum_size(int, int);
    void set_icon(GdkPixbuf*);
    void to_front();
    void to_back();
    void set_modal(bool, WindowContext* parent = NULL);
    void set_level(int);
    void set_visible(bool);
    void notify_on_top(bool);

    void enter_fullscreen();
    void exit_fullscreen();

    void set_owner(WindowContext*);

    GtkWindow *get_gtk_window();
    void detach_from_java();
protected:
    void applyShapeMask(void*, uint width, uint height);
private:
    void request_frame_extents();
    void update_frame_extents();
    void set_cached_extents(WindowFrameExtents ex);
    WindowFrameExtents get_cached_extents();
    bool get_frame_extents_property(int *, int *, int *, int *);
    void update_window_constraints();
    void update_ontop_tree(bool);
    bool on_top_inherited();
    bool effective_on_top();
    void notify_window_move();
    void notify_window_resize();
    WindowContextTop(WindowContextTop&);
    WindowContextTop& operator= (const WindowContextTop&);
};

void destroy_and_delete_ctx(WindowContext* ctx);

class EventsCounterHelper {
private:
    WindowContext* ctx;
public:
    explicit EventsCounterHelper(WindowContext* context) {
        ctx = context;
        ctx->increment_events_counter();
    }
    ~EventsCounterHelper() {
        ctx->decrement_events_counter();
        if (ctx->is_dead() && ctx->get_events_count() == 0) {
            delete ctx;
        }
        ctx = NULL;
    }
};

#endif        /* GLASS_WINDOW_H */
<|MERGE_RESOLUTION|>--- conflicted
+++ resolved
@@ -165,14 +165,8 @@
 
 class WindowContextBase: public WindowContext {
 
-<<<<<<< HEAD
     struct ImContext {
         GtkIMContext *ctx;
-=======
-    struct _XIM {
-        XIM im;
-        XIC ic;
->>>>>>> 0a03ab43
         bool enabled;
     } im_ctx;
 
