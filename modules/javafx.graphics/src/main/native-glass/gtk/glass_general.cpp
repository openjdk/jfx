--- conflicted
+++ resolved
@@ -81,12 +81,9 @@
 jfieldID jWindowPtr;
 jfieldID jCursorPtr;
 
-<<<<<<< HEAD
-=======
 jmethodID jGtkWindowNotifyStateChanged;
 jmethodID jGtkWindowDragAreaHitTest;
 
->>>>>>> fd30c948
 jmethodID jClipboardContentChanged;
 
 jmethodID jSizeInit;
@@ -274,13 +271,10 @@
 
     clazz = env->FindClass("com/sun/glass/ui/gtk/GtkWindow");
     if (env->ExceptionCheck()) return JNI_ERR;
-<<<<<<< HEAD
-=======
     jGtkWindowNotifyStateChanged = env->GetMethodID(clazz, "notifyStateChanged", "(I)V");
     if (env->ExceptionCheck()) return JNI_ERR;
     jGtkWindowDragAreaHitTest = env->GetMethodID(clazz, "dragAreaHitTest", "(II)Z");
     if (env->ExceptionCheck()) return JNI_ERR;
->>>>>>> fd30c948
 
     clazz = env->FindClass("com/sun/glass/ui/Clipboard");
     if (env->ExceptionCheck()) return JNI_ERR;
