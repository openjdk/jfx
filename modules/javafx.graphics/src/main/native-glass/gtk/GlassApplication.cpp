/*
 * Copyright (c) 2011, 2024, Oracle and/or its affiliates. All rights reserved.
 * DO NOT ALTER OR REMOVE COPYRIGHT NOTICES OR THIS FILE HEADER.
 *
 * This code is free software; you can redistribute it and/or modify it
 * under the terms of the GNU General Public License version 2 only, as
 * published by the Free Software Foundation.  Oracle designates this
 * particular file as subject to the "Classpath" exception as provided
 * by Oracle in the LICENSE file that accompanied this code.
 *
 * This code is distributed in the hope that it will be useful, but WITHOUT
 * ANY WARRANTY; without even the implied warranty of MERCHANTABILITY or
 * FITNESS FOR A PARTICULAR PURPOSE.  See the GNU General Public License
 * version 2 for more details (a copy is included in the LICENSE file that
 * accompanied this code).
 *
 * You should have received a copy of the GNU General Public License version
 * 2 along with this work; if not, write to the Free Software Foundation,
 * Inc., 51 Franklin St, Fifth Floor, Boston, MA 02110-1301 USA.
 *
 * Please contact Oracle, 500 Oracle Parkway, Redwood Shores, CA 94065 USA
 * or visit www.oracle.com if you need additional information or have any
 * questions.
 */
#include <X11/Xlib.h>
#include <X11/Xatom.h>
#include <gdk/gdk.h>
#include <gdk/gdkx.h>
#include <gtk/gtk.h>
#include <glib.h>

#include <cstdlib>
#include <com_sun_glass_ui_gtk_GtkApplication.h>
#include <com_sun_glass_events_WindowEvent.h>
#include <com_sun_glass_events_MouseEvent.h>
#include <com_sun_glass_events_ViewEvent.h>
#include <com_sun_glass_events_KeyEvent.h>
#include <jni.h>

#include "glass_general.h"
#include "glass_evloop.h"
#include "glass_dnd.h"
#include "glass_window.h"
#include "glass_screen.h"
#include "PlatformSupport.h"

GdkEventFunc process_events_prev;
static void process_events(GdkEvent*, gpointer);

JNIEnv* mainEnv; // Use only with main loop thread!!!
PlatformSupport* platformSupport = NULL;

extern gboolean disableGrab;

static gboolean call_runnable (gpointer data)
{
    RunnableContext* context = reinterpret_cast<RunnableContext*>(data);

    JNIEnv *env;
    int envStatus = javaVM->GetEnv((void **)&env, JNI_VERSION_1_6);
    if (envStatus == JNI_EDETACHED) {
        javaVM->AttachCurrentThread((void **)&env, NULL);
    }

    env->CallVoidMethod(context->runnable, jRunnableRun, NULL);
    LOG_EXCEPTION(env);
    env->DeleteGlobalRef(context->runnable);
    free(context);

    if (envStatus == JNI_EDETACHED) {
        javaVM->DetachCurrentThread();
    }

    return FALSE;
}

extern "C" {

#pragma GCC diagnostic push
#pragma GCC diagnostic ignored "-Wdeprecated-declarations"
static void init_threads() {
    gboolean is_g_thread_get_initialized = FALSE;
    if (glib_check_version(2, 32, 0)) { // < 2.32
        if (!glib_check_version(2, 20, 0)) {
            is_g_thread_get_initialized = g_thread_get_initialized();
        }
        if (!is_g_thread_get_initialized) {
            g_thread_init(NULL);
        }
    }
    gdk_threads_init();
}
#pragma GCC diagnostic pop

jboolean gtk_verbose = JNI_FALSE;

/*
 * Class:     com_sun_glass_ui_gtk_GtkApplication
 * Method:    _initGTK
 * Signature: (IZ)V
 */
JNIEXPORT void JNICALL Java_com_sun_glass_ui_gtk_GtkApplication__1initGTK
  (JNIEnv *env, jclass clazz, jint version, jboolean verbose, jfloat uiScale)
{
    (void) clazz;
    (void) version;

    OverrideUIScale = uiScale;
    gtk_verbose = verbose;

    env->ExceptionClear();
    init_threads();

    gdk_threads_enter();
    gtk_init(NULL, NULL);

    // Major version is checked before loading
    if (version == 3
        && gtk_check_version(version, GTK_3_MIN_MINOR_VERSION, GTK_3_MIN_MICRO_VERSION)) {
        char message[100];
        snprintf(message, sizeof(message),
                 "Minimum GTK version required is %d.%d.%d. System has %d.%d.%d.",
                 version, GTK_3_MIN_MINOR_VERSION, GTK_3_MIN_MICRO_VERSION,
                 gtk_major_version, gtk_minor_version, gtk_micro_version);

        jclass uoe = env->FindClass("java/lang/UnsupportedOperationException");
        env->ThrowNew(uoe, message);

        return;
    }
}

/*
 * Class:     com_sun_glass_ui_gtk_GtkApplication
 * Method:    _queryLibrary
 * Signature: Signature: (IZ)I
 */
#ifndef STATIC_BUILD
JNIEXPORT jint JNICALL Java_com_sun_glass_ui_gtk_GtkApplication__1queryLibrary
  (JNIEnv *env, jclass clazz, jint suggestedVersion, jboolean verbose)
{
    // If we are being called, then the launcher is
    // not in use, and we are in the proper glass library already.
    // This can be done by renaming the gtk versioned native
    // libraries to be libglass.so
    // Note: we will make no effort to complain if the suggestedVersion
    // is out of phase.

    (void)env;
    (void)clazz;
    (void)suggestedVersion;
    (void)verbose;

    Display *display = XOpenDisplay(NULL);
    if (display == NULL) {
        return com_sun_glass_ui_gtk_GtkApplication_QUERY_NO_DISPLAY;
    }
    XCloseDisplay(display);

    return com_sun_glass_ui_gtk_GtkApplication_QUERY_USE_CURRENT;
}
#endif

/*
 * Class:     com_sun_glass_ui_gtk_GtkApplication
 * Method:    _init
 * Signature: ()V
 */
JNIEXPORT void JNICALL Java_com_sun_glass_ui_gtk_GtkApplication__1init
  (JNIEnv * env, jobject obj, jlong handler, jboolean _disableGrab)
{
    (void)obj;

    mainEnv = env;
    process_events_prev = (GdkEventFunc) handler;
    disableGrab = (gboolean) _disableGrab;

    glass_gdk_x11_display_set_window_scale(gdk_display_get_default(), 1);
    gdk_event_handler_set(process_events, NULL, NULL);

    GdkScreen *default_gdk_screen = gdk_screen_get_default();
    if (default_gdk_screen != NULL) {
        g_signal_connect(G_OBJECT(default_gdk_screen), "monitors-changed",
                         G_CALLBACK(screen_settings_changed), NULL);
        g_signal_connect(G_OBJECT(default_gdk_screen), "size-changed",
                         G_CALLBACK(screen_settings_changed), NULL);
    }

    GdkWindow *root = gdk_screen_get_root_window(default_gdk_screen);
    gdk_window_set_events(root, static_cast<GdkEventMask>(gdk_window_get_events(root) | GDK_PROPERTY_CHANGE_MASK));

    platformSupport = new PlatformSupport(env, obj);
<<<<<<< HEAD

    GtkSettings* settings = gtk_settings_get_default();
    if (settings != NULL) {
        for (const auto& setting : PlatformSupport::observedSettings) {
            g_signal_connect_after(G_OBJECT(settings), setting,
                                   G_CALLBACK(call_update_preferences), NULL);
        }
    }

    // Set ibus to sync mode
    setenv("IBUS_ENABLE_SYNC_MODE", "1", 1);
=======
>>>>>>> a95151e1
}

/*
 * Class:     com_sun_glass_ui_gtk_GtkApplication
 * Method:    _runLoop
 * Signature: (Ljava/lang/Runnable;Z)V
 */
JNIEXPORT void JNICALL Java_com_sun_glass_ui_gtk_GtkApplication__1runLoop
  (JNIEnv * env, jobject obj, jobject launchable, jboolean noErrorTrap)
{
    (void)obj;
    (void)noErrorTrap;

    env->CallVoidMethod(launchable, jRunnableRun);
    CHECK_JNI_EXCEPTION(env);

    // GTK installs its own X error handler that conflicts with AWT.
    // During drag and drop, AWT hides errors so we need to hide them
    // to avoid exit()'ing.  It's not clear that we don't want to hide
    // X error all the time, otherwise FX will exit().
    //
    // A better solution would be to coordinate with AWT and save and
    // restore the X handler.

    // Disable X error handling
#ifndef VERBOSE
    if (!noErrorTrap) {
        gdk_error_trap_push();
    }
#endif

    gtk_main();

    // When the last JFrame closes and DISPOSE_ON_CLOSE is specified,
    // Java exits with an X error. X error are hidden during the FX
    // event loop and should be restored when the event loop exits. Unfortunately,
    // this is too early. The fix is to never restore X errors.
    //
    // See JDK-8126059 & JDK-8118745

    // Restore X error handling
    // #ifndef VERBOSE
    //     if (!noErrorTrap) {
    //         gdk_error_trap_pop();
    //     }
    // #endif

    gdk_threads_leave();

}

/*
 * Class:     com_sun_glass_ui_gtk_GtkApplication
 * Method:    _terminateLoop
 * Signature: ()V
 */
JNIEXPORT void JNICALL Java_com_sun_glass_ui_gtk_GtkApplication__1terminateLoop
  (JNIEnv * env, jobject obj)
{
    (void)env;
    (void)obj;

    gtk_main_quit();

    if (platformSupport) {
        delete platformSupport;
        platformSupport = NULL;
    }
}

/*
 * Class:     com_sun_glass_ui_gtk_GtkApplication
 * Method:    _submitForLaterInvocation
 * Signature: (Ljava/lang/Runnable;)V
 */
JNIEXPORT void JNICALL Java_com_sun_glass_ui_gtk_GtkApplication__1submitForLaterInvocation
  (JNIEnv * env, jobject obj, jobject runnable)
{
    (void)obj;

    RunnableContext* context = (RunnableContext*)malloc(sizeof(RunnableContext));
    if (context != NULL) {
        context->runnable = env->NewGlobalRef(runnable);
        gdk_threads_add_idle_full(G_PRIORITY_HIGH_IDLE + 30, call_runnable, context, NULL);
        // we release this context in call_runnable
    } else {
        fprintf(stderr, "malloc failed in GtkApplication__1submitForLaterInvocation\n");
    }
}

/*
 * Class:     com_sun_glass_ui_gtk_GtkApplication
 * Method:    enterNestedEventLoopImpl
 * Signature: ()V
 */
JNIEXPORT void JNICALL Java_com_sun_glass_ui_gtk_GtkApplication_enterNestedEventLoopImpl
  (JNIEnv * env, jobject obj)
{
    (void)env;
    (void)obj;

    gtk_main();
}

/*
 * Class:     com_sun_glass_ui_gtk_GtkApplication
 * Method:    leaveNestedEventLoopImpl
 * Signature: ()V
 */
JNIEXPORT void JNICALL Java_com_sun_glass_ui_gtk_GtkApplication_leaveNestedEventLoopImpl
  (JNIEnv * env, jobject obj)
{
    (void)env;
    (void)obj;

    gtk_main_quit();
}

/*
 * Class:     com_sun_glass_ui_gtk_GtkApplication
 * Method:    staticScreen_getScreens
 * Signature: ()[Lcom/sun/glass/ui/Screen;
 */
JNIEXPORT jobjectArray JNICALL Java_com_sun_glass_ui_gtk_GtkApplication_staticScreen_1getScreens
  (JNIEnv * env, jobject obj)
{
    (void)obj;

    try {
        return rebuild_screens(env);
    } catch (jni_exception&) {
        return NULL;
    }
}

/*
 * Class:     com_sun_glass_ui_gtk_GtkApplication
 * Method:    staticTimer_getMinPeriod
 * Signature: ()I
 */
JNIEXPORT jint JNICALL Java_com_sun_glass_ui_gtk_GtkApplication_staticTimer_1getMinPeriod
  (JNIEnv * env, jobject obj)
{
    (void)env;
    (void)obj;

    return 0; // There are no restrictions on period in g_threads
}

/*
 * Class:     com_sun_glass_ui_gtk_GtkApplication
 * Method:    staticTimer_getMaxPeriod
 * Signature: ()I
 */
JNIEXPORT jint JNICALL Java_com_sun_glass_ui_gtk_GtkApplication_staticTimer_1getMaxPeriod
  (JNIEnv * env, jobject obj)
{
    (void)env;
    (void)obj;

    return 10000; // There are no restrictions on period in g_threads
}

/*
 * Class:     com_sun_glass_ui_gtk_GtkApplication
 * Method:    staticView_getMultiClickTime
 * Signature: ()J
 */
JNIEXPORT jlong JNICALL Java_com_sun_glass_ui_gtk_GtkApplication_staticView_1getMultiClickTime
  (JNIEnv * env, jobject obj)
{
    (void)env;
    (void)obj;

    static gint multi_click_time = -1;
    if (multi_click_time == -1) {
        g_object_get(gtk_settings_get_default(), "gtk-double-click-time", &multi_click_time, NULL);
    }
    return (jlong)multi_click_time;
}

/*
 * Class:     com_sun_glass_ui_gtk_GtkApplication
 * Method:    staticView_getMultiClickMaxX
 * Signature: ()I
 */
JNIEXPORT jint JNICALL Java_com_sun_glass_ui_gtk_GtkApplication_staticView_1getMultiClickMaxX
  (JNIEnv * env, jobject obj)
{
    (void)env;
    (void)obj;

    static gint multi_click_dist = -1;

    if (multi_click_dist == -1) {
        g_object_get(gtk_settings_get_default(), "gtk-double-click-distance", &multi_click_dist, NULL);
    }
    return multi_click_dist;
}

/*
 * Class:     com_sun_glass_ui_gtk_GtkApplication
 * Method:    staticView_getMultiClickMaxY
 * Signature: ()I
 */
JNIEXPORT jint JNICALL Java_com_sun_glass_ui_gtk_GtkApplication_staticView_1getMultiClickMaxY
  (JNIEnv * env, jobject obj)
{
    return Java_com_sun_glass_ui_gtk_GtkApplication_staticView_1getMultiClickMaxX(env, obj);
}

/*
 * Class:     com_sun_glass_ui_gtk_GtkApplication
 * Method:    _supportsTransparentWindows
 * Signature: ()Z
 */
JNIEXPORT jboolean JNICALL Java_com_sun_glass_ui_gtk_GtkApplication__1supportsTransparentWindows
  (JNIEnv * env, jobject obj) {
    (void)env;
    (void)obj;

    return gdk_display_supports_composite(gdk_display_get_default())
            && gdk_screen_is_composited(gdk_screen_get_default());
}

/*
 * Class:     com_sun_glass_ui_gtk_GtkApplication
 * Method:    getPlatformPreferences
 * Signature: ()Ljava/util/Map;
 */
JNIEXPORT jobject JNICALL Java_com_sun_glass_ui_gtk_GtkApplication_getPlatformPreferences
  (JNIEnv *env, jobject self)
{
    return platformSupport ? platformSupport->collectPreferences() : NULL;
}

} // extern "C"

bool is_window_enabled_for_event(GdkWindow * window, WindowContext *ctx, gint event_type) {


    if (gdk_window_is_destroyed(window)) {
        return FALSE;
    }

    /*
     * GDK_DELETE can be blocked for disabled window e.q. parent window
     * which prevents from closing it
     */
    switch (event_type) {
        case GDK_CONFIGURE:
        case GDK_DESTROY:
        case GDK_EXPOSE:
        case GDK_DAMAGE:
        case GDK_WINDOW_STATE:
        case GDK_FOCUS_CHANGE:
            return TRUE;
            break;
    }//switch

    if (ctx != NULL ) {
        return ctx->isEnabled();
    }
    return TRUE;
}

static void process_events(GdkEvent* event, gpointer data)
{
    GdkWindow* window = event->any.window;
    WindowContext *ctx = window != NULL ? (WindowContext*)
        g_object_get_data(G_OBJECT(window), GDK_WINDOW_DATA_CONTEXT) : NULL;

    if ((window != NULL)
            && !is_window_enabled_for_event(window, ctx, event->type)) {
        return;
    }

    EventsCounterHelper helper(ctx);

    if ((event->type == GDK_KEY_PRESS || event->type == GDK_KEY_RELEASE) && ctx != NULL && ctx->filterIME(event)) {
        return;
    }

    glass_evloop_call_hooks(event);

    if (ctx != NULL) {
        try {
            switch (event->type) {
                case GDK_PROPERTY_NOTIFY:
                    // let gtk handle it first to prevent a glitch
                    gtk_main_do_event(event);
                    ctx->process_property_notify(&event->property);
                    break;
                case GDK_CONFIGURE:
                    ctx->process_configure(&event->configure);
                    gtk_main_do_event(event);
                    break;
                case GDK_FOCUS_CHANGE:
                    ctx->process_focus(&event->focus_change);
                    gtk_main_do_event(event);
                    break;
                case GDK_DESTROY:
                    destroy_and_delete_ctx(ctx);
                    gtk_main_do_event(event);
                    break;
                case GDK_DELETE:
                    ctx->process_delete();
                    break;
                case GDK_EXPOSE:
                case GDK_DAMAGE:
                    ctx->process_expose(&event->expose);
                    break;
                case GDK_WINDOW_STATE:
                    ctx->process_state(&event->window_state);
                    gtk_main_do_event(event);
                    break;
                case GDK_BUTTON_PRESS:
                case GDK_BUTTON_RELEASE:
                    ctx->process_mouse_button(&event->button);
                    break;
                case GDK_MOTION_NOTIFY:
                    ctx->process_mouse_motion(&event->motion);
                    gdk_event_request_motions(&event->motion);
                    break;
                case GDK_SCROLL:
                    ctx->process_mouse_scroll(&event->scroll);
                    break;
                case GDK_ENTER_NOTIFY:
                case GDK_LEAVE_NOTIFY:
                    ctx->process_mouse_cross(&event->crossing);
                    break;
                case GDK_KEY_PRESS:
                case GDK_KEY_RELEASE:
                    ctx->process_key(&event->key);
                    break;
                case GDK_DROP_START:
                case GDK_DRAG_ENTER:
                case GDK_DRAG_LEAVE:
                case GDK_DRAG_MOTION:
                    process_dnd_target(ctx, &event->dnd);
                    break;
                case GDK_MAP:
                    // fall-through
                case GDK_UNMAP:
                case GDK_CLIENT_EVENT:
                case GDK_VISIBILITY_NOTIFY:
                case GDK_SETTING:
                case GDK_OWNER_CHANGE:
                    gtk_main_do_event(event);
                    break;
                default:
                    break;
            }
        } catch (jni_exception&) {
        }
    } else {

        if (window == gdk_screen_get_root_window(gdk_screen_get_default())) {
            if (event->any.type == GDK_PROPERTY_NOTIFY) {
                if (event->property.atom == gdk_atom_intern_static_string("_NET_WORKAREA")
                        || event->property.atom == gdk_atom_intern_static_string("_NET_CURRENT_DESKTOP")) {
                    screen_settings_changed(gdk_screen_get_default(), NULL);
                }
            }
        }

        //process only for non-FX windows
        if (process_events_prev != NULL) {
            (*process_events_prev)(event, data);
        } else {
            gtk_main_do_event(event);
        }
    }
}<|MERGE_RESOLUTION|>--- conflicted
+++ resolved
@@ -190,20 +190,6 @@
     gdk_window_set_events(root, static_cast<GdkEventMask>(gdk_window_get_events(root) | GDK_PROPERTY_CHANGE_MASK));
 
     platformSupport = new PlatformSupport(env, obj);
-<<<<<<< HEAD
-
-    GtkSettings* settings = gtk_settings_get_default();
-    if (settings != NULL) {
-        for (const auto& setting : PlatformSupport::observedSettings) {
-            g_signal_connect_after(G_OBJECT(settings), setting,
-                                   G_CALLBACK(call_update_preferences), NULL);
-        }
-    }
-
-    // Set ibus to sync mode
-    setenv("IBUS_ENABLE_SYNC_MODE", "1", 1);
-=======
->>>>>>> a95151e1
 }
 
 /*
