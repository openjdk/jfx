--- conflicted
+++ resolved
@@ -135,26 +135,17 @@
         @Override
         public void showDocument(final String uri) {
             try {
-<<<<<<< HEAD
                 if (PlatformUtil.isMac()) {
-                    Runtime.getRuntime().exec(
-                            "open " + uri);
-                } else if (PlatformUtil.isWindows()) {
-                    Runtime.getRuntime().exec(
-                            "rundll32 url.dll,FileProtocolHandler " + uri);
-=======
-                if (osName.startsWith("Mac OS")) {
                     Runtime.getRuntime().exec(new String[] {
                         "open",
                         uri
                     });
-                } else if (osName.startsWith("Windows")) {
+                } else if (PlatformUtil.isWindows()) {
                     Runtime.getRuntime().exec(new String[] {
                         "rundll32",
                         "url.dll,FileProtocolHandler",
                         uri
                     });
->>>>>>> d8da8d8c
                 } else { //assume Unix or Linux
                     String browser = null;
                     for (String b : browsers) {
