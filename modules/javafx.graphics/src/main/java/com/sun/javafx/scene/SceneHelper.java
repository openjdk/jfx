--- conflicted
+++ resolved
@@ -53,7 +53,6 @@
         sceneAccessor.enableInputMethodEvents(scene, enable);
     }
 
-<<<<<<< HEAD
     public static InputMethodStateManager getInputMethodStateManager(Scene scene) {
         return sceneAccessor.getInputMethodStateManager(scene);
     }
@@ -62,12 +61,8 @@
         sceneAccessor.finishInputMethodComposition(scene);
     }
 
-    public static void processKeyEvent(Scene scene, KeyEvent e) {
-        sceneAccessor.processKeyEvent(scene, e);
-=======
     public static boolean processKeyEvent(Scene scene, KeyEvent e) {
         return sceneAccessor.processKeyEvent(scene, e);
->>>>>>> d0011b21
     }
 
     public static void processMouseEvent(Scene scene, MouseEvent e) {
@@ -131,15 +126,11 @@
     public interface SceneAccessor {
         void enableInputMethodEvents(Scene scene, boolean enable);
 
-<<<<<<< HEAD
         InputMethodStateManager getInputMethodStateManager(Scene scene);
 
         void finishInputMethodComposition(Scene scene);
 
-        void processKeyEvent(Scene scene, KeyEvent e);
-=======
         boolean processKeyEvent(Scene scene, KeyEvent e);
->>>>>>> d0011b21
 
         void processMouseEvent(Scene scene, MouseEvent e);
 
