--- conflicted
+++ resolved
@@ -219,11 +219,7 @@
      * A non-{@code null} policy will override the fixed tab size.
      *
      * @param tabSize the tab size
-<<<<<<< HEAD
-     * @param policy the tab advance policy, cannot be null
-=======
      * @param policy the tab advance policy, or null
->>>>>>> d624df53
      * @return returns true if the call modifies the layout internal state
      */
     public boolean setTabAdvancePolicy(int tabSize, TabAdvancePolicy policy);
