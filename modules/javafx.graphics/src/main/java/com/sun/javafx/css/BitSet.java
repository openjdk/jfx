/*
 * Copyright (c) 2011, 2023, Oracle and/or its affiliates. All rights reserved.
 * DO NOT ALTER OR REMOVE COPYRIGHT NOTICES OR THIS FILE HEADER.
 *
 * This code is free software; you can redistribute it and/or modify it
 * under the terms of the GNU General Public License version 2 only, as
 * published by the Free Software Foundation.  Oracle designates this
 * particular file as subject to the "Classpath" exception as provided
 * by Oracle in the LICENSE file that accompanied this code.
 *
 * This code is distributed in the hope that it will be useful, but WITHOUT
 * ANY WARRANTY; without even the implied warranty of MERCHANTABILITY or
 * FITNESS FOR A PARTICULAR PURPOSE.  See the GNU General Public License
 * version 2 for more details (a copy is included in the LICENSE file that
 * accompanied this code).
 *
 * You should have received a copy of the GNU General Public License version
 * 2 along with this work; if not, write to the Free Software Foundation,
 * Inc., 51 Franklin St, Fifth Floor, Boston, MA 02110-1301 USA.
 *
 * Please contact Oracle, 500 Oracle Parkway, Redwood Shores, CA 94065 USA
 * or visit www.oracle.com if you need additional information or have any
 * questions.
 */
package com.sun.javafx.css;

import java.util.AbstractSet;
import java.util.Collection;
import java.util.Iterator;
import java.util.NoSuchElementException;

import com.sun.javafx.collections.SetListenerHelper;

import javafx.beans.InvalidationListener;
import javafx.collections.FXCollections;
import javafx.collections.ObservableSet;
import javafx.collections.SetChangeListener;

<<<<<<< HEAD

=======
>>>>>>> 9ad0e908
/**
 * Pseudo-class state and style-classes are represented as bits in a long[]
 * which makes matching faster.
 */
abstract class BitSet<T> extends AbstractSet<T> implements ObservableSet<T> {

    /** Create an empty set of T */
    protected BitSet () {
        this.bits = EMPTY_SET;
    }


    /** {@inheritDoc} */
    @Override
    public int size() {

        int size = 0;
        if (bits.length > 0) {
            for (int n = 0; n < bits.length; n++) {
                final long mask = bits[n];
                if (mask != 0) {
                    size += Long.bitCount(mask);
                }
            }
        }
        // index.length is zero or all index[n] values are zero
        return size;

    }

    @Override
    public boolean isEmpty() {

        if (bits.length > 0) {
            for (int n = 0; n < bits.length; n++) {
                final long mask = bits[n];
                if (mask != 0) {
                    return false;
                }
            }
        }
        // index.length is zero or all index[n] values are zero
        return true;

    }

    /**
     * {@inheritDoc} This returned iterator is not fail-fast.
     */
    @Override
    public Iterator<T> iterator() {

        return new Iterator<>() {
            int next = -1;
            int element = 0;
            int index = -1;

            @Override
            public boolean hasNext() {
                if (bits == null || bits.length == 0) {
                    return false;
                }

                boolean found = false;

                do {
                    if (++next >= Long.SIZE) {
                        if (++element < bits.length) {
                            next = 0;
                        } else {
                            return false;
                        }
                    }

                    long bit = 1l << next;
                    found = (bit & bits[element]) == bit;

                } while( !found );

                if (found) {
                    index = Long.SIZE * element + next;
                }
                return found;
            }

            @Override
            public T next() {
                try {
                    return getT(index);
                } catch (IndexOutOfBoundsException e) {
                    throw new NoSuchElementException("["+element+"]["+next+"]");
                }
            }

            @Override
            public void remove() {
                try {
                    T t = getT(index);
                    BitSet.this.remove(t);
                } catch (IndexOutOfBoundsException e) {
                    throw new NoSuchElementException("["+element+"]["+next+"]");
                }
            }
        };
    }

    /** {@inheritDoc} */
    @Override
    public boolean add(T t) {

        if (t == null) {
            // this not modified!
            return false;
        }

        final int element = getIndex(t) / Long.SIZE;
        final long bit = 1l << (getIndex(t) % Long.SIZE);

        // need to grow?
        if (element >= bits.length) {
            final long[] temp = new long[element + 1];
            System.arraycopy(bits, 0, temp, 0, bits.length);
            bits = temp;
        }

        final long temp = bits[element];
        bits[element] = temp | bit;

        // if index[element] == temp, then the bit was already set
        final boolean modified = (bits[element] != temp);
        if (modified && SetListenerHelper.hasListeners(listenerHelper)){
            notifyObservers(t, Change.ELEMENT_ADDED);
        }
        return modified;
    }

    /** {@inheritDoc} */
    @Override
    public boolean remove(Object o) {

        if (o == null) {
            // this not modified!
            return false;
        }

        Class<T> elementType = getElementType();

        if (!elementType.isInstance(o)) {  // if cast failed, it can't be part of this set, so not modified
            return false;
        }

        T t = elementType.cast(o);
        int index = getIndex(t);
        int element = index / Long.SIZE;
        long bit = 1l << (index % Long.SIZE);

        if (element >= bits.length) {
            // not in this Set!
            return false;
        }

        final long temp = bits[element];
        bits[element] = temp & ~bit;

        // if index[element] == temp, then the bit was not there
        final boolean modified = (bits[element] != temp);
        if (modified) {
            if (SetListenerHelper.hasListeners(listenerHelper)) {
                notifyObservers(t, Change.ELEMENT_REMOVED);
            }

            // did removing the bit leave an empty set?
            boolean isEmpty = true;
            for (int n=0; n<bits.length && isEmpty; n++) {
                isEmpty &= bits[n] == 0;
            }
            if (isEmpty) bits = EMPTY_SET;
        }
        return modified;
    }


    /** {@inheritDoc} */
    @Override
    public boolean contains(Object o) {
        if (o == null) {
            return false;
        }

        Class<T> elementType = getElementType();

        if (!elementType.isInstance(o)) {
            return false;
        }

        int index = getIndex(elementType.cast(o));
        int element = index / Long.SIZE;
        long bit = 1L << (index % Long.SIZE);

        return (element < bits.length) && (bits[element] & bit) == bit;
    }

    @Override
    public boolean containsAll(Collection<?> c) {
<<<<<<< HEAD
        if (c == null) {
           throw new NullPointerException("c cannot be null");
        }

        if (this.getClass() != c.getClass()) {
            for (Object obj : c) {
                if (!contains(obj)) {
                    return false;
                }
            }

=======
        if (this.getClass() != c.getClass()) {
            for (Object obj : c) {
                if (!contains(obj)) {
                    return false;
                }
            }

>>>>>>> 9ad0e908
            return true;
        }

        BitSet other = (BitSet)c;

        // this contains all of other if both are empty
        if (bits.length == 0 && other.bits.length == 0) {
            return true;
        }
        // [foo] cannot contain all of [foo bar]
        if (bits.length < other.bits.length) {
            return false;
        }
        // does [foo bar bang] contain all of [foo bar]?
        for (int n = 0, max = other.bits.length; n < max; n++) {
            if ((bits[n] & other.bits[n]) != other.bits[n]) {
                return false;
            }
        }
        return true;
    }

    @Override
    public boolean addAll(Collection<? extends T> c) {
<<<<<<< HEAD
        if (c == null) {
            throw new NullPointerException("c cannot be null");
        }

        if (this.getClass() != c.getClass()) {
            boolean modified = false;

=======
        if (this.getClass() != c.getClass()) {
            boolean modified = false;

>>>>>>> 9ad0e908
            for (T obj : c) {
                modified |= add(obj);
            }

            return modified;
        }

        boolean modified = false;

        BitSet other = (BitSet)c;

        final long[] maskOne = this.bits;
        final long[] maskTwo = other.bits;

        final int a = maskOne.length;
        final int b = maskTwo.length;
        // Math.max(maskOne.length, maskTwo.length) is too slow
        final int max = a < b ? b : a;

        final long[] union = max > 0 ? new long[max] : EMPTY_SET;

        for(int n = 0; n < max; n++) {

            if (n < maskOne.length && n < maskTwo.length) {
                union[n] = maskOne[n] | maskTwo[n];
                modified |= (union[n] != maskOne[n]);
            } else if (n < maskOne.length) {
                union[n] = maskOne[n];
                modified |= false;
            } else {
                union[n] = maskTwo[n];
                modified = true;
            }

        }

        if (modified) {

            if (SetListenerHelper.hasListeners(listenerHelper)) {

                for (int n = 0; n < max; n++) {

                    long bitsAdded = 0l;

                    if (n < maskOne.length && n < maskTwo.length) {
                        bitsAdded = ~maskOne[n] & maskTwo[n];
                    } else if (n < maskOne.length) {
                        // union[n] = maskOne[n], so no bits added
                        continue;
                    } else {
                        bitsAdded = maskTwo[n];
                    }

                    for(int bit = 0; bit < Long.SIZE; bit++) {
                        long m = 1l << bit;
                        if ((m & bitsAdded) == m) {
                            T t = getT(n*Long.SIZE + bit);
                            notifyObservers(t, Change.ELEMENT_ADDED);
                        }
                    }
                }
            }

            this.bits = union;
        }

        return modified;

    }

    @Override
    public boolean retainAll(Collection<?> c) {
<<<<<<< HEAD
        if (c == null) {
            throw new NullPointerException("c cannot be null");
        }

        if (this.getClass() != c.getClass()) {
            boolean modified = false;

=======
        if (this.getClass() != c.getClass()) {
            boolean modified = false;

>>>>>>> 9ad0e908
            for (Iterator<T> iterator = this.iterator(); iterator.hasNext();) {
                T obj = iterator.next();

                if (!c.contains(obj)) {
                    iterator.remove();
                    modified = true;
                }
            }

            return modified;
        }

        boolean modified = false;

        BitSet other = (BitSet)c;

        final long[] maskOne = this.bits;
        final long[] maskTwo = other.bits;

        final int a = maskOne.length;
        final int b = maskTwo.length;
        // Math.min(maskOne.length, maskTwo.length) is too slow
        final int max = a < b ? a : b;

        final long[] intersection = max > 0 ? new long[max] : EMPTY_SET;

        //
        // Make sure modified is set if maskOne has more bits than maskTwo.
        // If max is zero, then the loop that does the intersection is
        // never entered (since maskTwo is empty). If modified isn't set,
        // then the if (modified) block isn't entered and this.bits isn't
        // set to the intersection.
        //
        modified |= (maskOne.length > max);

        //
        // RT-32872 - If the intersection is empty, then set bits to the EMPTY_SET.
        // This ensures that {a,b,c}.retainAll({}) yields bits = EMPTY_SET as
        // opposed to bits = long[1] and bits[0] == 0.
        //
        // Assume isEmpty is true. If any intersection[n] != 0,
        // isEmpty will be set to false and will remain false.
        //
        //
        boolean isEmpty = true;

        for(int n = 0; n < max; n++) {
            intersection[n] = maskOne[n] & maskTwo[n];
            modified |= intersection[n] != maskOne[n];
            isEmpty &= intersection[n] == 0;
        }

        if (modified) {

            if (SetListenerHelper.hasListeners(listenerHelper)) {

                for (int n = 0; n < maskOne.length; n++) {

                    long bitsRemoved = 0l;

                    if (n < maskTwo.length) {
                        bitsRemoved = maskOne[n] & ~maskTwo[n];
                    } else {
                        // maskTwo was shorter than maskOne,
                        // and remaining bits in maskOne (which is this.bits) were removed
                        bitsRemoved = maskOne[n];
                    }

                    for(int bit = 0; bit < Long.SIZE; bit++) {
                        long m = 1l << bit;
                        if ((m & bitsRemoved) == m) {
                            T t = getT(n*Long.SIZE + bit);
                            notifyObservers(t, Change.ELEMENT_REMOVED);
                        }
                    }
                }
            }

            this.bits = isEmpty == false ? intersection : EMPTY_SET;
        }

        return modified;
    }

    @Override
    public boolean removeAll(Collection<?> c) {
<<<<<<< HEAD
        if (c == null) {
            throw new NullPointerException("c cannot be null");
        }

        if (this.getClass() != c.getClass()) {
            boolean modified = false;

=======
        if (this.getClass() != c.getClass()) {
            boolean modified = false;

>>>>>>> 9ad0e908
            for (Object obj : c) {
                modified |= remove(obj);
            }

            return modified;
        }

        boolean modified = false;

        BitSet other = (BitSet)c;

        final long[] maskOne = bits;
        final long[] maskTwo = other.bits;

        final int a = maskOne.length;
        final int b = maskTwo.length;
        // Math.min(maskOne.length, maskTwo.length) is too slow
        final int max = a < b ? a : b;

        final long[] difference = max > 0 ? new long[max] : EMPTY_SET;

        //
        // RT-32872 - If the intersection is empty, then set bits to the EMPTY_SET.
        // This ensures that {a,b,c}.retainAll({}) yields bits = EMPTY_SET as
        // opposed to bits = long[1] and bits[0] == 0.
        //
        // Assume isEmpty is true. If any difference[n] != 0,
        // isEmpty will be set to false and will remain false.
        //
        //
        boolean isEmpty = true;

        for(int n = 0; n < max; n++) {
            difference[n] = maskOne[n] & ~maskTwo[n];
            modified |= difference[n] != maskOne[n];
            isEmpty &= difference[n] == 0;
        }

        if (modified) {

            if (SetListenerHelper.hasListeners(listenerHelper)) {

                for (int n = 0; n < max; n++) {

                    long bitsRemoved = maskOne[n] & maskTwo[n];

                    for(int bit = 0; bit < Long.SIZE; bit++) {
                        long m = 1l << bit;
                        if ((m & bitsRemoved) == m) {
                            T t = getT(n*Long.SIZE + bit);
                            notifyObservers(t, Change.ELEMENT_REMOVED);
                        }
                    }
                }
            }

            this.bits = isEmpty == false ? difference : EMPTY_SET;
        }

        return modified;
    }

    @Override
    public void clear() {

        for (int n = 0; n < bits.length; n++) {

            long bitsRemoved = bits[n];

            for(int b = 0; b < Long.SIZE; b++) {
                long m = 1l << b;
                if ((m & bitsRemoved) == m) {
                    T t = getT(n*Long.SIZE + b);
                    notifyObservers(t, Change.ELEMENT_REMOVED);
                }
            }
        }

        bits = EMPTY_SET;
    }

    @Override
<<<<<<< HEAD
    public boolean equals(Object obj) {
        // Note: overridden to provide a fast path; must still respect Set contract or it
        // will not interact correctly with other sets; same goes for hashCode, do not
        // override arbitrarily!
        if (obj == this) {
            return true;
        }

        if (obj instanceof BitSet<?> bitSet && getElementType().equals(bitSet.getElementType())) {

            /*
             * For historic reasons, a potentially faster path is entered here to do a comparison of the
             * underlying long array directly. The proof of whether it is actually faster is lost, but
             * it is assumed it is until proven otherwise. Note that in the past the element type was NOT
             * considered, and potentially two bit sets with the same pattern could be considered equal
             * despite having different classes stored in them.
             *
             * Now if the two sets contain different element types, we enter the much safer default
             * path, which takes the equals implementation of each element correctly into consideration.
             */

            return equalsBitSet(bitSet);
=======
    public int hashCode() {
        // Note: overridden because equals is overridden; both equals and hashCode MUST
        // respect the Set contract to interact correctly with sets of other types!
        return super.hashCode();
    }

    @Override
    public boolean equals(Object obj) {
        // Note: overridden to provide a fast path; both equals and hashCode MUST respect
        // the Set contract to interact correctly with sets of other types!
        if (obj == this) {
            return true;
        }
        if (getClass() == obj.getClass()) {  // fast path if other is exact same type of BitSet
            return equalsBitSet((BitSet<?>) obj);
>>>>>>> 9ad0e908
        }

        return super.equals(obj);
    }

    private boolean equalsBitSet(BitSet<?> other) {
        int a = this.bits != null ? this.bits.length : 0;
        int b = other.bits != null ? other.bits.length : 0;
<<<<<<< HEAD
        int max = Math.max(a, b);
=======
>>>>>>> 9ad0e908

        for (int i = 0; i < max; i++) {
            long m0 = i >= a ? 0 : this.bits[i];
            long m1 = i >= b ? 0 : other.bits[i];

            if (m0 != m1) {
                return false;
            }
        }

        return true;
    }

    protected abstract T getT(int index);
    protected abstract int getIndex(T t);

    /**
     * Returns the element type.
     *
     * @return a {@link Class} of type {@code T}, never {@code null}
     */
    protected abstract Class<T> getElementType();

    long[] getBits() {
        return bits;
    }

    private static final long[] EMPTY_SET = new long[0];

    // the set
    private long[] bits;

    private SetListenerHelper<T> listenerHelper;

    private class Change extends SetChangeListener.Change<T> {

        private static final boolean ELEMENT_ADDED = false;
        private static final boolean ELEMENT_REMOVED = true;

        private final T element;
        private final boolean removed;

        public Change(T element, boolean removed) {
            super(FXCollections.unmodifiableObservableSet(BitSet.this));
            this.element = element;
            this.removed = removed;
        }

        @Override
        public boolean wasAdded() {
            return removed != ELEMENT_REMOVED;
        }

        @Override
        public boolean wasRemoved() {
            return removed;
        }

        @Override
        public T getElementAdded() {
            return removed ? null : element;
        }

        @Override
        public T getElementRemoved() {
            return removed ? element : null;
        }

    }

    @Override
    public void addListener(SetChangeListener<? super T> setChangeListener) {
        if (setChangeListener != null) {
            listenerHelper = SetListenerHelper.addListener(listenerHelper, setChangeListener);
        }
    }

    @Override
    public void removeListener(SetChangeListener<? super T> setChangeListener) {
        if (setChangeListener != null) {
            listenerHelper = SetListenerHelper.removeListener(listenerHelper, setChangeListener);
        }
    }

    @Override
    public void addListener(InvalidationListener invalidationListener) {
        if (invalidationListener != null) {
            listenerHelper = SetListenerHelper.addListener(listenerHelper, invalidationListener);
        }
    }

    @Override
    public void removeListener(InvalidationListener invalidationListener) {
        if (invalidationListener != null) {
            listenerHelper = SetListenerHelper.removeListener(listenerHelper, invalidationListener);
        }
    }

    private void notifyObservers(T element, boolean removed) {
        if (element != null && SetListenerHelper.hasListeners(listenerHelper)) {
            Change change = new Change(element, removed);
            SetListenerHelper.fireValueChangedEvent(listenerHelper, change);
        }
    }
}<|MERGE_RESOLUTION|>--- conflicted
+++ resolved
@@ -36,10 +36,6 @@
 import javafx.collections.ObservableSet;
 import javafx.collections.SetChangeListener;
 
-<<<<<<< HEAD
-
-=======
->>>>>>> 9ad0e908
 /**
  * Pseudo-class state and style-classes are represented as bits in a long[]
  * which makes matching faster.
@@ -244,27 +240,13 @@
 
     @Override
     public boolean containsAll(Collection<?> c) {
-<<<<<<< HEAD
-        if (c == null) {
-           throw new NullPointerException("c cannot be null");
-        }
-
-        if (this.getClass() != c.getClass()) {
+        if (this.getClass() != c.getClass()) {  // implicit null check here is intended
             for (Object obj : c) {
                 if (!contains(obj)) {
                     return false;
                 }
             }
 
-=======
-        if (this.getClass() != c.getClass()) {
-            for (Object obj : c) {
-                if (!contains(obj)) {
-                    return false;
-                }
-            }
-
->>>>>>> 9ad0e908
             return true;
         }
 
@@ -289,19 +271,9 @@
 
     @Override
     public boolean addAll(Collection<? extends T> c) {
-<<<<<<< HEAD
-        if (c == null) {
-            throw new NullPointerException("c cannot be null");
-        }
-
-        if (this.getClass() != c.getClass()) {
+        if (this.getClass() != c.getClass()) {  // implicit null check here is intended
             boolean modified = false;
 
-=======
-        if (this.getClass() != c.getClass()) {
-            boolean modified = false;
-
->>>>>>> 9ad0e908
             for (T obj : c) {
                 modified |= add(obj);
             }
@@ -374,19 +346,9 @@
 
     @Override
     public boolean retainAll(Collection<?> c) {
-<<<<<<< HEAD
-        if (c == null) {
-            throw new NullPointerException("c cannot be null");
-        }
-
-        if (this.getClass() != c.getClass()) {
+        if (this.getClass() != c.getClass()) {  // implicit null check here is intended
             boolean modified = false;
 
-=======
-        if (this.getClass() != c.getClass()) {
-            boolean modified = false;
-
->>>>>>> 9ad0e908
             for (Iterator<T> iterator = this.iterator(); iterator.hasNext();) {
                 T obj = iterator.next();
 
@@ -473,19 +435,9 @@
 
     @Override
     public boolean removeAll(Collection<?> c) {
-<<<<<<< HEAD
-        if (c == null) {
-            throw new NullPointerException("c cannot be null");
-        }
-
-        if (this.getClass() != c.getClass()) {
+        if (this.getClass() != c.getClass()) {  // implicit null check here is intended
             boolean modified = false;
 
-=======
-        if (this.getClass() != c.getClass()) {
-            boolean modified = false;
-
->>>>>>> 9ad0e908
             for (Object obj : c) {
                 modified |= remove(obj);
             }
@@ -568,30 +520,6 @@
     }
 
     @Override
-<<<<<<< HEAD
-    public boolean equals(Object obj) {
-        // Note: overridden to provide a fast path; must still respect Set contract or it
-        // will not interact correctly with other sets; same goes for hashCode, do not
-        // override arbitrarily!
-        if (obj == this) {
-            return true;
-        }
-
-        if (obj instanceof BitSet<?> bitSet && getElementType().equals(bitSet.getElementType())) {
-
-            /*
-             * For historic reasons, a potentially faster path is entered here to do a comparison of the
-             * underlying long array directly. The proof of whether it is actually faster is lost, but
-             * it is assumed it is until proven otherwise. Note that in the past the element type was NOT
-             * considered, and potentially two bit sets with the same pattern could be considered equal
-             * despite having different classes stored in them.
-             *
-             * Now if the two sets contain different element types, we enter the much safer default
-             * path, which takes the equals implementation of each element correctly into consideration.
-             */
-
-            return equalsBitSet(bitSet);
-=======
     public int hashCode() {
         // Note: overridden because equals is overridden; both equals and hashCode MUST
         // respect the Set contract to interact correctly with sets of other types!
@@ -607,7 +535,6 @@
         }
         if (getClass() == obj.getClass()) {  // fast path if other is exact same type of BitSet
             return equalsBitSet((BitSet<?>) obj);
->>>>>>> 9ad0e908
         }
 
         return super.equals(obj);
@@ -616,10 +543,7 @@
     private boolean equalsBitSet(BitSet<?> other) {
         int a = this.bits != null ? this.bits.length : 0;
         int b = other.bits != null ? other.bits.length : 0;
-<<<<<<< HEAD
         int max = Math.max(a, b);
-=======
->>>>>>> 9ad0e908
 
         for (int i = 0; i < max; i++) {
             long m0 = i >= a ? 0 : this.bits[i];
