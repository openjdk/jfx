--- conflicted
+++ resolved
@@ -2201,7 +2201,7 @@
             return;
         }
 
-        // TODO: optimize this (RT-26936)
+        // TODO: optimize this (JDK-8091917)
         // Extract clip bounds
         Rectangle clipRect = new Rectangle(clipBounds);
         clipRect.intersectWith(PrEffectHelper.getGraphicsClipNoClone(g));
@@ -2215,14 +2215,6 @@
             }
         }
 
-<<<<<<< HEAD
-=======
-        // TODO: optimize this (JDK-8091917)
-        // Extract clip bounds
-        Rectangle clipRect = new Rectangle(clipBounds);
-        clipRect.intersectWith(PrEffectHelper.getGraphicsClipNoClone(g));
-
->>>>>>> a431801c
         if (!curXform.is2D()) {
             Rectangle savedClip = g.getClipRect();
             g.setClipRect(clipRect);
