--- conflicted
+++ resolved
@@ -2176,24 +2176,8 @@
         ((ReadbackGraphics) g).releaseReadBackBuffer(bgRTT);
     }
 
-<<<<<<< HEAD
     private void renderRectClip(Graphics g, Rectangle clipRect) {
         if (clipRect.isEmpty()) {
-            clearDirtyTree();
-=======
-    private void renderRectClip(Graphics g, NGRectangle clipNode) {
-        BaseBounds newClip = clipNode.getShape().getBounds();
-        if (!clipNode.getTransform().isIdentity()) {
-            newClip = clipNode.getTransform().transform(newClip, newClip);
-        }
-        final BaseTransform curXform = g.getTransformNoClone();
-        final Rectangle curClip = g.getClipRectNoClone();
-        newClip = curXform.transform(newClip, newClip);
-        newClip.intersectWith(PrEffectHelper.getGraphicsClipNoClone(g));
-        if (newClip.isEmpty() ||
-            newClip.getWidth() == 0 ||
-            newClip.getHeight() == 0) {
->>>>>>> 1c6ef363
             return;
         }
         final Rectangle curClip = g.getClipRectNoClone();
