/*
 * Copyright (c) 2014, 2021, Oracle and/or its affiliates. All rights reserved.
 * DO NOT ALTER OR REMOVE COPYRIGHT NOTICES OR THIS FILE HEADER.
 *
 * This code is free software; you can redistribute it and/or modify it
 * under the terms of the GNU General Public License version 2 only, as
 * published by the Free Software Foundation.  Oracle designates this
 * particular file as subject to the "Classpath" exception as provided
 * by Oracle in the LICENSE file that accompanied this code.
 *
 * This code is distributed in the hope that it will be useful, but WITHOUT
 * ANY WARRANTY; without even the implied warranty of MERCHANTABILITY or
 * FITNESS FOR A PARTICULAR PURPOSE.  See the GNU General Public License
 * version 2 for more details (a copy is included in the LICENSE file that
 * accompanied this code).
 *
 * You should have received a copy of the GNU General Public License version
 * 2 along with this work; if not, write to the Free Software Foundation,
 * Inc., 51 Franklin St, Fifth Floor, Boston, MA 02110-1301 USA.
 *
 * Please contact Oracle, 500 Oracle Parkway, Redwood Shores, CA 94065 USA
 * or visit www.oracle.com if you need additional information or have any
 * questions.
 */

package com.sun.javafx.tk.quantum;

import java.security.AccessController;
import java.security.PrivilegedAction;
import java.util.HashMap;
import java.util.Map;
<<<<<<< HEAD
import java.util.concurrent.TimeUnit;

import com.sun.glass.events.KeyEvent;
import com.sun.glass.events.TouchEvent;

=======
import javafx.util.Duration;
import javafx.scene.input.ZoomEvent;
>>>>>>> adfc0220
import javafx.animation.Interpolator;
import javafx.animation.KeyFrame;
import javafx.animation.KeyValue;
import javafx.animation.Timeline;
import javafx.beans.property.DoubleProperty;
import javafx.beans.property.SimpleDoubleProperty;
import javafx.scene.input.ZoomEvent;
import javafx.util.Duration;

class ZoomGestureRecognizer implements GestureRecognizer {
    private static final double ZOOM_INERTIA_MILLIS = 500;
    private static final double MAX_ZOOM_IN_FACTOR = 10;
    private static final double MAX_ZOOM_OUT_FACTOR = 0.1;
    private static final long ZOOM_INERTIA_THRESHOLD_NANOS = TimeUnit.MILLISECONDS.toNanos(200);

    // gesture will be activated if |zoomFactor - 1| > zoomFactorThreshold
    private static double zoomFactorThreshold = 0.1;
    private static boolean zoomInertiaEnabled = true;

    static {
        @SuppressWarnings("removal")
        var dummy = AccessController.doPrivileged((PrivilegedAction<Void>) () -> {
            String s = System.getProperty("com.sun.javafx.gestures.zoom.threshold");
            if (s != null) {
                zoomFactorThreshold = Double.valueOf(s);
            }
            s = System.getProperty("com.sun.javafx.gestures.zoom.inertia");
            if (s != null) {
                zoomInertiaEnabled = Boolean.valueOf(s);
            }
            return null;
        });
    }

    private final Timeline inertiaTimeline = new Timeline();
    private final DoubleProperty inertiaZoomVelocity = new SimpleDoubleProperty();
    private final Map<Long, TouchPointTracker> trackers = new HashMap<>();

    private ViewScene scene;
    private double initialInertiaZoomVelocity;
    private long zoomStartNanos;

    private ZoomRecognitionState state = ZoomRecognitionState.IDLE;

<<<<<<< HEAD
=======
    private Map<Long, TouchPointTracker> trackers = new HashMap<>();

>>>>>>> adfc0220
    private int modifiers;
    private boolean direct;

    private int currentTouchCount = 0;
    private boolean touchPointsSetChanged;
    private boolean touchPointsPressed;

    private double centerX, centerY;
    private double centerAbsX, centerAbsY;
    private double distanceReference;
    private double zoomFactor = 1.0;
    private double totalZoomFactor = 1.0;
    private double inertiaLastTime;

    ZoomGestureRecognizer(final ViewScene scene) {
        this.scene = scene;
        inertiaZoomVelocity.addListener(valueModel -> {
            double currentTime = inertiaTimeline.getCurrentTime().toSeconds();
            double timePassed = currentTime - inertiaLastTime;
            inertiaLastTime = currentTime;
            double prevTotalZoomFactor = totalZoomFactor;
            totalZoomFactor += timePassed * inertiaZoomVelocity.get(); // zoom += dz/dt * time
            zoomFactor = totalZoomFactor / prevTotalZoomFactor;

            //send inertia zoom event
            sendZoomEvent(true);
        });
    }

    @Override
    public void notifyBeginTouchEvent(long time, int modifiers, boolean isDirect,
            int touchEventCount) {
        params(modifiers, isDirect);
        touchPointsSetChanged = false;
        touchPointsPressed = false;
    }

    @Override
    public void notifyNextTouchEvent(long time, int type, long touchId,
                                     int x, int y, int xAbs, int yAbs) {
        switch(type) {
            case TouchEvent.TOUCH_PRESSED:
                touchPointsSetChanged = true;
                touchPointsPressed = true;
                touchPressed(touchId, x, y, xAbs, yAbs);
                break;
            case TouchEvent.TOUCH_STILL:
                break;
            case TouchEvent.TOUCH_MOVED:
                touchMoved(touchId, x, y, xAbs, yAbs);
                break;
            case TouchEvent.TOUCH_RELEASED:
                touchPointsSetChanged = true;
                touchReleased(touchId);
                break;
            default:
                throw new RuntimeException("Error in Zoom gesture recognition: "
                        + "unknown touch state: " + state);
        }
    }

    private void calculateCenter() {
        if (currentTouchCount <= 0) {
            throw new RuntimeException("Error in Zoom gesture recognition: "
                    + "touch count is zero!");
        }
        double totalX = 0.0;
        double totalY = 0.0;
        double totalAbsX = 0.0;
        double totalAbsY = 0.0;
        for (TouchPointTracker tracker : trackers.values()) {
            totalX += tracker.getX();
            totalY += tracker.getY();
            totalAbsX += tracker.getAbsX();
            totalAbsY += tracker.getAbsY();
        }
        centerX = totalX / currentTouchCount;
        centerY = totalY / currentTouchCount;
        centerAbsX = totalAbsX / currentTouchCount;
        centerAbsY = totalAbsY / currentTouchCount;
    }

    private double calculateMaxDistance() {
        //calculate max square distance from a touch point to the center
        double maxSquareDist = 0.0;
        for (TouchPointTracker tracker : trackers.values()) {
            double deltaX = tracker.getAbsX() - centerAbsX;
            double deltaY = tracker.getAbsY() - centerAbsY;

            double squareDist = deltaX * deltaX + deltaY * deltaY;
            if (squareDist > maxSquareDist) {
                maxSquareDist = squareDist;
            }
        }
        return Math.sqrt(maxSquareDist);
    }

    @Override
    public void notifyEndTouchEvent(long nanos) {
        if (currentTouchCount != trackers.size()) {
            throw new RuntimeException("Error in Zoom gesture recognition: "
                    + "touch count is wrong: " + currentTouchCount);
        }

        if (currentTouchCount == 0) {
            if (state == ZoomRecognitionState.ACTIVE) {
                sendZoomFinishedEvent();
            }
            if (zoomInertiaEnabled && (state == ZoomRecognitionState.PRE_INERTIA || state == ZoomRecognitionState.ACTIVE)) {
                long nanosSinceLastZoom = nanos - zoomStartNanos;

                if (initialInertiaZoomVelocity != 0 && nanosSinceLastZoom < ZOOM_INERTIA_THRESHOLD_NANOS) {
                    state = ZoomRecognitionState.INERTIA;
                    // activate inertia
                    inertiaLastTime = 0;
                    double duration = ZOOM_INERTIA_MILLIS / 1000;
                    double newZoom = totalZoomFactor + initialInertiaZoomVelocity * duration;
                    if (initialInertiaZoomVelocity > 0) {
                        //zoom in
                        if (newZoom / totalZoomFactor > MAX_ZOOM_IN_FACTOR) {
                            newZoom = totalZoomFactor * MAX_ZOOM_IN_FACTOR;
                            duration = (newZoom - totalZoomFactor) / initialInertiaZoomVelocity;
                        }
                    } else {
                        //zoom out
                        if (newZoom / totalZoomFactor < MAX_ZOOM_OUT_FACTOR) {
                            newZoom = totalZoomFactor * MAX_ZOOM_OUT_FACTOR;
                            duration = (newZoom - totalZoomFactor) / initialInertiaZoomVelocity;
                        }
                    }

                    inertiaTimeline.getKeyFrames().setAll(
                        new KeyFrame(
                            Duration.millis(0),
                            new KeyValue(inertiaZoomVelocity, initialInertiaZoomVelocity, Interpolator.LINEAR)),
                        new KeyFrame(
                            Duration.seconds(duration),
                            event -> reset(),  // stop inertia
                            new KeyValue(inertiaZoomVelocity, 0, Interpolator.LINEAR))
                        );
                    inertiaTimeline.playFromStart();
                } else {
                    reset();
                }
            } else {
                reset();
            }
        } else {
            // currentTouchCount >= 1
            if (touchPointsPressed && state == ZoomRecognitionState.INERTIA) {
                //Stop inertia
                inertiaTimeline.stop();
                reset();
            }

            if (currentTouchCount == 1) {
                if (state == ZoomRecognitionState.ACTIVE) {
                    sendZoomFinishedEvent();
                    if (zoomInertiaEnabled) {
                        //prepare for inertia
                        state = ZoomRecognitionState.PRE_INERTIA;
                    } else {
                        reset();
                    }
                }

            } else {
                // currentTouchCount >= 2
                if (state == ZoomRecognitionState.IDLE) {
                    state = ZoomRecognitionState.TRACKING;
                    zoomStartNanos = nanos;
                }

                calculateCenter();
                double currentDistance = calculateMaxDistance();

                if (touchPointsSetChanged) {
                    //No zoom event.
                    //Just update the distance reference. Keep the total zoomfactor
                    distanceReference = currentDistance;
                } else {
                    zoomFactor = currentDistance / distanceReference;
                    if (state == ZoomRecognitionState.TRACKING) {
                        if ( Math.abs(zoomFactor - 1) > zoomFactorThreshold) {
                            state = ZoomRecognitionState.ACTIVE;
                            sendZoomStartedEvent();
                        }
                    }
                    if (state == ZoomRecognitionState.ACTIVE) {
                        double prevTotalZoomFactor = totalZoomFactor;
                        totalZoomFactor *= zoomFactor;
                        sendZoomEvent(false);
                        distanceReference = currentDistance;
                        long nanosPassed = nanos - zoomStartNanos;

                        if (nanosPassed > INITIAL_VELOCITY_THRESHOLD_NANOS) {
                            initialInertiaZoomVelocity = (totalZoomFactor - prevTotalZoomFactor) / nanosPassed * NANOS_TO_SECONDS;
                            zoomStartNanos = nanos;
                        } else {
                            initialInertiaZoomVelocity = 0;
                        }
                    }
                }
            }
        }
    }

    @SuppressWarnings("removal")
    private void sendZoomStartedEvent() {
        AccessController.doPrivileged((PrivilegedAction<Void>) () -> {
            if (scene.sceneListener != null) {
                scene.sceneListener.zoomEvent(ZoomEvent.ZOOM_STARTED,
                    1, 1,
                    centerX, centerY,
                    centerAbsX, centerAbsY,
                    (modifiers & KeyEvent.MODIFIER_SHIFT) != 0,
                    (modifiers & KeyEvent.MODIFIER_CONTROL) != 0,
                    (modifiers & KeyEvent.MODIFIER_ALT) != 0,
                    (modifiers & KeyEvent.MODIFIER_WINDOWS) != 0,
                    direct,
                    false /*inertia*/);
            }
            return null;
        }, scene.getAccessControlContext());
    }

    @SuppressWarnings("removal")
    private void sendZoomEvent(boolean isInertia) {
        AccessController.doPrivileged((PrivilegedAction<Void>) () -> {
            if (scene.sceneListener != null) {
                scene.sceneListener.zoomEvent(ZoomEvent.ZOOM,
                    zoomFactor, totalZoomFactor,
                    centerX, centerY,
                    centerAbsX, centerAbsY,
                    (modifiers & KeyEvent.MODIFIER_SHIFT) != 0,
                    (modifiers & KeyEvent.MODIFIER_CONTROL) != 0,
                    (modifiers & KeyEvent.MODIFIER_ALT) != 0,
                    (modifiers & KeyEvent.MODIFIER_WINDOWS) != 0,
                    direct, isInertia);
            }
            return null;
        }, scene.getAccessControlContext());
    }

    @SuppressWarnings("removal")
    private void sendZoomFinishedEvent() {
        AccessController.doPrivileged((PrivilegedAction<Void>) () -> {
            if (scene.sceneListener != null) {
                scene.sceneListener.zoomEvent(ZoomEvent.ZOOM_FINISHED,
                    1, totalZoomFactor,
                    centerX, centerY,
                    centerAbsX, centerAbsY,
                    (modifiers & KeyEvent.MODIFIER_SHIFT) != 0,
                    (modifiers & KeyEvent.MODIFIER_CONTROL) != 0,
                    (modifiers & KeyEvent.MODIFIER_ALT) != 0,
                    (modifiers & KeyEvent.MODIFIER_WINDOWS) != 0,
                    direct,
                    false /*inertia*/);
            }
            return null;
        }, scene.getAccessControlContext());
    }

    private void params(int modifiers, boolean direct) {
        this.modifiers = modifiers;
        this.direct = direct;
    }

    private void touchPressed(long id, int x, int y, int xAbs, int yAbs) {
        currentTouchCount++;
        TouchPointTracker tracker = new TouchPointTracker();
        tracker.update(x, y, xAbs, yAbs);
        trackers.put(id, tracker);
    }

    private void touchReleased(long id) {
        if (state != ZoomRecognitionState.FAILURE) {
            TouchPointTracker tracker = trackers.get(id);
            if (tracker == null) {
                // we don't know this ID, something went completely wrong
                state = ZoomRecognitionState.FAILURE;
                throw new RuntimeException("Error in Zoom gesture "
                        + "recognition: released unknown touch point");
            }
            trackers.remove(id);
        }
        currentTouchCount--;
    }

    private void touchMoved(long id, int x, int y, int xAbs, int yAbs) {
        if (state == ZoomRecognitionState.FAILURE) {
            return;
        }

        TouchPointTracker tracker = trackers.get(id);
        if (tracker == null) {
            // we don't know this ID, something went completely wrong
            state = ZoomRecognitionState.FAILURE;
            throw new RuntimeException("Error in zoom gesture "
                    + "recognition: reported unknown touch point");
        }
        tracker.update(x, y, xAbs, yAbs);
    }

    private void reset() {
        state = ZoomRecognitionState.IDLE;
        zoomFactor = 1.0;
        totalZoomFactor = 1.0;
    }

    private static class TouchPointTracker {
        double x, y;
        double absX, absY;

        public void update(double x, double y, double absX, double absY) {
            this.x = x;
            this.y = y;
            this.absX = absX;
            this.absY = absY;
        }

        public double getX() {
            return x;
        }

        public double getY() {
            return y;
        }

        public double getAbsX() {
            return absX;
        }

        public double getAbsY() {
            return absY;
        }
    }

    private enum ZoomRecognitionState {
        IDLE,       // <2 touch points available
        TRACKING,   // 2+ touch points, distance is tracked
        ACTIVE,     // threshold accepted, gesture is started
        PRE_INERTIA,    // prepare for inertia
        INERTIA,        // inertia is active
        FAILURE
    }
}<|MERGE_RESOLUTION|>--- conflicted
+++ resolved
@@ -29,16 +29,11 @@
 import java.security.PrivilegedAction;
 import java.util.HashMap;
 import java.util.Map;
-<<<<<<< HEAD
 import java.util.concurrent.TimeUnit;
 
 import com.sun.glass.events.KeyEvent;
 import com.sun.glass.events.TouchEvent;
 
-=======
-import javafx.util.Duration;
-import javafx.scene.input.ZoomEvent;
->>>>>>> adfc0220
 import javafx.animation.Interpolator;
 import javafx.animation.KeyFrame;
 import javafx.animation.KeyValue;
@@ -82,12 +77,6 @@
     private long zoomStartNanos;
 
     private ZoomRecognitionState state = ZoomRecognitionState.IDLE;
-
-<<<<<<< HEAD
-=======
-    private Map<Long, TouchPointTracker> trackers = new HashMap<>();
-
->>>>>>> adfc0220
     private int modifiers;
     private boolean direct;
 
