--- conflicted
+++ resolved
@@ -64,11 +64,7 @@
      * Contains mappings from platform-specific keys to well-known keys, which are used
      * in the implementation of the property-based API in {@link PreferenceProperties}.
      */
-<<<<<<< HEAD
-    private final Map<String, PreferenceMapping<?>> platformKeyMappings = new HashMap<>();
-=======
-    private final Map<String, PreferenceMapping<?, ?>> platformKeyMappings;
->>>>>>> da6ad4b1
+    private final Map<String, PreferenceMapping<?, ?>> platformKeyMappings = new HashMap<>();
 
     /**
      * Contains the current set of effective preferences, i.e. the set of preferences that
@@ -91,17 +87,10 @@
      * @throws NullPointerException if {@code platformKeys} or {@code platformKeyMappings} is {@code null} or
      *                              contains {@code null} keys or values
      */
-<<<<<<< HEAD
     public void initialize(Map<String, Class<?>> platformKeys,
-                           Map<String, PreferenceMapping<?>> platformKeyMappings) {
+                           Map<String, PreferenceMapping<?, ?>> platformKeyMappings) {
         this.platformKeys.putAll(platformKeys);
         this.platformKeyMappings.putAll(platformKeyMappings);
-=======
-    public PlatformPreferences(Map<String, Class<?>> platformKeys,
-                               Map<String, PreferenceMapping<?, ?>> platformKeyMappings) {
-        this.platformKeys = Map.copyOf(platformKeys);
-        this.platformKeyMappings = Map.copyOf(platformKeyMappings);
->>>>>>> da6ad4b1
     }
 
     @Override
