--- conflicted
+++ resolved
@@ -1,5 +1,5 @@
 /*
- * Copyright (c) 2012, 2022, Oracle and/or its affiliates. All rights reserved.
+ * Copyright (c) 2012, 2023, Oracle and/or its affiliates. All rights reserved.
  * DO NOT ALTER OR REMOVE COPYRIGHT NOTICES OR THIS FILE HEADER.
  *
  * This code is free software; you can redistribute it and/or modify it
@@ -454,11 +454,7 @@
                 leading = (trailing[0] == 0);
 
                 insertionIndex = charIndex;
-<<<<<<< HEAD
-                if (getText() != null) {
-=======
                 if (getText() != null && insertionIndex < getText().length) {
->>>>>>> c20f6d0f
                     if (!leading) {
                         BreakIterator charIterator = BreakIterator.getCharacterInstance();
                         charIterator.setText(new String(getText()));
