/*
 * Copyright (c) 2012, 2025, Oracle and/or its affiliates. All rights reserved.
 * DO NOT ALTER OR REMOVE COPYRIGHT NOTICES OR THIS FILE HEADER.
 *
 * This code is free software; you can redistribute it and/or modify it
 * under the terms of the GNU General Public License version 2 only, as
 * published by the Free Software Foundation.  Oracle designates this
 * particular file as subject to the "Classpath" exception as provided
 * by Oracle in the LICENSE file that accompanied this code.
 *
 * This code is distributed in the hope that it will be useful, but WITHOUT
 * ANY WARRANTY; without even the implied warranty of MERCHANTABILITY or
 * FITNESS FOR A PARTICULAR PURPOSE.  See the GNU General Public License
 * version 2 for more details (a copy is included in the LICENSE file that
 * accompanied this code).
 *
 * You should have received a copy of the GNU General Public License version
 * 2 along with this work; if not, write to the Free Software Foundation,
 * Inc., 51 Franklin St, Fifth Floor, Boston, MA 02110-1301 USA.
 *
 * Please contact Oracle, 500 Oracle Parkway, Redwood Shores, CA 94065 USA
 * or visit www.oracle.com if you need additional information or have any
 * questions.
 */

package com.sun.javafx.text;

import java.text.Bidi;
import java.text.BreakIterator;
import java.util.ArrayList;
import java.util.Arrays;
import java.util.Hashtable;
import java.util.concurrent.atomic.AtomicBoolean;
import javafx.scene.shape.LineTo;
import javafx.scene.shape.MoveTo;
import javafx.scene.shape.PathElement;
import com.sun.javafx.font.CharToGlyphMapper;
import com.sun.javafx.font.FontResource;
import com.sun.javafx.font.FontStrike;
import com.sun.javafx.font.Metrics;
import com.sun.javafx.font.PGFont;
import com.sun.javafx.geom.BaseBounds;
import com.sun.javafx.geom.Path2D;
import com.sun.javafx.geom.Point2D;
import com.sun.javafx.geom.RectBounds;
import com.sun.javafx.geom.RoundRectangle2D;
import com.sun.javafx.geom.Shape;
import com.sun.javafx.geom.transform.BaseTransform;
import com.sun.javafx.geom.transform.Translate2D;
import com.sun.javafx.scene.text.GlyphList;
import com.sun.javafx.scene.text.TabAdvancePolicy;
import com.sun.javafx.scene.text.TextLayout;
import com.sun.javafx.scene.text.TextSpan;

/**
 * Prism TextLayout
 */
<<<<<<< HEAD
public abstract class PrismTextLayout implements TextLayout {
=======
public class PrismTextLayout implements TextLayout {
>>>>>>> 91433775
    private static final BaseTransform IDENTITY = BaseTransform.IDENTITY_TRANSFORM;
    private static final int X_MIN_INDEX = 0;
    private static final int Y_MIN_INDEX = 1;
    private static final int X_MAX_INDEX = 2;
    private static final int Y_MAX_INDEX = 3;

    private static final Hashtable<Integer, LayoutCache> stringCache = new Hashtable<>();
    private static final Object  CACHE_SIZE_LOCK = new Object();
    private static int cacheSize = 0;
    private static final int MAX_STRING_SIZE = 256;

    private final int maxCacheSize;
    private char[] text;
    private TextSpan[] spans;   /* Rich text  (null for single font text) */
    private PGFont font;        /* Single font text (null for rich text) */
    private FontStrike strike;  /* cached strike of font (identity) */
    private Integer cacheKey;
    private TextLine[] lines;
    private TextRun[] runs;
    private int runCount;
    private BaseBounds logicalBounds;
    private RectBounds visualBounds;
    private float layoutWidth, layoutHeight;
    private float wrapWidth, spacing;
    private LayoutCache layoutCache;
    private Shape shape;
    private int flags;
    private TabAdvancePolicy tabAdvancePolicy;

    public PrismTextLayout(int maxCacheSize) {
        this.maxCacheSize = maxCacheSize;
        logicalBounds = new RectBounds();
        flags = ALIGN_LEFT;
    }

    private void reset() {
        layoutCache = null;
        runs = null;
        flags &= ~ANALYSIS_MASK;
        relayout();
    }

    private void relayout() {
        logicalBounds.makeEmpty();
        visualBounds = null;
        layoutWidth = layoutHeight = 0;
        flags &= ~(FLAGS_WRAPPED | FLAGS_CACHED_UNDERLINE | FLAGS_CACHED_STRIKETHROUGH);
        lines = null;
        shape = null;
    }

    /***************************************************************************
     *                                                                         *
     *                            TextLayout API                               *
     *                                                                         *
     **************************************************************************/

    @Override
    public boolean setContent(TextSpan[] spans) {
        if (spans == null && this.spans == null) return false;
        if (spans != null && this.spans != null) {
            if (spans.length == this.spans.length) {
                int i = 0;
                while (i < spans.length) {
                    if (spans[i] != this.spans[i]) break;
                    i++;
                }
                if (i == spans.length) return false;
            }
        }

        reset();
        this.spans = spans;
        this.font = null;
        this.strike = null;
        this.text = null;   /* Initialized in getText() */
        this.cacheKey = null;
        return true;
    }

    @Override
    public boolean setContent(String text, Object font) {
        reset();
        this.spans = null;
        this.font = (PGFont)font;
        this.strike = ((PGFont)font).getStrike(IDENTITY);
        this.text = text.toCharArray();
        if (maxCacheSize > 0) {
            int length = text.length();
            if (0 < length && length <= MAX_STRING_SIZE) {
                cacheKey = text.hashCode() * strike.hashCode();
            }
        }
        return true;
    }

    @Override
    public boolean setDirection(int direction) {
        if ((flags & DIRECTION_MASK) == direction) return false;
        flags &= ~DIRECTION_MASK;
        flags |= (direction & DIRECTION_MASK);
        reset();
        return true;
    }

    @Override
    public boolean setBoundsType(int type) {
        if ((flags & BOUNDS_MASK) == type) return false;
        flags &= ~BOUNDS_MASK;
        flags |= (type & BOUNDS_MASK);
        reset();
        return true;
    }

    @Override
    public boolean setAlignment(int alignment) {
        int align = ALIGN_LEFT;
        switch (alignment) {
        case 0: align = ALIGN_LEFT; break;
        case 1: align = ALIGN_CENTER; break;
        case 2: align = ALIGN_RIGHT; break;
        case 3: align = ALIGN_JUSTIFY; break;
        }
        if ((flags & ALIGN_MASK) == align) return false;
        if (align == ALIGN_JUSTIFY || (flags & ALIGN_JUSTIFY) != 0) {
            reset();
        }
        flags &= ~ALIGN_MASK;
        flags |= align;
        relayout();
        return true;
    }

    @Override
    public boolean setWrapWidth(float newWidth) {
        if (Float.isInfinite(newWidth)) newWidth = 0;
        if (Float.isNaN(newWidth)) newWidth = 0;
        float oldWidth = this.wrapWidth;
        this.wrapWidth = Math.max(0, newWidth);

        boolean needsLayout = true;
        if (lines != null && oldWidth != 0 && newWidth != 0) {
            if ((flags & ALIGN_LEFT) != 0) {
                if (newWidth > oldWidth) {
                    /* If wrapping width is increasing and there is no
                     * wrapped lines then the text remains valid.
                     */
                    if ((flags & FLAGS_WRAPPED) == 0) {
                        needsLayout = false;
                    }
                } else {
                    /* If wrapping width is decreasing but it is still
                     * greater than the max line width then the text
                     * remains valid.
                     */
                    if (newWidth >= layoutWidth) {
                        needsLayout = false;
                    }
                }
            }
        }
        if (needsLayout) relayout();
        return needsLayout;
    }

    @Override
    public boolean setLineSpacing(float spacing) {
        if (this.spacing == spacing) return false;
        this.spacing = spacing;
        relayout();
        return true;
    }

    private void ensureLayout() {
        if (lines == null) {
            layout();
        }
    }

    @Override
    public com.sun.javafx.scene.text.TextLine[] getLines() {
        ensureLayout();
        return lines;
    }

    @Override
    public GlyphList[] getRuns() {
        ensureLayout();
        GlyphList[] result = new GlyphList[runCount];
        int count = 0;
        for (int i = 0; i < lines.length; i++) {
            GlyphList[] lineRuns = lines[i].getRuns();
            int length = lineRuns.length;
            System.arraycopy(lineRuns, 0, result, count, length);
            count += length;
        }
        return result;
    }

    @Override
    public BaseBounds getBounds() {
        ensureLayout();
        return logicalBounds;
    }

    @Override
    public BaseBounds getBounds(TextSpan filter, BaseBounds bounds) {
        ensureLayout();
        float left = Float.POSITIVE_INFINITY;
        float top = Float.POSITIVE_INFINITY;
        float right = Float.NEGATIVE_INFINITY;
        float bottom = Float.NEGATIVE_INFINITY;
        if (filter != null) {
            for (int i = 0; i < lines.length; i++) {
                TextLine line = lines[i];
                TextRun[] lineRuns = line.getRuns();
                for (int j = 0; j < lineRuns.length; j++) {
                    TextRun run = lineRuns[j];
                    TextSpan span = run.getTextSpan();
                    if (span != filter) continue;
                    Point2D location = run.getLocation();
                    float runLeft = location.x;
                    if (run.isLeftBearing()) {
                        runLeft += line.getLeftSideBearing();
                    }
                    float runRight = location.x + run.getWidth();
                    if (run.isRightBearing()) {
                        runRight += line.getRightSideBearing();
                    }
                    float runTop = location.y;
                    float runBottom = location.y + line.getBounds().getHeight() + spacing;
                    if (runLeft < left) left = runLeft;
                    if (runTop < top) top = runTop;
                    if (runRight > right) right = runRight;
                    if (runBottom > bottom) bottom = runBottom;
                }
            }
        } else {
            top = bottom = 0;
            for (int i = 0; i < lines.length; i++) {
                TextLine line = lines[i];
                RectBounds lineBounds = line.getBounds();
                float lineLeft = lineBounds.getMinX() + line.getLeftSideBearing();
                if (lineLeft < left) left = lineLeft;
                float lineRight = lineBounds.getMaxX() + line.getRightSideBearing();
                if (lineRight > right) right = lineRight;
                bottom += lineBounds.getHeight();
            }
            if (isMirrored()) {
                float width = getMirroringWidth();
                float bearing = left;
                left = width - right;
                right = width - bearing;
            }
        }
        return bounds.deriveWithNewBounds(left, top, 0, right, bottom, 0);
    }

    @Override
    public PathElement[] getCaretShape(int offset, boolean isLeading,
                                       float x, float y) {
        ensureLayout();
        int lineIndex = 0;
        int lineCount = getLineCount();
        while (lineIndex < lineCount - 1) {
            TextLine line = lines[lineIndex];
            int lineEnd = line.getStart() + line.getLength();
            if (lineEnd > offset) break;
            lineIndex++;
        }
        int splitCaretOffset = -1;
        int level = 0;
        float lineX = 0, lineY = 0, lineHeight = 0;
        TextLine line = lines[lineIndex];
        TextRun[] runs = line.getRuns();
        int runCount = runs.length;
        int runIndex = -1;
        for (int i = 0; i < runCount; i++) {
            TextRun run = runs[i];
            int runStart = run.getStart();
            int runEnd = run.getEnd();
            if (runStart <= offset && offset < runEnd) {
                if (!run.isLinebreak()) {
                    runIndex = i;
                }
                break;
            }
        }
        if (runIndex != -1) {
            TextRun run = runs[runIndex];
            int runStart = run.getStart();
            Point2D location = run.getLocation();
            lineX = location.x + run.getXAtOffset(offset - runStart, isLeading);
            lineY = location.y;
            lineHeight = line.getBounds().getHeight();

            if (isLeading) {
                if (runIndex > 0 && offset == runStart) {
                    level = run.getLevel();
                    splitCaretOffset = offset - 1;
                }
            } else {
                int runEnd = run.getEnd();
                if (runIndex + 1 < runs.length && offset + 1 == runEnd) {
                    level = run.getLevel();
                    splitCaretOffset = offset + 1;
                }
            }
        } else {
            /* end of line (line break or offset>=charCount) */
            int maxOffset = 0;

            /* set run index to zero to handle empty line case (only break line) */
            runIndex = 0;
            for (int i = 0; i < runCount; i++) {
                TextRun run = runs[i];
                /*use the trailing edge of the last logical run*/
                if (run.getStart() >= maxOffset && !run.isLinebreak()) {
                    maxOffset = run.getStart();
                    runIndex = i;
                }
            }
            TextRun run = runs[runIndex];
            Point2D location = run.getLocation();
            lineX = location.x + (run.isLeftToRight() ? run.getWidth() : 0);
            lineY = location.y;
            lineHeight = line.getBounds().getHeight();
        }
        if (isMirrored()) {
            lineX = getMirroringWidth() - lineX;
        }
        lineX += x;
        lineY += y;
        if (splitCaretOffset != -1) {
            for (int i = 0; i < runs.length; i++) {
                TextRun run = runs[i];
                int runStart = run.getStart();
                int runEnd = run.getEnd();
                if (runStart <= splitCaretOffset && splitCaretOffset < runEnd) {
                    if ((run.getLevel() & 1) != (level & 1)) {
                        Point2D location = run.getLocation();
                        float lineX2 = location.x;
                        if (isLeading) {
                            if ((level & 1) != 0) lineX2 += run.getWidth();
                        } else {
                            if ((level & 1) == 0) lineX2 += run.getWidth();
                        }
                        if (isMirrored()) {
                            lineX2 = getMirroringWidth() - lineX2;
                        }
                        lineX2 += x;
                        PathElement[] result = new PathElement[4];
                        result[0] = new MoveTo(lineX, lineY);
                        result[1] = new LineTo(lineX, lineY + lineHeight / 2);
                        result[2] = new MoveTo(lineX2, lineY + lineHeight / 2);
                        result[3] = new LineTo(lineX2, lineY + lineHeight);
                        return result;
                    }
                }
            }
        }
        PathElement[] result = new PathElement[2];
        result[0] = new MoveTo(lineX, lineY);
        result[1] = new LineTo(lineX, lineY + lineHeight);
        return result;
    }

    @Override
    public Hit getHitInfo(float x, float y) {
        int charIndex = -1;
        int insertionIndex = -1;
        boolean leading = false;

        ensureLayout();
        int lineIndex = getLineIndex(y);
        if (lineIndex >= getLineCount()) {
            charIndex = getCharCount();
            insertionIndex = charIndex + 1;
        } else {
            TextLine line = lines[lineIndex];
            TextRun[] runs = line.getRuns();
            RectBounds bounds = line.getBounds();
            TextRun run = null;
            x -= bounds.getMinX();
            for (int i = 0; i < runs.length; i++) {
                run = runs[i];
                if (x < run.getWidth()) {
                    break;
                }
                if (i + 1 < runs.length) {
                    if (runs[i + 1].isLinebreak()) {
                        break;
                    }
                    x -= run.getWidth();
                }
            }
            if (run != null) {
                AtomicBoolean trailing = new AtomicBoolean();
                charIndex = run.getStart() + run.getOffsetAtX(x, trailing);
                leading = !trailing.get();

                insertionIndex = charIndex;
                if (getText() != null && insertionIndex < getText().length) {
                    if (!leading) {
                        BreakIterator charIterator = BreakIterator.getCharacterInstance();
                        charIterator.setText(new String(getText()));
                        int next = charIterator.following(insertionIndex);
                        if (next == BreakIterator.DONE) {
                            insertionIndex += 1;
                        } else {
                            insertionIndex = next;
                        }
                    }
                } else if (!leading) {
                    insertionIndex += 1;
                }
            } else {
                //empty line, set to line break leading
                charIndex = line.getStart();
                leading = true;
                insertionIndex = charIndex;
            }
        }
        return new Hit(charIndex, insertionIndex, leading);
    }

    @Override
    public PathElement[] getRange(int start, int end, int type,
                                  float x, float y) {
        ensureLayout();
        int lineCount = getLineCount();
        ArrayList<PathElement> result = new ArrayList<>();
        float lineY = 0;

        for  (int lineIndex = 0; lineIndex < lineCount; lineIndex++) {
            TextLine line = lines[lineIndex];
            RectBounds lineBounds = line.getBounds();
            int lineStart = line.getStart();
            if (lineStart >= end) break;
            int lineEnd = lineStart + line.getLength();
            if (start > lineEnd) {
                lineY += lineBounds.getHeight() + spacing;
                continue;
            }

            /* The list of runs in the line is visually ordered.
             * Thus, finding the run that includes the selection end offset
             * does not mean that all selected runs have being visited.
             * Instead, this implementation first computes the number of selected
             * characters in the current line, then iterates over the runs consuming
             * selected characters till all of them are found.
             */
            TextRun[] runs = line.getRuns();
            int count = Math.min(lineEnd, end) - Math.max(lineStart, start);
            int runIndex = 0;
            float left = -1;
            float right = -1;
            float lineX = lineBounds.getMinX();
            while (count > 0 && runIndex < runs.length) {
                TextRun run = runs[runIndex];
                int runStart = run.getStart();
                int runEnd = run.getEnd();
                float runWidth = run.getWidth();
                int clmapStart = Math.max(runStart, Math.min(start, runEnd));
                int clampEnd = Math.max(runStart, Math.min(end, runEnd));
                int runCount = clampEnd - clmapStart;
                if (runCount != 0) {
                    boolean ltr = run.isLeftToRight();
                    float runLeft;
                    if (runStart > start) {
                        runLeft = ltr ? lineX : lineX + runWidth;
                    } else {
                        runLeft = lineX + run.getXAtOffset(start - runStart, true);
                    }
                    float runRight;
                    if (runEnd < end) {
                        runRight = ltr ? lineX + runWidth : lineX;
                    } else {
                        runRight = lineX + run.getXAtOffset(end - runStart, true);
                    }
                    if (runLeft > runRight) {
                        float tmp = runLeft;
                        runLeft = runRight;
                        runRight = tmp;
                    }
                    count -= runCount;
                    float top = 0, bottom = 0;
                    switch (type) {
                    case TYPE_TEXT:
                        top = lineY;
                        bottom = lineY + lineBounds.getHeight();
                        break;
                    case TYPE_UNDERLINE:
                    case TYPE_STRIKETHROUGH:
                        FontStrike fontStrike = null;
                        if (spans != null) {
                            TextSpan span = run.getTextSpan();
                            PGFont font = (PGFont)span.getFont();
                            if (font == null) break;
                            fontStrike = font.getStrike(IDENTITY);
                        } else {
                            fontStrike = strike;
                        }
                        top = lineY - run.getAscent();
                        Metrics metrics = fontStrike.getMetrics();
                        if (type == TYPE_UNDERLINE) {
                            top += metrics.getUnderLineOffset();
                            bottom = top + metrics.getUnderLineThickness();
                        } else {
                            top += metrics.getStrikethroughOffset();
                            bottom = top + metrics.getStrikethroughThickness();
                        }
                        break;
                    }

                    /* Merge continuous rectangles */
                    if (runLeft != right) {
                        if (left != -1 && right != -1) {
                            float l = left, r = right;
                            if (isMirrored()) {
                                float width = getMirroringWidth();
                                l = width - l;
                                r = width - r;
                            }
                            result.add(new MoveTo(x + l,  y + top));
                            result.add(new LineTo(x + r, y + top));
                            result.add(new LineTo(x + r, y + bottom));
                            result.add(new LineTo(x + l,  y + bottom));
                            result.add(new LineTo(x + l,  y + top));
                        }
                        left = runLeft;
                        right = runRight;
                    }
                    right = runRight;
                    if (count == 0) {
                        float l = left, r = right;
                        if (isMirrored()) {
                            float width = getMirroringWidth();
                            l = width - l;
                            r = width - r;
                        }
                        result.add(new MoveTo(x + l,  y + top));
                        result.add(new LineTo(x + r, y + top));
                        result.add(new LineTo(x + r, y + bottom));
                        result.add(new LineTo(x + l,  y + bottom));
                        result.add(new LineTo(x + l,  y + top));
                    }
                }
                lineX += runWidth;
                runIndex++;
            }
            lineY += lineBounds.getHeight() + spacing;
        }
        return result.toArray(new PathElement[result.size()]);
    }

    @Override
    public Shape getShape(int type, TextSpan filter) {
        ensureLayout();
        boolean text = (type & TYPE_TEXT) != 0;
        boolean underline = (type & TYPE_UNDERLINE) != 0;
        boolean strikethrough = (type & TYPE_STRIKETHROUGH) != 0;
        boolean baselineType = (type & TYPE_BASELINE) != 0;
        if (shape != null && text && !underline && !strikethrough && baselineType) {
            return shape;
        }

        Path2D outline = new Path2D();
        BaseTransform tx = new Translate2D(0, 0);
        /* Return a shape relative to the baseline of the first line so
         * it can be used for layout */
        float firstBaseline = 0;
        if (baselineType) {
            firstBaseline = -lines[0].getBounds().getMinY();
        }
        for (int i = 0; i < lines.length; i++) {
            TextLine line = lines[i];
            TextRun[] runs = line.getRuns();
            RectBounds bounds = line.getBounds();
            float baseline = -bounds.getMinY();
            for (int j = 0; j < runs.length; j++) {
                TextRun run = runs[j];
                FontStrike fontStrike = null;
                if (spans != null) {
                    TextSpan span = run.getTextSpan();
                    if (filter != null && span != filter) continue;
                    PGFont font = (PGFont)span.getFont();

                    /* skip embedded runs */
                    if (font == null) continue;
                    fontStrike = font.getStrike(IDENTITY);
                } else {
                    fontStrike = strike;
                }
                Point2D location = run.getLocation();
                float runX = location.x;
                float runY = location.y + baseline - firstBaseline;
                Metrics metrics = null;
                if (underline || strikethrough) {
                    metrics = fontStrike.getMetrics();
                }
                if (underline) {
                    RoundRectangle2D rect = new RoundRectangle2D();
                    rect.x = runX;
                    rect.y = runY + metrics.getUnderLineOffset();
                    rect.width = run.getWidth();
                    rect.height = metrics.getUnderLineThickness();
                    outline.append(rect, false);
                }
                if (strikethrough) {
                    RoundRectangle2D rect = new RoundRectangle2D();
                    rect.x = runX;
                    rect.y = runY + metrics.getStrikethroughOffset();
                    rect.width = run.getWidth();
                    rect.height = metrics.getStrikethroughThickness();
                    outline.append(rect, false);
                }
                if (text && run.getGlyphCount() > 0) {
                    tx.restoreTransform(1, 0, 0, 1, runX, runY);
                    Path2D path = (Path2D)fontStrike.getOutline(run, tx);
                    outline.append(path, false);
                }
            }
        }

        if (text && !underline && !strikethrough) {
            shape = outline;
        }
        return outline;
    }

    @Override
    public boolean setTabAdvancePolicy(int tabSize, TabAdvancePolicy policy) {
        if (policy == null) {
            float spaceAdvance = getSpaceAdvance();
            policy = new FixedTabAdvancePolicy(tabSize, spaceAdvance);
        }
        if (tabAdvancePolicy == null || (!tabAdvancePolicy.equals(policy))) {
            tabAdvancePolicy = policy;
            relayout();
            return true;
        }
        return false;
    }

    /***************************************************************************
     *                                                                         *
     *                     Text Layout Implementation                          *
     *                                                                         *
     **************************************************************************/

    private int getLineIndex(float y) {
        int index = 0;
        float bottom = 0;

        int lineCount = getLineCount();
        while (index < lineCount) {
            bottom += lines[index].getBounds().getHeight() + spacing;
            if (index + 1 == lineCount) {
                bottom -= lines[index].getLeading();
            }
            if (bottom > y) {
                break;
            }
            index++;
        }
        return index;
    }

    private boolean copyCache() {
        int align = flags & ALIGN_MASK;
        int boundsType = flags & BOUNDS_MASK;
        /* Caching for boundsType == Center, bias towards  Modena */
        return wrapWidth != 0 || align != ALIGN_LEFT || boundsType == 0 || isMirrored();
    }

    private void initCache() {
        if (cacheKey != null) {
            if (layoutCache == null) {
                LayoutCache cache = stringCache.get(cacheKey);
                if (cache != null && cache.font.equals(font) && Arrays.equals(cache.text, text)) {
                    layoutCache = cache;
                    runs = cache.runs;
                    runCount = cache.runCount;
                    flags |= cache.analysis;
                }
            }
            if (layoutCache != null) {
                if (copyCache()) {
                    /* This instance has some property that requires it to
                     * build its own lines (i.e. wrapping width). Thus, only use
                     * the runs from the cache (and it needs to make a copy
                     * before using it as they will be modified).
                     * Note: the copy of the elements in the array happens in
                     * reuseRuns().
                     */
                    if (layoutCache.runs == runs) {
                        runs = new TextRun[runCount];
                        System.arraycopy(layoutCache.runs, 0, runs, 0, runCount);
                    }
                } else {
                    if (layoutCache.lines != null) {
                        runs = layoutCache.runs;
                        runCount = layoutCache.runCount;
                        flags |= layoutCache.analysis;
                        lines = layoutCache.lines;
                        layoutWidth = layoutCache.layoutWidth;
                        layoutHeight = layoutCache.layoutHeight;
                        float ascent = lines[0].getBounds().getMinY();
                        logicalBounds = logicalBounds.deriveWithNewBounds(0, ascent, 0,
                                layoutWidth, layoutHeight + ascent, 0);
                    }
                }
            }
        }
    }

    private int getLineCount() {
        return lines.length;
    }

    private int getCharCount() {
        if (text != null) return text.length;
        int count = 0;
        for (int i = 0; i < lines.length; i++) {
            count += lines[i].getLength();
        }
        return count;
    }

    public TextSpan[] getTextSpans() {
        return spans;
    }

    public PGFont getFont() {
        return font;
    }

    public int getDirection() {
        if ((flags & DIRECTION_LTR) != 0) {
            return Bidi.DIRECTION_LEFT_TO_RIGHT;
        }
        if ((flags & DIRECTION_RTL) != 0) {
            return Bidi.DIRECTION_RIGHT_TO_LEFT;
        }
        if ((flags & DIRECTION_DEFAULT_LTR) != 0) {
            return Bidi.DIRECTION_DEFAULT_LEFT_TO_RIGHT;
        }
        if ((flags & DIRECTION_DEFAULT_RTL) != 0) {
            return Bidi.DIRECTION_DEFAULT_RIGHT_TO_LEFT;
        }
        return Bidi.DIRECTION_DEFAULT_LEFT_TO_RIGHT;
    }

    public void addTextRun(TextRun run) {
        if (runCount + 1 > runs.length) {
            TextRun[] newRuns = new TextRun[runs.length + 64];
            System.arraycopy(runs, 0, newRuns, 0, runs.length);
            runs = newRuns;
        }
        runs[runCount++] = run;
    }

    private void buildRuns(char[] chars) {
        runCount = 0;
        if (runs == null) {
            int count = Math.max(4, Math.min(chars.length / 16, 16));
            runs = new TextRun[count];
        }
        GlyphLayout layout = glyphLayout();
        flags = layout.breakRuns(this, chars, flags);
        layout.dispose();
        for (int j = runCount; j < runs.length; j++) {
            runs[j] = null;
        }
    }

<<<<<<< HEAD
    protected abstract GlyphLayout glyphLayout();
=======
    protected GlyphLayout glyphLayout() {
        return GlyphLayoutManager.getInstance();
    }
>>>>>>> 91433775

    private void shape(TextRun run, char[] chars, GlyphLayout layout) {
        FontStrike strike;
        PGFont font;
        if (spans != null) {
            if (spans.length == 0) return;
            TextSpan span = run.getTextSpan();
            font = (PGFont)span.getFont();
            if (font == null) {
                RectBounds bounds = span.getBounds();
                run.setEmbedded(bounds, span.getText().length());
                return;
            }
            strike = font.getStrike(IDENTITY);
        } else {
            font = this.font;
            strike = this.strike;
        }

        /* init metrics for line breaks for empty lines */
        if (run.getAscent() == 0) {
            Metrics m = strike.getMetrics();

            /* The implementation of the center layoutBounds mode is to assure the
             * layout has the same number of pixels above and bellow the cap
             * height.
             */
            if ((flags & BOUNDS_MASK) == BOUNDS_CENTER) {
                float ascent = m.getAscent();
                /* Segoe UI has a very large internal leading area, applying the
                 * center layoutBounds heuristics on it would result in several pixels
                 * being added to the descent. The final results would be
                 * overly large and visually unappealing. The fix is to reduce
                 * the ascent before applying the algorithm. */
                if (font.getFamilyName().equals("Segoe UI")) {
                    ascent *= 0.80;
                }
                ascent = (int)(ascent-0.75);
                float descent = (int)(m.getDescent()+0.75);
                float leading = (int)(m.getLineGap()+0.75);
                float capHeight = (int)(m.getCapHeight()+0.75);
                float topPadding = -ascent - capHeight;
                if (topPadding > descent) {
                    descent = topPadding;
                } else {
                    ascent += (topPadding - descent);
                }
                run.setMetrics(ascent, descent, leading);
            } else {
                run.setMetrics(m.getAscent(), m.getDescent(), m.getLineGap());
            }
        }

        if (run.isTab()) return;
        if (run.isLinebreak()) return;
        if (run.getGlyphCount() > 0) return;
        if (run.isComplex()) {
            /* Use GlyphLayout to shape complex text */
            layout.layout(run, font, strike, chars);
        } else {
            FontResource fr = strike.getFontResource();
            int start = run.getStart();
            int length = run.getLength();

            /* No glyph layout required */
            if (layoutCache == null) {
                float fontSize = strike.getSize();
                CharToGlyphMapper mapper  = fr.getGlyphMapper();

                /* The text contains complex and non-complex runs */
                int[] glyphs = new int[length];
                mapper.charsToGlyphs(start, length, chars, glyphs);
                float[] positions = new float[(length + 1) << 1];
                float xadvance = 0;
                for (int i = 0; i < length; i++) {
                    float width = fr.getAdvance(glyphs[i], fontSize);
                    positions[i<<1] = xadvance;
                    //yadvance always zero
                    xadvance += width;
                }
                positions[length<<1] = xadvance;
                run.shape(length, glyphs, positions, null);
            } else {

                /* The text only contains non-complex runs, all the glyphs and
                 * advances are stored in the shapeCache */
                if (!layoutCache.valid) {
                    float fontSize = strike.getSize();
                    CharToGlyphMapper mapper  = fr.getGlyphMapper();
                    mapper.charsToGlyphs(start, length, chars, layoutCache.glyphs, start);
                    int end = start + length;
                    float width = 0;
                    for (int i = start; i < end; i++) {
                        float adv = fr.getAdvance(layoutCache.glyphs[i], fontSize);
                        layoutCache.advances[i] = adv;
                        width += adv;
                    }
                    run.setWidth(width);
                }
                run.shape(length, layoutCache.glyphs, layoutCache.advances);
            }
        }
    }

    private TextLine createLine(int start, int end, int startOffset, float collapsedSpaceWidth) {
        int count = end - start + 1;

        assert count > 0 : "number of TextRuns in a TextLine cannot be less than one: " + count;

        TextRun[] lineRuns = new TextRun[count];
        if (start < runCount) {
            System.arraycopy(runs, start, lineRuns, 0, count);
        }

        /* Recompute line width, height, and length (wrapping) */
        float width = 0, ascent = 0, descent = 0, leading = 0;
        int length = 0;
        for (int i = 0; i < lineRuns.length; i++) {
            TextRun run = lineRuns[i];
            width += run.getWidth();
            ascent = Math.min(ascent, run.getAscent());
            descent = Math.max(descent, run.getDescent());
            leading = Math.max(leading, run.getLeading());
            length += run.getLength();
        }

        width -= collapsedSpaceWidth;

        if (width > layoutWidth) layoutWidth = width;
        return new TextLine(startOffset, length, lineRuns,
                            width, ascent, descent, leading);
    }

    /**
     * Computes the size of the white space trailing a given run.
     *
     * @param run the run to compute trailing space width for, cannot be {@code null}
     * @return the X size of the white space trailing the run
     */
    private float computeTrailingSpaceWidth(TextRun run) {
        float trailingSpaceWidth = 0;
        char[] chars = getText();

        /*
         * As the loop below exits when encountering a non-white space character,
         * testing each trailing glyph in turn for white space is safe, as white
         * space is always represented with only a single glyph:
         */

        for (int i = run.getGlyphCount() - 1; i >= 0; i--) {
            int textOffset = run.getStart() + run.getCharOffset(i);

            if (!Character.isWhitespace(chars[textOffset])) {
                break;
            }

            trailingSpaceWidth += run.getAdvance(i);
        }

        return trailingSpaceWidth;
    }

    private void reorderLine(TextLine line) {
        TextRun[] runs = line.getRuns();
        int length = runs.length;
        if (length > 0 && runs[length - 1].isLinebreak()) {
            length--;
        }
        if (length < 2) return;
        byte[] levels = new byte[length];
        for (int i = 0; i < length; i++) {
            levels[i] = runs[i].getLevel();
        }
        Bidi.reorderVisually(levels, 0, runs, 0, length);
    }

    private char[] getText() {
        if (text == null) {
            int count = 0;
            for (int i = 0; i < spans.length; i++) {
                count += spans[i].getText().length();
            }
            text = new char[count];
            int offset = 0;
            for (int i = 0; i < spans.length; i++) {
                String string = spans[i].getText();
                int length = string.length();
                string.getChars(0, length, text, offset);
                offset += length;
            }
        }
        return text;
    }

    private boolean isSimpleLayout() {
        int textAlignment = flags & ALIGN_MASK;
        boolean justify = wrapWidth > 0 && textAlignment == ALIGN_JUSTIFY;
        int mask = FLAGS_HAS_BIDI | FLAGS_HAS_COMPLEX;
        return (flags & mask) == 0 && !justify;
    }

    private boolean isMirrored() {
        boolean mirrored = false;
        switch (flags & DIRECTION_MASK) {
        case DIRECTION_RTL: mirrored = true; break;
        case DIRECTION_LTR: mirrored = false; break;
        case DIRECTION_DEFAULT_LTR:
        case DIRECTION_DEFAULT_RTL:
            mirrored = (flags & FLAGS_RTL_BASE) != 0;
        }
        return mirrored;
    }

    private float getMirroringWidth() {
        /* The text node in the scene layer is mirrored based on
         * result of computeLayoutBounds. The coordinate translation
         * in text layout has to be based on the same width.
         */
        return wrapWidth != 0 ? wrapWidth : layoutWidth;
    }

    private void reuseRuns() {
        /* The runs list is always accessed by the same thread (as TextLayout
         * is not thread safe) thus it can be modified at any time, but the
         * elements inside of the list are shared among threads and cannot be
         * modified. Each reused element has to be cloned.*/
        runCount = 0;
        int index = 0;
        while (index < runs.length) {
            TextRun run = runs[index];
            if (run == null) break;
            runs[index] = null;
            index++;
            runs[runCount++] = run = run.unwrap();

            if (run.isSplit()) {
                run.merge(null); /* unmark split */
                while (index < runs.length) {
                    TextRun nextRun = runs[index];
                    if (nextRun == null) break;
                    run.merge(nextRun);
                    runs[index] = null;
                    index++;
                    if (nextRun.isSplitLast()) break;
                }
            }
        }
    }

    private float getSpaceAdvance() {
        if (spans != null) {
            // TextFlow case - use the first font
            for (int i = 0; i < spans.length; i++) {
                TextSpan span = spans[i];
                PGFont font = (PGFont)span.getFont();
                if (font != null) {
                    FontStrike strike = font.getStrike(IDENTITY);
                    return strike.getCharAdvance(' ');
                }
            }
            return 0.0f;
        } else {
            return strike.getCharAdvance(' ');
        }
    }

    /*
     * The way JavaFX lays out text:
     *
     * JavaFX distinguishes between soft wraps and hard wraps. Soft wraps
     * occur when a wrap width has been set and the text requires wrapping
     * to stay within the set wrap width. Hard wraps are explicitly part of
     * the text in the form of line feeds (LF) and carriage returns (CR).
     * Hard wrapping considers a singular LF or CR, or the combination of
     * CR+LF (or LF+CR) as a single wrap location. Hard wrapping also occurs
     * between TextSpans when multiple TextSpans were supplied (for wrapping
     * purposes, there is no difference between two TextSpans and a single
     * TextSpan where the text was concatenated with a line break in between).
     *
     * Soft wrapping occurs when a wrap width has been set. This occurs at
     * the first character that does not fit.
     *
     * - If that character is not a white space, the break is set immediately
     *   after the first white space encountered before that character
     *   - If there is no white space before the preferred break character, the
     *     break is done at the first character that does not fit (the wrap
     *     then occurs in the middle of a (long) word)
     * - If the preferred break character is white space, and it is followed by
     *   more white space, the break is moved to the end of the white space (thus
     *   a break in white space always occurs at first non white space character
     *   following a white space sequence)
     *
     * White space collapsing:
     *
     * Only white space that is present at soft wrapped locations is collapsed to
     * zero. Any other white space is preserved. This includes white space between
     * words, leading and trailing white space, and white space around hard wrapped
     * locations.
     *
     * Alignment:
     *
     * The alignment calculation only looks at the width of all the significant
     * characters in each line. Significant characters are any non white space
     * characters and any white space that has been preserved (white space that wasn't
     * collapsed due to soft wrapping).
     *
     * Alignment does not take text effects, such as strike through and underline, into
     * account. This means that such effects can appear unaligned. Trailing spaces at a
     * soft wrap location (that are underlined for example), may show the underline go
     * outside the logical bounds of the text.
     *
     * Example, where <SW> indicates a soft wrap location, and <LF> is a line feed:
     *
     *     "   The   quick <SW>brown fox jumps <SW> over the <LF> lazy dog   "
     *
     * Would be rendered as (left aligned):
     *
     *     "   The   quick"
     *     "brown fox jumps"
     *     "over the "
     *     " lazy dog   "
     *
     * The alignment calculation uses the above bounds indicated by the double
     * quotes, and so right aligned text would look like:
     *
     *      "   The   quick"
     *     "brown fox jumps"
     *           "over the "
     *        " lazy dog   "
     *
     * Note that only the white space at the soft wrap locations is collapsed.
     * In all other locations the space was preserved (the space between words
     * where no soft wrap occurred, the leading and trailing space, and the
     * space around the hard wrapped location).
     *
     * Text effects have no effect on the alignment, and so with underlining on
     * the right aligned text would look like:
     *
     *      "___The___quick_"     (one collapsed space becomes visible here)
     *     "brown_fox_jumps__"    (two collapsed spaces become visible here)
     *           "over_the_"
     *        "_lazy_dog___"
     *
     * Note that text alignment has not changed at all, but the bounds are exceeded
     * in some locations to allow for the underline. Controls displaying such texts
     * will likely clip the underlined parts exceeding the bounds.
     *
     * Users wishing to mitigate some of these perhaps surprising results can ensure
     * they use trimmed texts, and avoid the use of line breaks, or at least ensure
     * that line breaks are not preceded or succeeded by white space (activating
     * line wrapping is not equivalent to collapsing any consecutive white space
     * no matter where it occurs).
     */

    private void layout() {
        /* Try the cache */
        initCache();

        /* Whole layout retrieved from the cache */
        if (lines != null) return;
        char[] chars = getText();

        /* runs and runCount are set in reuseRuns or buildRuns */
        if ((flags & FLAGS_ANALYSIS_VALID) != 0 && isSimpleLayout()) {
            reuseRuns();
        } else {
            buildRuns(chars);
        }

        GlyphLayout layout = null;
        if ((flags & (FLAGS_HAS_COMPLEX)) != 0) {
            layout = glyphLayout();
        }

        if ((flags & FLAGS_HAS_TABS) != 0) {
            if (tabAdvancePolicy == null) {
                setTabAdvancePolicy(TextLayout.DEFAULT_TAB_SIZE, null);
            }
        }

        BreakIterator boundary = null;
        if (wrapWidth > 0) {
            if ((flags & (FLAGS_HAS_COMPLEX | FLAGS_HAS_CJK)) != 0) {
                boundary = BreakIterator.getLineInstance();
                boundary.setText(new CharArrayIterator(chars));
            }
        }
        int textAlignment = flags & ALIGN_MASK;

        /* Optimize simple case: reuse the glyphs and advances as long as the
         * text and font are the same.
         * The simple case is no bidi, no complex, no justify, no features.
         */

        if (isSimpleLayout()) {
            if (layoutCache == null) {
                layoutCache = new LayoutCache();
                layoutCache.glyphs = new int[chars.length];
                layoutCache.advances = new float[chars.length];
            }
        } else {
            layoutCache = null;
        }

        float lineWidth = 0;
        int startIndex = 0;
        int startOffset = 0;
        ArrayList<TextLine> linesList = new ArrayList<>();
        for (int i = 0; i < runCount; i++) {
            TextRun run = runs[i];
            shape(run, chars, layout);

            if (run.isTab()) {
                float tabStop = tabAdvancePolicy.nextTabStop(lineWidth);
                run.setWidth(tabStop - lineWidth);
            }

            float runWidth = run.getWidth();
            if (wrapWidth > 0 && lineWidth + runWidth > wrapWidth && !run.isLinebreak()) {

                /* Find offset of the first character that does not fit on the line */
                int hitOffset = run.getStart() + run.getWrapIndex(wrapWidth - lineWidth);

                /*
                 * Only keep white spaces (not tabs) in the current run to avoid
                 * dealing with unshaped runs.
                 *
                 * If the run is a tab, the run will be always of length 1 (see
                 * buildRuns()). As there is no "next" character that can be selected
                 * as the wrap index in this run, the white space skipping logic
                 * below won't skip tabs.
                 */

                int offset = hitOffset;
                int runEnd = run.getEnd();

                // Don't take white space into account at the preferred wrap index:
                while (offset + 1 < runEnd && Character.isWhitespace(chars[offset])) {
                    offset++;
                }

                /* Find the break opportunity */
                int breakOffset = offset;
                if (boundary != null) {
                    /* Use Java BreakIterator when complex script are present */
                    breakOffset = boundary.isBoundary(offset) || chars[offset] == '\t' ? offset : boundary.preceding(offset);
                } else {
                    /* Simple break strategy for latin text (Performance) */
                    boolean currentChar = Character.isWhitespace(chars[breakOffset]);
                    while (breakOffset > startOffset) {
                        boolean previousChar = Character.isWhitespace(chars[breakOffset - 1]);
                        if (!currentChar && previousChar) break;
                        currentChar = previousChar;
                        breakOffset--;
                    }
                }

                /* Never break before the line start offset */
                if (breakOffset < startOffset) breakOffset = startOffset;

                /* Find the run that contains the break offset */
                int breakRunIndex = startIndex;
                TextRun breakRun = null;
                while (breakRunIndex < runCount) {
                    breakRun = runs[breakRunIndex];
                    if (breakRun.getEnd() > breakOffset) break;
                    breakRunIndex++;
                }

                /* No line breaks  between hit offset and line start offset.
                 * Try character wrapping mode at the hit offset.
                 */
                if (breakOffset == startOffset) {
                    breakRun = run;
                    breakRunIndex = i;
                    breakOffset = hitOffset;
                }

                int breakOffsetInRun = breakOffset - breakRun.getStart();
                /* Wrap the entire run to the next (only if it is not the first
                 * run of the line).
                 */
                if (breakOffsetInRun == 0 && breakRunIndex != startIndex) {
                    i = breakRunIndex - 1;
                } else {
                    i = breakRunIndex;

                    /* The break offset is at the first offset of the first run of the line.
                     * This happens when the wrap width is smaller than the width require
                     * to show the first character for the line.
                     */
                    if (breakOffsetInRun == 0) {
                        breakOffsetInRun++;
                    }
                    if (breakOffsetInRun < breakRun.getLength()) {
                        if (runCount >= runs.length) {
                            TextRun[] newRuns = new TextRun[runs.length + 64];
                            System.arraycopy(runs, 0, newRuns, 0, i + 1);
                            System.arraycopy(runs, i + 1, newRuns, i + 2, runs.length - i - 1);
                            runs = newRuns;
                        } else {
                            System.arraycopy(runs, i + 1, runs, i + 2, runCount - i - 1);
                        }
                        runs[i + 1] = breakRun.split(breakOffsetInRun);
                        if (breakRun.isComplex()) {
                            shape(breakRun, chars, layout);
                        }
                        runCount++;
                    }
                }

                /* No point marking the last run of a line a softbreak */
                if (i + 1 < runCount && !runs[i + 1].isLinebreak()) {
                    run = runs[i];
                    run.setSoftbreak();
                    flags |= FLAGS_WRAPPED;

                    // Tabs should preserve width

                    /*
                     * Due to contextual forms (arabic) it is possible this line
                     * is still too big since the splitting of the arabic run
                     * changes the shape of boundary glyphs. For now the
                     * implementation has opted to have the appropriate
                     * initial/final shapes and allow those glyphs to
                     * potentially overlap the wrapping width, rather than use
                     * the medial form within the wrappingWidth. A better place
                     * to solve this would be TextRun#getWrapIndex - but its TBD
                     * there too.
                     */
                }
            }

            lineWidth += runWidth;
            if (run.isBreak()) {
                TextLine line = createLine(startIndex, i, startOffset, computeTrailingSpaceWidth(runs[i]));
                linesList.add(line);
                startIndex = i + 1;
                startOffset += line.getLength();
                lineWidth = 0;
            }
        }
        if (layout != null) layout.dispose();

        linesList.add(createLine(startIndex, runCount - 1, startOffset, 0));
        lines = new TextLine[linesList.size()];
        linesList.toArray(lines);

        float fullWidth = wrapWidth > 0 ? wrapWidth : layoutWidth;  // layoutWidth = widest line, wrapWidth is user set
        float lineY = 0;
        float align;
        if (isMirrored()) {
            align = 1; /* Left and Justify */
            if (textAlignment == ALIGN_RIGHT) align = 0;
        } else {
            align = 0; /* Left and Justify */
            if (textAlignment == ALIGN_RIGHT) align = 1;
        }
        if (textAlignment == ALIGN_CENTER) align = 0.5f;
        for (int i = 0; i < lines.length; i++) {
            TextLine line = lines[i];
            int lineStart = line.getStart();
            RectBounds bounds = line.getBounds();

            /* Center and right alignment */
            float unusedWidth = fullWidth - bounds.getWidth();
            float lineX = unusedWidth * align;
            line.setAlignment(lineX);

            /* Justify */
            boolean justify = wrapWidth > 0 && textAlignment == ALIGN_JUSTIFY;
            if (justify) {
                TextRun[] lineRuns = line.getRuns();
                int lineRunCount = lineRuns.length;
                if (lineRunCount > 0 && lineRuns[lineRunCount - 1].isSoftbreak()) {
                    /* count white spaces but skipping trailings whitespaces */
                    int lineEnd = lineStart + line.getLength();
                    int wsCount = 0;
                    boolean hitChar = false;
                    for (int j = lineEnd - 1; j >= lineStart; j--) {
                        if (!hitChar && chars[j] != ' ') hitChar = true;
                        if (hitChar && chars[j] == ' ') wsCount++;
                    }
                    if (wsCount != 0) {
                        float inc = unusedWidth / wsCount;
                        done:
                        for (int j = 0; j < lineRunCount; j++) {
                            TextRun textRun = lineRuns[j];
                            int runStart = textRun.getStart();
                            int runEnd = textRun.getEnd();
                            for (int k = runStart; k < runEnd; k++) {
                                // TODO kashidas
                                if (chars[k] == ' ') {
                                    textRun.justify(k - runStart, inc);
                                    if (--wsCount == 0) break done;
                                }
                            }
                        }
                        lineX = 0;
                        line.setAlignment(lineX);
                        line.setWidth(fullWidth);
                    }
                }
            }

            if ((flags & FLAGS_HAS_BIDI) != 0) {
                reorderLine(line);
            }

            computeSideBearings(line);

            /* Set run location */
            float runX = lineX;
            TextRun[] lineRuns = line.getRuns();
            for (int j = 0; j < lineRuns.length; j++) {
                TextRun run = lineRuns[j];
                run.setLocation(runX, lineY);
                run.setLine(line);
                runX += run.getWidth();
            }
            if (i + 1 < lines.length) {
                lineY = Math.max(lineY, lineY + bounds.getHeight() + spacing);
            } else {
                lineY += (bounds.getHeight() - line.getLeading());
            }
        }
        float ascent = lines[0].getBounds().getMinY();
        layoutHeight = lineY;
        logicalBounds = logicalBounds.deriveWithNewBounds(0, ascent, 0, layoutWidth,
                                            layoutHeight + ascent, 0);


        if (layoutCache != null) {
            if (cacheKey != null && !layoutCache.valid && !copyCache()) {
                /* After layoutCache is added to the stringCache it can be
                 * accessed by multiple threads. All the data in it must
                 * be immutable. See copyCache() for the cases where the entire
                 * layout is immutable.
                 */
                layoutCache.font = font;
                layoutCache.text = text;
                layoutCache.runs = runs;
                layoutCache.runCount = runCount;
                layoutCache.lines = lines;
                layoutCache.layoutWidth = layoutWidth;
                layoutCache.layoutHeight = layoutHeight;
                layoutCache.analysis = flags & ANALYSIS_MASK;
                synchronized (CACHE_SIZE_LOCK) {
                    int charCount = chars.length;
                    if (cacheSize + charCount > maxCacheSize) {
                        stringCache.clear();
                        cacheSize = 0;
                    }
                    stringCache.put(cacheKey, layoutCache);
                    cacheSize += charCount;
                }
            }
            layoutCache.valid = true;
        }
    }

    @Override
    public BaseBounds getVisualBounds(int type) {
        ensureLayout();

        /* Not defined for rich text */
        if (strike == null) {
            return null;
        }

        boolean underline = (type & TYPE_UNDERLINE) != 0;
        boolean hasUnderline = (flags & FLAGS_CACHED_UNDERLINE) != 0;
        boolean strikethrough = (type & TYPE_STRIKETHROUGH) != 0;
        boolean hasStrikethrough = (flags & FLAGS_CACHED_STRIKETHROUGH) != 0;
        if (visualBounds != null && underline == hasUnderline
                && strikethrough == hasStrikethrough) {
            /* Return last cached value */
            return visualBounds;
        }

        flags &= ~(FLAGS_CACHED_STRIKETHROUGH | FLAGS_CACHED_UNDERLINE);
        if (underline) flags |= FLAGS_CACHED_UNDERLINE;
        if (strikethrough) flags |= FLAGS_CACHED_STRIKETHROUGH;
        visualBounds = new RectBounds();

        float xMin = Float.POSITIVE_INFINITY;
        float yMin = Float.POSITIVE_INFINITY;
        float xMax = Float.NEGATIVE_INFINITY;
        float yMax = Float.NEGATIVE_INFINITY;
        float bounds[] = new float[4];
        FontResource fr = strike.getFontResource();
        Metrics metrics = strike.getMetrics();
        float size = strike.getSize();
        for (int i = 0; i < lines.length; i++) {
            TextLine line = lines[i];
            TextRun[] runs = line.getRuns();
            for (int j = 0; j < runs.length; j++) {
                TextRun run = runs[j];
                Point2D pt = run.getLocation();
                if (run.isLinebreak()) continue;
                int glyphCount = run.getGlyphCount();
                for (int gi = 0; gi < glyphCount; gi++) {
                    int gc = run.getGlyphCode(gi);
                    if (gc != CharToGlyphMapper.INVISIBLE_GLYPH_ID) {
                        fr.getGlyphBoundingBox(run.getGlyphCode(gi), size, bounds);
                        if (bounds[X_MIN_INDEX] != bounds[X_MAX_INDEX]) {
                            float glyphX = pt.x + run.getPosX(gi);
                            float glyphY = pt.y + run.getPosY(gi);
                            float glyphMinX = glyphX + bounds[X_MIN_INDEX];
                            float glyphMinY = glyphY - bounds[Y_MAX_INDEX];
                            float glyphMaxX = glyphX + bounds[X_MAX_INDEX];
                            float glyphMaxY = glyphY - bounds[Y_MIN_INDEX];
                            if (glyphMinX < xMin) xMin = glyphMinX;
                            if (glyphMinY < yMin) yMin = glyphMinY;
                            if (glyphMaxX > xMax) xMax = glyphMaxX;
                            if (glyphMaxY > yMax) yMax = glyphMaxY;
                        }
                    }
                }
                if (underline) {
                    float underlineMinX = pt.x;
                    float underlineMinY = pt.y + metrics.getUnderLineOffset();
                    float underlineMaxX = underlineMinX + run.getWidth();
                    float underlineMaxY = underlineMinY + metrics.getUnderLineThickness();
                    if (underlineMinX < xMin) xMin = underlineMinX;
                    if (underlineMinY < yMin) yMin = underlineMinY;
                    if (underlineMaxX > xMax) xMax = underlineMaxX;
                    if (underlineMaxY > yMax) yMax = underlineMaxY;
                }
                if (strikethrough) {
                    float strikethroughMinX = pt.x;
                    float strikethroughMinY = pt.y + metrics.getStrikethroughOffset();
                    float strikethroughMaxX = strikethroughMinX + run.getWidth();
                    float strikethroughMaxY = strikethroughMinY + metrics.getStrikethroughThickness();
                    if (strikethroughMinX < xMin) xMin = strikethroughMinX;
                    if (strikethroughMinY < yMin) yMin = strikethroughMinY;
                    if (strikethroughMaxX > xMax) xMax = strikethroughMaxX;
                    if (strikethroughMaxY > yMax) yMax = strikethroughMaxY;
                }
            }
        }

        if (xMin < xMax && yMin < yMax) {
            visualBounds.setBounds(xMin, yMin, xMax, yMax);
        }
        return visualBounds;
    }

    private void computeSideBearings(TextLine line) {
        TextRun[] runs = line.getRuns();
        if (runs.length == 0) return;
        float bounds[] = new float[4];
        FontResource defaultFontResource = null;
        float size = 0;
        if (strike != null) {
            defaultFontResource = strike.getFontResource();
            size = strike.getSize();
        }

        /* The line lsb is the lsb of the first visual character in the line */
        float lsb = 0;
        float width = 0;
        lsbdone:
        for (int i = 0; i < runs.length; i++) {
            TextRun run = runs[i];
            int glyphCount = run.getGlyphCount();
            for (int gi = 0; gi < glyphCount; gi++) {
                float advance = run.getAdvance(gi);
                /* Skip any leading zero-width glyphs in the line */
                if (advance != 0) {
                    int gc = run.getGlyphCode(gi);
                    /* Skip any leading invisible glyphs in the line */
                    if (gc != CharToGlyphMapper.INVISIBLE_GLYPH_ID) {
                        FontResource fr = defaultFontResource;
                        if (fr == null) {
                            TextSpan span = run.getTextSpan();
                            PGFont font = (PGFont)span.getFont();
                            /* No need to check font != null (run.glyphCount > 0)  */
                            size = font.getSize();
                            fr = font.getFontResource();
                        }
                        fr.getGlyphBoundingBox(gc, size, bounds);
                        float glyphLsb = bounds[X_MIN_INDEX];
                        lsb = Math.min(0, glyphLsb + width);
                        run.setLeftBearing();
                        break lsbdone;
                    }
                }
                width += advance;
            }
            // tabs
            if (glyphCount == 0) {
                width += run.getWidth();
            }
        }

        /* The line rsb is the rsb of the last visual character in the line */
        float rsb = 0;
        width = 0;
        rsbdone:
        for (int i = runs.length - 1; i >= 0 ; i--) {
            TextRun run = runs[i];
            int glyphCount = run.getGlyphCount();
            for (int gi = glyphCount - 1; gi >= 0; gi--) {
                float advance = run.getAdvance(gi);
                /* Skip any trailing zero-width glyphs in the line */
                if (advance != 0) {
                    int gc = run.getGlyphCode(gi);
                    /* Skip any trailing invisible glyphs in the line */
                    if (gc != CharToGlyphMapper.INVISIBLE_GLYPH_ID) {
                        FontResource fr = defaultFontResource;
                        if (fr == null) {
                            TextSpan span = run.getTextSpan();
                            PGFont font = (PGFont)span.getFont();
                            /* No need to check font != null (run.glyphCount > 0)  */
                            size = font.getSize();
                            fr = font.getFontResource();
                        }
                        fr.getGlyphBoundingBox(gc, size, bounds);
                        float glyphRsb = bounds[X_MAX_INDEX] - advance;
                        rsb = Math.max(0, glyphRsb - width);
                        run.setRightBearing();
                        break rsbdone;
                    }
                }
                width += advance;
            }
            // tabs
            if (glyphCount == 0) {
                width += run.getWidth();
            }
        }
        line.setSideBearings(lsb, rsb);
    }
}<|MERGE_RESOLUTION|>--- conflicted
+++ resolved
@@ -55,11 +55,7 @@
 /**
  * Prism TextLayout
  */
-<<<<<<< HEAD
-public abstract class PrismTextLayout implements TextLayout {
-=======
 public class PrismTextLayout implements TextLayout {
->>>>>>> 91433775
     private static final BaseTransform IDENTITY = BaseTransform.IDENTITY_TRANSFORM;
     private static final int X_MIN_INDEX = 0;
     private static final int Y_MIN_INDEX = 1;
@@ -837,13 +833,9 @@
         }
     }
 
-<<<<<<< HEAD
-    protected abstract GlyphLayout glyphLayout();
-=======
     protected GlyphLayout glyphLayout() {
         return GlyphLayoutManager.getInstance();
     }
->>>>>>> 91433775
 
     private void shape(TextRun run, char[] chars, GlyphLayout layout) {
         FontStrike strike;
