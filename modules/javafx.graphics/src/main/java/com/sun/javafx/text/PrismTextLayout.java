--- conflicted
+++ resolved
@@ -435,30 +435,10 @@
             RectBounds bounds = line.getBounds();
             TextRun run = null;
             x -= bounds.getMinX();
-<<<<<<< HEAD
-            //TODO binary search
-            if (text == null || spans == null) {
-                for (int i = 0; i < runs.length; i++) {
-                    run = runs[i];
-                    if (x < run.getWidth()) break;
-                    if (i + 1 < runs.length) {
-                        if (runs[i + 1].isLinebreak()) break;
-                        x -= run.getWidth();
-                    }
-                }
-            } else {
-                for (int i = 0; i < lineIndex; i++) {
-                    for (TextRun r: lines[i].getRuns()) {
-                        if (r.getTextSpan() != null && r.getStart() >= textRunStart && r.getTextSpan().getText().equals(text)) {
-                            textWidthPrevLine += r.getLength();
-                        }
-                    }
-=======
             for (int i = 0; i < runs.length; i++) {
                 run = runs[i];
                 if (x < run.getWidth()) {
                     break;
->>>>>>> 5182ea16
                 }
                 if (i + 1 < runs.length) {
                     if (runs[i + 1].isLinebreak()) {
@@ -727,19 +707,6 @@
 
         int lineCount = getLineCount();
         while (index < lineCount) {
-<<<<<<< HEAD
-            if (!textFound) {
-                for (TextRun r : lines[index].getRuns()) {
-                    if (r.getTextSpan() == null || (r.getStart() == runStart && r.getTextSpan().getText().equals(text))) {
-                        /* Span will present only for Rich Text.
-                         * Hence making textFound as true */
-                        textFound = true;
-                        break;
-                    }
-                }
-            }
-=======
->>>>>>> 5182ea16
             bottom += lines[index].getBounds().getHeight() + spacing;
             if (index + 1 == lineCount) {
                 bottom -= lines[index].getLeading();
