--- conflicted
+++ resolved
@@ -381,15 +381,9 @@
     @SuppressWarnings("removal")
     private final Map<TKPulseListener,AccessControlContext> postScenePulseListeners = new WeakHashMap<>();
     @SuppressWarnings("removal")
-<<<<<<< HEAD
-    private final Map<TKPulseListener,AccessControlContext> cleanupListeners =
-            new WeakHashMap<TKPulseListener,AccessControlContext>();
+    private final Map<TKPulseListener,AccessControlContext> cleanupListeners = new WeakHashMap<>();
     @SuppressWarnings("removal")
-    private final Map<TKListener,AccessControlContext> toolkitListeners =
-            new WeakHashMap<TKListener,AccessControlContext>();
-=======
     private final Map<TKListener,AccessControlContext> toolkitListeners = new WeakHashMap<>();
->>>>>>> e234c89a
 
     // The set of shutdown hooks is strongly held to avoid premature GC.
     private final Set<Runnable> shutdownHooks = new HashSet<>();
@@ -421,13 +415,9 @@
                 new WeakHashMap<>();
         @SuppressWarnings("removal")
         final Map<TKPulseListener,AccessControlContext> postScenePulseList =
-<<<<<<< HEAD
-                new WeakHashMap<TKPulseListener,AccessControlContext>();
+                new WeakHashMap<>();
         final Map<TKPulseListener,AccessControlContext> cleanupList =
-                new WeakHashMap<TKPulseListener,AccessControlContext>();
-=======
                 new WeakHashMap<>();
->>>>>>> e234c89a
 
         synchronized (this) {
             stagePulseList.putAll(stagePulseListeners);
