/*
 * Copyright (c) 2010, 2022, Oracle and/or its affiliates. All rights reserved.
 * DO NOT ALTER OR REMOVE COPYRIGHT NOTICES OR THIS FILE HEADER.
 *
 * This code is free software; you can redistribute it and/or modify it
 * under the terms of the GNU General Public License version 2 only, as
 * published by the Free Software Foundation.  Oracle designates this
 * particular file as subject to the "Classpath" exception as provided
 * by Oracle in the LICENSE file that accompanied this code.
 *
 * This code is distributed in the hope that it will be useful, but WITHOUT
 * ANY WARRANTY; without even the implied warranty of MERCHANTABILITY or
 * FITNESS FOR A PARTICULAR PURPOSE.  See the GNU General Public License
 * version 2 for more details (a copy is included in the LICENSE file that
 * accompanied this code).
 *
 * You should have received a copy of the GNU General Public License version
 * 2 along with this work; if not, write to the Free Software Foundation,
 * Inc., 51 Franklin St, Fifth Floor, Boston, MA 02110-1301 USA.
 *
 * Please contact Oracle, 500 Oracle Parkway, Redwood Shores, CA 94065 USA
 * or visit www.oracle.com if you need additional information or have any
 * questions.
 */
package com.sun.glass.ui;

import com.sun.glass.events.WindowEvent;
import com.sun.prism.impl.PrismSettings;
import javafx.geometry.Insets;
import javafx.scene.input.MouseButton;
import javafx.scene.input.WindowEdge;

import java.lang.annotation.Native;
import java.util.Collections;
import java.util.LinkedList;
import java.util.List;

public abstract class Window {

    public static class EventHandler {
        public void handleWindowEvent(Window window, long time, int type) {
        }

        /**
         * Notifies a listener that the screen object for this Window instance
         * has been updated.
         *
         * Note that while the old and new screen objects may be different,
         * they can still represent the same physical screen. This can happen
         * if e.g. only a certain parameter of the screen has been updated such
         * as its scale factor.
         *
         * On some platforms when a window is moved to another physical screen
         * an app can receive this event twice. One representing the physical
         * screen change, and another - the display's parameters change. Note
         * that sending two events instead of just one is platform-specific.
         *
         * The event handler can use the {@link Screen#getNativeScreen} method
         * to determine if this is the same physical screen or not. If the
         * native system always creates new native screen instances, there's no
         * way for the app to distinguish between a real move to another screen
         * or jsut a parameters update event. Since this is a somewhat rare
         * event, an app is advised to always process it the same way.
         *
         * @see Window#getScreen
         */
        public void handleScreenChangedEvent(Window window, long time, Screen oldScreen, Screen newScreen) {
        }

        /**
         * Notifies the listener that the window level has changed. The Level should be one of
         * {@link com.sun.glass.ui.Window.Level#NORMAL}, {@link com.sun.glass.ui.Window.Level#FLOATING},
         * {@link com.sun.glass.ui.Window.Level#TOPMOST}.
         * @param level Level from {@link com.sun.glass.ui.Window.Level} class
         */
        public void handleLevelEvent(int level) {
        }
    }

    // Native object handle (HWND, or NSWindow*, etc.)
    private long ptr;

    // 'Delegate window' ptr. Used in e.g. the Full Screen mode.
    private volatile long delegatePtr = 0L;

    // window list
    static private final LinkedList<Window> visibleWindows = new LinkedList<>();
     // Return a list of all visible windows.  Note that on platforms without a native window manager,
     // this list will be sorted in proper z-order
    static public synchronized List<Window> getWindows() {
        Application.checkEventThread();
        return Collections.unmodifiableList(Window.visibleWindows);
    }

    static public List<Window> getWindowsClone() {
        Application.checkEventThread();
        return (List<Window>)visibleWindows.clone();
    }

    // used by Lens Native
    static protected void add(Window window) {
        visibleWindows.add(window);
    }

    static protected void addFirst(Window window) {
        visibleWindows.addFirst(window);
    }

    // used by Lens Native
    static protected void remove(Window window) {
        visibleWindows.remove(window);
    }

    // window style mask

    // visual kind: mutually exclusive
    public static final int UNTITLED        = 0;
    public static final int TITLED          = 1 << 0;
    public static final int TRANSPARENT     = 1 << 1;

    // functional type: mutually exclusive
    /**
     * Normal window.
     *
     * Usual top-level window.
     */
    public static final int NORMAL          = 0;
    /**
     * An utility window.
     *
     * Often used for floating toolbars. It has smaller than usual decorations
     * and doesn't display a taskbar button.
     */
    @Native public static final int UTILITY         = 1 << 2;
    /**
     * A popup window.
     *
     * Used to display popups (tooltips, popup menus, etc.) Note that by
     * default it may display a task-bar button. To hide it the window must be
     * owned.
     */
    @Native public static final int POPUP           = 1 << 3;

    // These affect window decorations as well as system menu actions,
    // so applicable to both decorated and undecorated windows
    @Native public static final int CLOSABLE        = 1 << 4;
    @Native public static final int MINIMIZABLE     = 1 << 5;
    @Native public static final int MAXIMIZABLE     = 1 << 6;

    /**
     * Indicates that the window trim will draw from right to left.
     */
    @Native public static final int RIGHT_TO_LEFT     = 1 << 7;

    /**
     * Indicates that a window will have a client area textured the same way as the platform decorations
     * and will not have a border between decorations and the client area.
     * This is supported not on all platforms, the client should check if the feature is supported by using
     * {@link com.sun.glass.ui.Application#supportsUnifiedWindows()}
     */
    @Native public static final int UNIFIED = 1 << 8;

    /**
     * Indicates that the window is modal which affects whether the window is minimizable.
     */
    @Native public static final int MODAL = 1 << 9;

    final static public class State {
        @Native public static final int NORMAL = 1;
        @Native public static final int MINIMIZED = 2;
        @Native public static final int MAXIMIZED = 3;
    }

    /**
     * Available window levels.
     *
     * Note that on some platforms both {@code FLOATING} and {@code TOPMOST}
     * may represent the same window level.
     *
     * @see #setLevel
     */
    public static final class Level {
        @Native private static final int _MIN = 1;

        /** Normal window level. */
        @Native public static final int NORMAL = 1;

        /** A window level that is above all other NORMAL windows. */
        @Native public static final int FLOATING = 2;

        /** A very topmost window level. May cover system UI elements such as dock, taskbar, etc. */
        @Native public static final int TOPMOST = 3;

        @Native private static final int _MAX = 3;
    }

    private final Window owner;
    private final int styleMask;
    private final boolean isDecorated;
<<<<<<< HEAD
=======
    private final boolean isPopup;
    private boolean shouldStartUndecoratedMove = false;
>>>>>>> 6618ab2f

    protected View view = null;
    protected Screen screen = null;
    private MenuBar menubar = null;
    private String title = "";
    private int state = State.NORMAL;
    private int level = Level.NORMAL;
    protected int x = 0;
    protected int y = 0;
    protected int width = 0;
    protected int height = 0;
    private float alpha = 1.0f;
    protected float platformScaleX = 1.0f;
    protected float platformScaleY = 1.0f;
    private float outputScaleX = 1.0f;
    private float outputScaleY = 1.0f;
    private float renderScaleX = 1.0f;
    private float renderScaleY = 1.0f;

    private volatile boolean isResizable = false;
    private volatile boolean isVisible = false;
    private volatile boolean isFocused = false;
    private volatile boolean isFocusable = true;
    private volatile boolean isModal = false;

    // Indicates how many times setEnabled(false) has been called.
    // A value of 0 means the window is enabled.
    private volatile int disableCount = 0;

    private int minimumWidth = 0, minimumHeight = 0;
    private int maximumWidth = Integer.MAX_VALUE, maximumHeight = Integer.MAX_VALUE;

    private EventHandler eventHandler;

    protected abstract long _createWindow(long ownerPtr, long screenPtr, int mask);
    protected Window(Window owner, Screen screen, int styleMask) {
        Application.checkEventThread();
        switch (styleMask & (TITLED | TRANSPARENT)) {
            case UNTITLED:
            case TITLED:
            case TRANSPARENT:
                break;
            default:
                throw new RuntimeException("The visual kind should be UNTITLED, TITLED, or TRANSPARENT, but not a combination of these");
        }
        switch (styleMask & (POPUP | UTILITY)) {
            case NORMAL:
            case POPUP:
            case UTILITY:
                break;
            default:
                throw new RuntimeException("The functional type should be NORMAL, POPUP, or UTILITY, but not a combination of these");
        }

        if (((styleMask & UNIFIED) != 0)
                && !Application.GetApplication().supportsUnifiedWindows()) {
           styleMask &= ~UNIFIED;
        }

        if (((styleMask & TRANSPARENT) != 0)
                && !Application.GetApplication().supportsTransparentWindows()) {
            styleMask &= ~TRANSPARENT;
        }


        this.owner = owner;
        this.styleMask = styleMask;
        this.isDecorated = (this.styleMask & Window.TITLED) != 0;
        this.isPopup = (this.styleMask & Window.POPUP) != 0;

        this.screen = screen != null ? screen : Screen.getMainScreen();
        if (PrismSettings.allowHiDPIScaling) {
            this.platformScaleX = this.screen.getPlatformScaleX();
            this.platformScaleY = this.screen.getPlatformScaleY();
            this.outputScaleX = this.screen.getRecommendedOutputScaleX();
            this.outputScaleY = this.screen.getRecommendedOutputScaleY();
        }

        this.ptr = _createWindow(owner != null ? owner.getNativeHandle() : 0L,
                this.screen.getNativeScreen(), this.styleMask);
        if (this.ptr == 0L) {
            throw new RuntimeException("could not create platform window");
        }
    }

    public boolean isClosed() {
        Application.checkEventThread();
        return this.ptr == 0L;
    }

    private void checkNotClosed() {
        if (this.ptr == 0L) {
            throw new IllegalStateException("The window has already been closed");
        }
    }

    protected abstract boolean _close(long ptr);
    public void close() {
        Application.checkEventThread();
        if (this.view != null) {
            if (this.ptr != 0L) {
                _setView(this.ptr, null);
            }
            this.view.setWindow(null);
            this.view.close();
            this.view = null;
        }
        if (this.ptr != 0L) {
            _close(this.ptr);
        }
    }

    /** This method returns "lowest-level" native window handle
     * (HWND on Windows, NSWindow on Mac, X11 Window handle on linux-gtk etc.)
     */
    public long getNativeWindow() {
        Application.checkEventThread();
        checkNotClosed();
        return this.delegatePtr != 0L ? this.delegatePtr : this.ptr;
    }

    /**
     * This method returns "higher-level" native window handle.
     * glass-mat-lib-gtk GtkWindow.java returns GtkWindow pointer for example.
     */
    public long getNativeHandle() {
        Application.checkEventThread();
        return this.delegatePtr != 0L ? this.delegatePtr : this.ptr;
    }

    /**
     * return the "raw' pointer needed by subclasses to pass to native routines
     * @return the native pointer.
     */
    public long getRawHandle() {
        return ptr;
    }

    public Window getOwner() {
        Application.checkEventThread();
        return this.owner;
    }

    public View getView() {
        Application.checkEventThread();
        return this.view;
    }

    protected abstract boolean _setView(long ptr, View view);
    public void setView(final View view) {
        Application.checkEventThread();
        checkNotClosed();
        View oldView = getView();
        if (oldView == view) {
            return;
        }

        if (oldView != null) {
            oldView.setWindow(null);
        }
        if (view != null) {
            Window host = view.getWindow();
            if (host != null) {
                host.setView(null);
            }
        }

        if (view != null && _setView(this.ptr, view)) {
            this.view = view;
            this.view.setWindow(this);
        } else {
            _setView(this.ptr, null);
            this.view = null;
        }
    }

    public Screen getScreen() {
        Application.checkEventThread();
        return this.screen;
    }

    protected void setScreen(Screen screen) {
        Application.checkEventThread();

        final Screen old = this.screen;
        this.screen = screen;

        if (this.eventHandler != null) {
            if ((old == null && this.screen != null) ||
                (old != null && !old.equals(this.screen))) {
                this.eventHandler.handleScreenChangedEvent(this, System.nanoTime(), old, this.screen);
            }
        }
    }

    public int getStyleMask() {
        Application.checkEventThread();
        return this.styleMask;
    }

    public MenuBar getMenuBar() {
        Application.checkEventThread();
        return this.menubar;
    }

    protected abstract boolean _setMenubar(long ptr, long menubarPtr);
    public void setMenuBar(final MenuBar menubar) {
        Application.checkEventThread();
        checkNotClosed();
        if (_setMenubar(this.ptr, menubar.getNativeMenu())) {
            this.menubar = menubar;
        }
    }

    public boolean isDecorated() {
        Application.checkEventThread();
        return this.isDecorated;
    }

    public boolean isPopup() {
        Application.checkEventThread();
        return this.isPopup;
    }

    public boolean isMinimized() {
        Application.checkEventThread();
        return (this.state == State.MINIMIZED);
    }

    protected abstract boolean _minimize(long ptr, boolean minimize);
    public boolean minimize(final boolean minimize) {
        Application.checkEventThread();
        checkNotClosed();
        _minimize(this.ptr, minimize);
        //XXX: this is synchronous? On X11 this may not work
        return isMinimized();
    }

    public boolean isMaximized() {
        Application.checkEventThread();
        return (this.state == State.MAXIMIZED);
    }

    protected abstract boolean _maximize(long ptr, boolean maximize, boolean wasMaximized);
    public boolean maximize(final boolean maximize) {
        Application.checkEventThread();
        checkNotClosed();
        _maximize(ptr, maximize, isMaximized());
        return isMaximized();
    }

    protected void notifyScaleChanged(float platformScaleX, float platformScaleY,
                                      float outputScaleX, float outputScaleY)
    {
        if (!PrismSettings.allowHiDPIScaling) return;
        this.platformScaleX = platformScaleX;
        this.platformScaleY = platformScaleY;
        this.outputScaleX = outputScaleX;
        this.outputScaleY = outputScaleY;
        notifyRescale();
    }

    /**
     * Return the horizontal scale used to communicate window locations,
     * sizes, and event coordinates to/from the platform.
     * @return the horizontal platform scaling for screen locations
     */
    public final float getPlatformScaleX() {
        return platformScaleX;
    }

    /**
     * Return the vertical scale used to communicate window locations,
     * sizes, and event coordinates to/from the platform.
     * @return the vertical platform scaling for screen locations
     */
    public final float getPlatformScaleY() {
        return platformScaleY;
    }

    public void setRenderScaleX(float renderScaleX) {
        if (!PrismSettings.allowHiDPIScaling) return;
        this.renderScaleX = renderScaleX;
    }

    public void setRenderScaleY(float renderScaleY) {
        if (!PrismSettings.allowHiDPIScaling) return;
        this.renderScaleY = renderScaleY;
    }

    /**
     * Return the horizontal scale used for rendering the back buffer.
     * @return the horizontal scaling for rendering
     */
    public final float getRenderScaleX() {
        return renderScaleX;
    }

    /**
     * Return the vertical scale used for rendering to the back buffer.
     * @return the vertical scaling for rendering
     */
    public final float getRenderScaleY() {
        return renderScaleY;
    }

    public float getOutputScaleX() {
        return outputScaleX;
    }

    public float getOutputScaleY() {
        return outputScaleY;
    }

    public int getX() {
        Application.checkEventThread();
        return this.x;
    }

    public int getY() {
        Application.checkEventThread();
        return this.y;
    }

    public int getWidth() {
        Application.checkEventThread();
        return this.width;
    }

    public int getHeight() {
        Application.checkEventThread();
        return this.height;
    }

    protected abstract void _setBounds(long ptr, int x, int y, boolean xSet, boolean ySet,
                                       int w, int h, int cw, int ch,
                                       float xGravity, float yGravity);

    /**
     * Sets the window bounds to the specified values.
     *
     * Gravity values specify how to correct window location if only its size
     * changes (for example when stage decorations are added). User initiated
     * resizing should be ignored and must not influence window location through
     * this mechanism.
     *
     * The corresponding correction formulas are:
     *
     * {@code x -= xGravity * deltaW}
     * {@code y -= yGravity * deltaH}
     *
     * @param x the new window horizontal position, ignored if xSet is set to
     *          false
     * @param y the new window vertical position, ignored if ySet is set to
     *          false
     * @param xSet indicates whether the x parameter is valid
     * @param ySet indicates whether the y parameter is valid
     * @param w the new window width, ignored if set to -1
     * @param h the new window height, ignored if set to -1
     * @param cw the new window content width, ignored if set to -1
     * @param ch the new window content height, ignored if set to -1
     * @param xGravity the xGravity coefficient
     * @param yGravity the yGravity coefficient
     */
    public void setBounds(float x, float y, boolean xSet, boolean ySet,
                          float w, float h, float cw, float ch,
                          float xGravity, float yGravity)
    {
        Application.checkEventThread();
        checkNotClosed();
        float pScaleX = platformScaleX;
        float pScaleY = platformScaleY;
        int px = screen.getPlatformX() + Math.round((x - screen.getX()) * pScaleX);
        int py = screen.getPlatformY() + Math.round((y - screen.getY()) * pScaleY);
        int pw = (int) (w > 0 ? Math.ceil(w * pScaleX) : w);
        int ph = (int) (h > 0 ? Math.ceil(h * pScaleY) : h);
        int pcw = (int) (cw > 0 ? Math.ceil(cw * pScaleX) : cw);
        int pch = (int) (ch > 0 ? Math.ceil(ch * pScaleY) : ch);
        _setBounds(ptr, px, py, xSet, ySet, pw, ph, pcw, pch, xGravity, yGravity);
    }

    public void beginMoveDrag(MouseButton button, double screenX, double screenY) {
        Application.checkEventThread();
        checkNotClosed();
        _beginMoveDrag(ptr, button.ordinal(), screenX, screenY);
    }

    protected abstract void _beginMoveDrag(long ptr, int button, double screenX, double screenY);

    public void beginResizeDrag(WindowEdge edge, MouseButton button, double screenX, double screenY) {
        Application.checkEventThread();
        checkNotClosed();
        _beginResizeDrag(ptr, edge.ordinal(), button.ordinal(), screenX, screenY);
    }

    protected abstract void _beginResizeDrag(long ptr, int edge, int button, final double screenX, final double screenY);

    public void setShadowInsets(Insets insets) {
        Application.checkEventThread();
        checkNotClosed();
        _setShadowInsets(ptr, insets.getTop(), insets.getRight(), insets.getBottom(), insets.getLeft());
    }

    protected abstract void _setShadowInsets(long ptr, double top, double right, double bottom, double left);

    public void setPosition(int x, int y) {
        Application.checkEventThread();
        checkNotClosed();
        _setBounds(ptr, x, y, true, true, 0, 0, 0, 0, 0, 0);
    }

    public void setSize(int w, int h) {
        Application.checkEventThread();
        checkNotClosed();
        _setBounds(ptr, 0, 0, false, false, w, h, 0, 0, 0, 0);
    }

    public void setContentSize(int cw, int ch) {
        Application.checkEventThread();
        checkNotClosed();
        _setBounds(ptr, 0, 0, false, false, 0, 0, cw, ch, 0, 0);
    }

    public boolean isVisible() {
        Application.checkEventThread();
        return this.isVisible;
    }

    /**
     * Generates a ViewEvent.MOVE aka insets (might have) changed.
     */
    private void synthesizeViewMoveEvent() {
        final View view = getView();
        if (view != null) {
            view.notifyView(com.sun.glass.events.ViewEvent.MOVE);
        }
    }

    protected abstract boolean _setVisible(long ptr, boolean visible);
    public void setVisible(final boolean visible) {
        Application.checkEventThread();
        if (this.isVisible != visible) {
            if (!visible) {
                if (getView() != null) {
                    getView().setVisible(visible);
                }
                // Avoid native call if the window has been closed already
                if (this.ptr != 0L) {
                    this.isVisible = _setVisible(this.ptr, visible);
                } else {
                    this.isVisible = visible;
                }
                remove(this);
            } else {
                checkNotClosed();
                this.isVisible = _setVisible(this.ptr, visible);

                if (getView() != null) {
                    getView().setVisible(this.isVisible);
                }
                add(this);

                synthesizeViewMoveEvent();
            }
        }
    }

    protected abstract boolean _setResizable(long ptr, boolean resizable);
    public boolean setResizable(final boolean resizable) {
        Application.checkEventThread();
        checkNotClosed();
        if (this.isResizable != resizable) {
            if (_setResizable(this.ptr, resizable)) {
                this.isResizable = resizable;
                synthesizeViewMoveEvent();
            }
        }
        return isResizable;
    }

    public boolean isResizable() {
        Application.checkEventThread();
        return this.isResizable;
    }

    public boolean isUnifiedWindow() {
        //The UNIFIED flag is set only if it is supported
        return (this.styleMask & Window.UNIFIED) != 0;
    }

    public boolean isTransparentWindow() {
        //The TRANSPARENT flag is set only if it is supported
        return (this.styleMask & Window.TRANSPARENT) != 0;
    }

    public boolean isFocused() {
        Application.checkEventThread();
        return this.isFocused;
    }

    protected abstract boolean _requestFocus(long ptr, int event);
    /**
     * Requests or resigns focus on this window.
     *
     * If this is a top-level window (owned or not), then the only possible
     * value for the {@code event} argument is WindowEvent.FOCUS_GAINED.
     * Otherwise, if the window is a child window, the argument may be
     * WindowEvent.FOCUS_LOST, FOCUS_GAINED, FOCUS_GAINED_FORWARD, or
     * FOCUS_GAINED_BACKWARD.
     *
     * @param event one of WindowEvent.FOCUS_LOST, FOCUS_GAINED, FOCUS_GAINED_FORWARD, FOCUS_GAINED_BACKWARD
     *
     * @throws IllegalArgumentException if the argument value is invalid for this window
     *
     * @return {@code true} if the operation succeeded
     */
    public boolean requestFocus(int event) {
        Application.checkEventThread();
        checkNotClosed();

        if (event != WindowEvent.FOCUS_GAINED) {
            throw new IllegalArgumentException("Invalid focus event ID for top-level window");
        }

        if (event == WindowEvent.FOCUS_LOST && !isFocused()) {
            // Already unfocused, nothing to do
            return true;
        }

        // At this point either A) the user requests focus for a focused or unfocused window,
        // or B) the window is focused and the user requests FOCUS_LOST
        if (!this.isFocusable) {
            // It's obviously A). Fail.
            return false;
        }

        return _requestFocus(this.ptr, event);
    }

    public boolean requestFocus() {
        Application.checkEventThread();
        return requestFocus(WindowEvent.FOCUS_GAINED);
    }

    protected abstract void _setFocusable(long ptr, boolean isFocusable);
    /**
     * Sets whether this window is focusable.
     *
     * Clicking an unfocusable window doesn't activate it.
     */
    public void setFocusable(final boolean isFocusable) {
        Application.checkEventThread();
        checkNotClosed();
        this.isFocusable = isFocusable;
        if (isEnabled()) {
            _setFocusable(this.ptr, isFocusable);
        }
    }

    protected abstract boolean _grabFocus(long ptr);
    protected abstract void _ungrabFocus(long ptr);
    /**
     * Grabs focus on this window.
     *
     * All mouse clicks that occur in this window's client area or client-areas
     * of any of its unfocusable owned windows are delivered as usual. Whenever
     * a click occurs on another app's window (not related via the ownership
     * relation with this one, or a focusable owned window), or on non-client
     * area of any window (titlebar, etc.), or any third-party app's window, or
     * native OS GUI (e.g. a taskbar), the grab is automatically reset, and the
     * window that held the grab receives the FOCUS_UNGRAB event.
     *
     * Note that for this functionality to work correctly, the window must have
     * a focus upon calling this method. All owned popup windows that should be
     * operable during the grabbed focus state (e.g. nested popup menus) must
     * be unfocusable (see {@link #setFocusable}). Clicking a focusable owned
     * window will reset the grab due to a focus transfer.
     *
     * The click that occurs in another window and causes resetting of the grab
     * may or may not be delivered to that other window depending on the native
     * OS behavior.
     *
     * If any of the application's windows already holds the grab, it is reset
     * prior to grabbing the focus for this window. The method may be called
     * multiple times for one window. Subsequent calls do not affect the grab
     * status unless it is reset between the calls, in which case the focus
     * is grabbed again.
     *
     * Note that grabbing the focus on an application window may prevent
     * delivering certain events to other applications until the grab is reset.
     * Therefore, if the application has finished showing popup windows based
     * on a user action (e.g. clicking a menu item), and doesn't require the
     * grab any more, it should call the {@link #ungrabFocus} method. The
     * FOCUS_UNGRAB event signals that the grab has been reset.
     *
     * A user event handler associated with a menu item must be invoked after
     * resetting the grab. Otherwise, if a developer debugs the application and
     * has installed a breakpoint in the event handler, the debugger may become
     * unoperable due to events blocking for other applications on some
     * platforms.
     *
     * @return {@code true} if the operation is successful
     * @throws IllegalStateException if the window isn't focused currently
     */
    public boolean grabFocus() {
        Application.checkEventThread();
        checkNotClosed();

        if (!isFocused()) {
            throw new IllegalStateException("The window must be focused when calling grabFocus()");
        }

        return _grabFocus(this.ptr);
    }

    /**
     * Manually ungrabs focus grabbed on this window previously.
     *
     * This method resets the grab, and forces sending of the FOCUS_UNGRAB
     * event. It should be used when popup windows (such as menus) should be
     * dismissed manually, e.g. when a user clicks a menu item which usually
     * causes the menus to hide.
     *
     * @see #grabFocus
     */
    public void ungrabFocus() {
        Application.checkEventThread();
        checkNotClosed();
        _ungrabFocus(this.ptr);
    }

    public String getTitle() {
        Application.checkEventThread();
        return this.title;
    }

    protected abstract boolean _setTitle(long ptr, String title);
    public void setTitle(String title) {
        Application.checkEventThread();
        checkNotClosed();
        if (title == null) {
            title = "";
        }
        if (!title.equals(this.title)) {
            if (_setTitle(this.ptr, title)) {
                this.title = title;
            }
        }
    }

    protected abstract void _setLevel(long ptr, int level);
    /**
     * Set the level of this window in the z-order.
     *
     * @param level one of the constants from {@link Window.Level}
     * @see Window.Level
     */
    public void setLevel(final int level) {
        Application.checkEventThread();
        checkNotClosed();
        if (level < Level._MIN || level > Level._MAX) {
            throw new IllegalArgumentException("Level should be in the range [" + Level._MIN + ".." + Level._MAX + "]");
        }
        if (this.level != level) {
            _setLevel(this.ptr, level);
            this.level = level;
        }
    }

    public int getLevel() {
        Application.checkEventThread();
        return this.level;
    }

    private boolean isInFullscreen() {
        final View view = getView();
        return view == null ? false : view.isInFullscreen();
    }

    // Invoked from the View class before sending FULLSCREEN_ to the View.EventHandler
    void notifyFullscreen(boolean entered) {
        final float alpha = getAlpha();
        if (alpha < 1f) {
            if (entered) {
                // Reset alpha at native level
                _setAlpha(this.ptr, 1f);
            } else {
                // restore the current opacity level
                setAlpha(alpha);
            }
        }
    }

    protected abstract void _setAlpha(long ptr, float alpha);
    /**
     * Sets the uniform translucency level for this window.
     *
     * In the full screen mode the native window is always fully opaque.
     * The requested opacity level is applied upon exiting the full screen
     * mode only.
     *
     * @param alpha a value in the range [0..1f] (transparent..fully-opaque)
     */
    public void setAlpha(final float alpha) {
        Application.checkEventThread();
        checkNotClosed();
        if (alpha < 0f || alpha > 1f) {
            throw new IllegalArgumentException("Alpha should be in the range [0f..1f]");
        }

        this.alpha = alpha;

        if (alpha < 1f && isInFullscreen()) {
            return;
        }

        _setAlpha(this.ptr, this.alpha);
    }

    public float getAlpha() {
        Application.checkEventThread();
        return this.alpha;
    }

    protected abstract boolean _setBackground(long ptr, float r, float g, float b);
    /**
     * Set the background of the window.
     *
     * In most cases the View covers the whole window, so the background color
     * of the window is never seen by the user. However, a window w/o a view
     * does display the background color in its content area.
     *
     * On some platforms setting the background color may produce flickering
     * when painting the content area of the View (even though the View covers
     * the whole window).  Therefore it is recommended to set the background
     * color to windows w/o views only.
     */
    public boolean setBackground(final float r, final float g, final float b) {
        Application.checkEventThread();
        checkNotClosed();
        return _setBackground(this.ptr, r, g, b);
    }

    public boolean isEnabled() {
        Application.checkEventThread();
        return this.disableCount == 0;
    }

    protected abstract void _setEnabled(long ptr, boolean enabled);
    /**
     * Enables or disables the window.
     *
     * A disabled window is unfocusable by definition.
     * Also, key or mouse events aren't generated for disabled windows.
     *
     * When a user tries to activate a disabled window, or the window gets
     * accidentally brought to the top of the stacking order, the window
     * generates the FOCUS_DISABLED window event. A Glass client should react
     * to this event and bring the currently active modal blocker of the
     * disabled window to top by calling blocker's minimize(false), toFront(),
     * and requestFocus() methods. It may also 'blink' the blocker window to
     * further attract user's attention.
     *
     * It's strongly recommended to process the FOCUS_DISABLED event
     * synchronously and as fast as possible to avoid any possible visual and
     * behavioral artifacts. Note that a disabled window may by no means gain
     * the input focus. The purpose of this event is to make sure that the
     * current modal blocker window is always visible to the user, and the user
     * understands why he can't interact with a disabled window.
     *
     * The method supports nested calls. If you disable the window twice
     * with two calls to setEnabled(false), you must call setEnabled(true)
     * twice as well in order to enable it afterwards. This is to support
     * 'nested' modal dialogs when one modal dialog opens another one.
     */
    public void setEnabled(boolean enabled) {
        Application.checkEventThread();
        checkNotClosed();
        if (!enabled) {
            if (++this.disableCount > 1) {
                // already disabled
                return;
            }
        } else {
            if (this.disableCount == 0) {
                //should report a warning about an extra enable call ?
                return;
            }
            if (--this.disableCount > 0) {
                // not yet enabled
                return;
            }
        }

        //TODO: on Windows _setFocusable(this.ptr, isEnabled() ? this.isFocusable : false);
        _setEnabled(this.ptr, isEnabled());
    }

    public int getMinimumWidth() {
        Application.checkEventThread();
        return this.minimumWidth;
    }

    public int getMinimumHeight() {
        Application.checkEventThread();
        return this.minimumHeight;
    }

    public int getMaximumWidth() {
        Application.checkEventThread();
        return this.maximumWidth;
    }

    public int getMaximumHeight() {
        Application.checkEventThread();
        return this.maximumHeight;
    }

    protected abstract boolean _setMinimumSize(long ptr, int width, int height);
    /**
     * Sets the minimum size for this window.
     * A value of zero indicates no restriction.
     * If the native platform is unable to apply the constraints,
     * the values returned by getMinimumWidth()/Height() won't change.
     *
     * @throws IllegalArgumentException if width or height < 0
     */
    public void setMinimumSize(int width, int height) {
        Application.checkEventThread();
        if (width < 0 || height < 0) {
            throw new IllegalArgumentException("The width and height must be >= 0. Got: width=" + width + "; height=" + height);
        }
        checkNotClosed();
        if (_setMinimumSize(this.ptr, width, height)) {
            this.minimumWidth = width;
            this.minimumHeight = height;
        }
    }

    protected abstract boolean _setMaximumSize(long ptr, int width, int height);
    /**
     * Sets the maximum size for this window.
     * A value of {@code Integer.MAX_VALUE} indicates no restriction.
     * If the native platform is unable to apply the constraints,
     * the values returned by getMaximumWidth()/Height() won't change.
     *
     * @throws IllegalArgumentException if width or height < 0
     */
    public void setMaximumSize(int width, int height) {
        Application.checkEventThread();
        if (width < 0 || height < 0) {
            throw new IllegalArgumentException("The width and height must be >= 0. Got: width=" + width + "; height=" + height);
        }
        checkNotClosed();
        if (_setMaximumSize(this.ptr,
                    // for easier handling in native:
                    width == Integer.MAX_VALUE ? -1 : width,
                    height == Integer.MAX_VALUE ? -1 : height))
        {
            this.maximumWidth = width;
            this.maximumHeight = height;
        }
    }


    protected abstract void _setIcon(long ptr, Pixels pixels);

    // In the future we may want to pass a collection of Pixels, so that
    // the native platform could pick up the icon with the best dimensions
    public void setIcon(final Pixels pixels) {
        Application.checkEventThread();
        checkNotClosed();
        _setIcon(this.ptr, pixels);
    }

    protected abstract void _setCursor(long ptr, Cursor cursor);

    /**
     * Sets given cursor as the cursor for this window.
     * If the cursor is NONE, it is automatically hidden,
     * otherwise it is automatically shown.
     * @see Cursor#setVisible(boolean)
     */
    public void setCursor(Cursor cursor) {
        Application.checkEventThread();
        _setCursor(this.ptr, cursor);
    }

    protected abstract void _toFront(long ptr);
    /**
     * Bring the window to front in the z-order.
     * This method DOES NOT activate the window. To make it active use
     * the requestFocus() method right after calling toFront().
     */
    public void toFront() {
        Application.checkEventThread();
        checkNotClosed();
        _toFront(ptr);
    }

    protected abstract void _toBack(long ptr);
    /**
     * Send the window to the bottom of the stacking order.
     * This method may or may not de-focus this window
     * depending on the native platform. To make sure some other
     * window is activated, call requestFocus() on that other window.
     */
    public void toBack() {
        Application.checkEventThread();
        checkNotClosed();
        _toBack(this.ptr);
    }

    // *****************************************************
    // modality (prototype using native platform feature)
    // *****************************************************
    protected abstract void _enterModal(long ptr);
    /**
     * Enter modal state blocking everything except our window.
     */
    public void enterModal() {
        checkNotClosed();
        if (this.isModal == false) {
            this.isModal = true;
            _enterModal(this.ptr);
        }
    }

    protected abstract void _enterModalWithWindow(long dialog, long window);
    /**
     * Enter modal state only blocking the given window.
     * On Mac OS X this is done using a dialog sheet.
     */
    public void enterModal(final Window window) {
        checkNotClosed();
        if (this.isModal == false) {
            this.isModal = true;
            _enterModalWithWindow(this.ptr, window.getNativeHandle());
        }
    }

    protected abstract void _exitModal(long ptr);
    public void exitModal() {
        checkNotClosed();
        if (this.isModal == true) {
            _exitModal(this.ptr);
            this.isModal = false;
        }
    }

    public boolean isModal() {
        return this.isModal;
    }

    public EventHandler getEventHandler() {
        Application.checkEventThread();
        return eventHandler;
    }

    public void setEventHandler(EventHandler eventHandler) {
        Application.checkEventThread();
        this.eventHandler = eventHandler;
    }

    // *****************************************************
    // notification callbacks
    // *****************************************************
    protected void notifyClose() {
        handleWindowEvent(System.nanoTime(), WindowEvent.CLOSE);
    }

    protected void notifyDestroy() {
        // Mac is known to send multiple WillClose notifications for some reason
        if (this.ptr == 0) {
            return;
        }

        handleWindowEvent(System.nanoTime(), WindowEvent.DESTROY);

        this.ptr = 0;

        // Do this after setting ptr to 0 to avoid a call to _setVisible()
        setVisible(false);
    }

    protected void notifyMove(final int x, final int y) {
        this.x = x;
        this.y = y;
        handleWindowEvent(System.nanoTime(), WindowEvent.MOVE);
    }

    protected void notifyRescale() {
        handleWindowEvent(System.nanoTime(), WindowEvent.RESCALE);
    }

    protected void notifyMoveToAnotherScreen(Screen newScreen) {
        setScreen(newScreen);
    }

    protected void setState(int state) {
        this.state = state;
    }

    /**
     * type values:
     *   - WindowEvent.RESIZE
     *   - WindowEvent.MINIMIZE
     *   - WindowEvent.MAXIMIZE
     *   - WindowEvent.RESTORE
     */
    protected void notifyResize(final int type, final int width, final int height) {
        if (type == WindowEvent.MINIMIZE) {
            this.state = State.MINIMIZED;
        } else {
            if (type == WindowEvent.MAXIMIZE) {
                this.state = State.MAXIMIZED;
            } else { // WindowEvent.RESIZE or WindowEvent.RESTORE
                this.state = State.NORMAL;
            }
            this.width = width;
            this.height = height;
        }
        handleWindowEvent(System.nanoTime(), type);

        /*
         * Send RESIZE notification as MAXIMIZE and RESTORE change the window size
         */
        if (type == WindowEvent.MAXIMIZE || type == WindowEvent.RESTORE) {
            handleWindowEvent(System.nanoTime(), WindowEvent.RESIZE);
        }
    }

    protected void notifyFocus(int event) {
        final boolean focused = event != WindowEvent.FOCUS_LOST;

        if (this.isFocused != focused) {
            this.isFocused = focused;
            handleWindowEvent(System.nanoTime(), event);
        }
    }

    protected void notifyFocusDisabled() {
        handleWindowEvent(System.nanoTime(), WindowEvent.FOCUS_DISABLED);
    }

    protected void notifyFocusUngrab() {
        handleWindowEvent(System.nanoTime(), WindowEvent.FOCUS_UNGRAB);
    }

    protected void notifyDelegatePtr(long ptr) {
        this.delegatePtr = ptr;
    }

    // *****************************************************
    // window event handlers
    // *****************************************************
    protected void handleWindowEvent(long time, int type) {
        if (this.eventHandler != null) {
            this.eventHandler.handleWindowEvent(this, time, type);
        }
    }

    @Override
    public String toString() {
        Application.checkEventThread();
        return  "Window:"+"\n"
                + "    ptr: " + getNativeWindow() + "\n"
                + "    screen ptr: " + (screen != null ? screen.getNativeScreen() : "null") + "\n"
                + "    isDecorated: " + isDecorated() + "\n"
                + "    title: " + getTitle() + "\n"
                + "    visible: " + isVisible() + "\n"
                + "    focused: " + isFocused() + "\n"
                + "    modal: " + isModal() + "\n"
                + "    state: " + state + "\n"
                + "    x: " + getX() + ", y: " + getY() + ", w: " + getWidth() + ", h: " + getHeight() + "\n"
                + "";
    }

    protected void notifyLevelChanged(int level) {
        this.level = level;
        if (this.eventHandler != null) {
            this.eventHandler.handleLevelEvent(level);
        }
    }

    /**
     * Requests text input in form of native keyboard for text component
     * contained by this Window. Native text input component is drawn on the place
     * of JavaFX component to cover it completely and to provide native text editing
     * techniques. Any change of text is immediately reflected in JavaFX text component.
     *
     * @param text text to be shown in the native text input component
     * @param type type of text input component @see com.sun.javafx.scene.control.behavior.TextInputTypes
     * @param width width of JavaFX text input component
     * @param height height of JavaFX text input component
     * @param M standard transformation matrix for drawing the native text component derived from JavaFX component
     */
    public void requestInput(String text, int type, double width, double height,
                                double Mxx, double Mxy, double Mxz, double Mxt,
                                double Myx, double Myy, double Myz, double Myt,
                                double Mzx, double Mzy, double Mzz, double Mzt) {
        Application.checkEventThread();
        _requestInput(this.ptr, text, type, width, height,
                        Mxx, Mxy, Mxz, Mxt,
                        Myx, Myy, Myz, Myt,
                        Mzx, Mzy, Mzz, Mzt);
    }

    /**
     * Native keyboard for text input is no longer necessary.
     * Keyboard will be hidden and native text input component too.
     */
    public void releaseInput() {
        Application.checkEventThread();
        _releaseInput(this.ptr);
    }

    protected abstract void _requestInput(long ptr, String text, int type, double width, double height,
                                            double Mxx, double Mxy, double Mxz, double Mxt,
                                            double Myx, double Myy, double Myz, double Myt,
                                            double Mzx, double Mzy, double Mzz, double Mzt);

    protected abstract void _releaseInput(long ptr);

}<|MERGE_RESOLUTION|>--- conflicted
+++ resolved
@@ -197,11 +197,6 @@
     private final Window owner;
     private final int styleMask;
     private final boolean isDecorated;
-<<<<<<< HEAD
-=======
-    private final boolean isPopup;
-    private boolean shouldStartUndecoratedMove = false;
->>>>>>> 6618ab2f
 
     protected View view = null;
     protected Screen screen = null;
