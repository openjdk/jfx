--- conflicted
+++ resolved
@@ -400,7 +400,6 @@
                         }
 
                         @Override
-<<<<<<< HEAD
                         public InputMethodStateManager getInputMethodStateManager(Scene scene) {
                             return scene.getInputMethodStateManager();
                         }
@@ -414,12 +413,8 @@
                         }
 
                         @Override
-                        public void processKeyEvent(Scene scene, KeyEvent e) {
-                            scene.processKeyEvent(e);
-=======
                         public boolean processKeyEvent(Scene scene, KeyEvent e) {
                             return scene.processKeyEvent(e);
->>>>>>> d0011b21
                         }
 
                         @Override
