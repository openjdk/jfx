--- conflicted
+++ resolved
@@ -2204,7 +2204,6 @@
       * window is inactive (window.focused == false).
       * @since JavaFX 2.2
       */
-<<<<<<< HEAD
     private FocusOwnerProperty focusOwner = new FocusOwnerProperty();
 
     private class FocusOwnerProperty extends ReadOnlyObjectWrapper<Node> {
@@ -2226,9 +2225,6 @@
         public String getName() {
             return "focusOwner";
         }
-=======
-    private ReadOnlyObjectWrapper<Node> focusOwner = new ReadOnlyObjectWrapper<>(this, "focusOwner") {
->>>>>>> bb139208
 
         @Override
         protected void invalidated() {
