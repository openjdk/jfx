/*
 * Copyright (c) 2010, 2022, Oracle and/or its affiliates. All rights reserved.
 * DO NOT ALTER OR REMOVE COPYRIGHT NOTICES OR THIS FILE HEADER.
 *
 * This code is free software; you can redistribute it and/or modify it
 * under the terms of the GNU General Public License version 2 only, as
 * published by the Free Software Foundation.  Oracle designates this
 * particular file as subject to the "Classpath" exception as provided
 * by Oracle in the LICENSE file that accompanied this code.
 *
 * This code is distributed in the hope that it will be useful, but WITHOUT
 * ANY WARRANTY; without even the implied warranty of MERCHANTABILITY or
 * FITNESS FOR A PARTICULAR PURPOSE.  See the GNU General Public License
 * version 2 for more details (a copy is included in the LICENSE file that
 * accompanied this code).
 *
 * You should have received a copy of the GNU General Public License version
 * 2 along with this work; if not, write to the Free Software Foundation,
 * Inc., 51 Franklin St, Fifth Floor, Boston, MA 02110-1301 USA.
 *
 * Please contact Oracle, 500 Oracle Parkway, Redwood Shores, CA 94065 USA
 * or visit www.oracle.com if you need additional information or have any
 * questions.
 */

package javafx.scene;

import com.sun.glass.ui.Application;
import com.sun.glass.ui.Accessible;
import com.sun.javafx.scene.traversal.TraversalMethod;
import com.sun.javafx.util.Logging;
import com.sun.javafx.util.Utils;
import com.sun.javafx.application.PlatformImpl;
import com.sun.javafx.collections.TrackableObservableList;
import com.sun.javafx.css.StyleManager;
import com.sun.javafx.cursor.CursorFrame;
import com.sun.javafx.event.EventQueue;
import com.sun.javafx.event.EventUtil;
import com.sun.javafx.geom.PickRay;
import com.sun.javafx.geom.Vec3d;
import com.sun.javafx.geom.transform.BaseTransform;
import com.sun.javafx.perf.PerformanceTracker;
import com.sun.javafx.scene.CssFlags;
import com.sun.javafx.scene.LayoutFlags;
import com.sun.javafx.scene.SceneEventDispatcher;
import com.sun.javafx.scene.SceneHelper;
import com.sun.javafx.scene.input.DragboardHelper;
import com.sun.javafx.scene.input.ExtendedInputMethodRequests;
import com.sun.javafx.scene.input.InputEventUtils;
import com.sun.javafx.scene.input.PickResultChooser;
import com.sun.javafx.scene.traversal.Direction;
import com.sun.javafx.scene.traversal.SceneTraversalEngine;
import com.sun.javafx.scene.traversal.TopMostTraversalEngine;
import com.sun.javafx.sg.prism.NGCamera;
import com.sun.javafx.sg.prism.NGLightBase;
import com.sun.javafx.tk.*;
import com.sun.prism.impl.PrismSettings;

import javafx.animation.KeyFrame;
import javafx.animation.Timeline;
import javafx.application.ConditionalFeature;
import javafx.application.Platform;
import javafx.beans.DefaultProperty;
import javafx.beans.InvalidationListener;
import javafx.beans.NamedArg;
import javafx.beans.property.*;
import javafx.collections.FXCollections;
import javafx.collections.ListChangeListener.Change;
import javafx.collections.ObservableList;
import javafx.collections.ObservableMap;
import javafx.css.CssMetaData;
import javafx.css.StyleableObjectProperty;
import javafx.css.Stylesheet;
import javafx.event.*;
import javafx.geometry.*;
import javafx.scene.image.WritableImage;
import javafx.scene.input.*;
import javafx.scene.paint.Color;
import javafx.scene.paint.Paint;
import javafx.stage.PopupWindow;
import javafx.stage.Stage;
import javafx.stage.StageStyle;
import javafx.stage.Window;
import javafx.util.Callback;
import javafx.util.Duration;
import com.sun.javafx.logging.PlatformLogger;
import com.sun.javafx.logging.PlatformLogger.Level;

import java.io.File;
import java.security.AccessControlContext;
import java.security.AccessController;
import java.security.PrivilegedAction;
import java.util.*;
import java.util.concurrent.CopyOnWriteArrayList;

import com.sun.javafx.logging.PulseLogger;

import static com.sun.javafx.logging.PulseLogger.PULSE_LOGGING_ENABLED;
import com.sun.javafx.scene.NodeHelper;
import com.sun.javafx.stage.WindowHelper;
import com.sun.javafx.scene.input.ClipboardHelper;
import com.sun.javafx.scene.input.TouchPointHelper;
import java.lang.ref.WeakReference;

/**
 * The JavaFX {@code Scene} class is the container for all content in a scene graph.
 * The background of the scene is filled as specified by the {@code fill} property.
 * <p>
 * The application must specify the root {@code Node} for the scene graph by setting
 * the {@code root} property.   If a {@code Group} is used as the root, the
 * contents of the scene graph will be clipped by the scene's width and height and
 * changes to the scene's size (if user resizes the stage) will not alter the
 * layout of the scene graph. If a resizable node (layout {@code Region} or
 * {@code Control}) is set as the root, then the root's size will track the
 * scene's size, causing the contents to be relayed out as necessary.
 * <p>
 * The scene's size may be initialized by the application during construction.
 * If no size is specified, the scene will automatically compute its initial
 * size based on the preferred size of its content. If only one dimension is specified,
 * the other dimension is computed using the specified dimension, respecting content bias
 * of a root.
 * <p>
 * An application may request depth buffer support or scene anti-aliasing
 * support at the creation of a {@code Scene}. A scene with only 2D shapes and
 * without any 3D transforms does not need a depth buffer nor scene
 * anti-aliasing support. A scene containing 3D shapes or 2D shapes with 3D
 * transforms may use depth buffer support for proper depth sorted rendering; to
 * avoid depth fighting (also known as Z fighting), disable depth testing on 2D
 * shapes that have no 3D transforms. See
 * {@link Node#depthTestProperty() depthTest} for more information. A scene with
 * 3D shapes may enable scene anti-aliasing to improve its rendering quality.
 * <p>
 * The depthBuffer and antiAliasing flags are conditional features. With the
 * respective default values of: false and {@code SceneAntialiasing.DISABLED}.
 * See {@link javafx.application.ConditionalFeature#SCENE3D ConditionalFeature.SCENE3D}
 * for more information.
 * <p>
 * A default headlight will be added to a scene that contains one or more
 * {@code Shape3D} nodes, but no light nodes. This light source is a
 * {@code Color.WHITE} {@code PointLight} placed at the camera position.
 *
 * <p>
 * A {@code Scene} may be created and modified on any thread until it is attached
 * to a {@link Window} that is {@link Window#isShowing() showing}.
 * After that, it must be modified only on the JavaFX Application Thread.
 * Note that {@code Scene} is not thread-safe; modifying a {@code Scene} on
 * multiple threads at the same time will lead to unpredictable results and
 * must be avoided.
 * </p>
 *
 * <p>
 * The JavaFX Application Thread is created as part of the startup process for
 * the JavaFX runtime. See the {@link javafx.application.Application} class and
 * the {@link Platform#startup(Runnable)} method for more information.
 * </p>
 *
 * <p>Example:</p>
 *
 * <pre>
import javafx.scene.*;
import javafx.scene.paint.*;
import javafx.scene.shape.*;

Group root = new Group();
Scene s = new Scene(root, 300, 300, Color.BLACK);

Rectangle r = new Rectangle(25,25,250,250);
r.setFill(Color.BLUE);

root.getChildren().add(r);
 * </pre>
 *
 * @since JavaFX 2.0
 */
@DefaultProperty("root")
public class Scene implements EventTarget {

    private double widthSetByUser = -1.0;
    private double heightSetByUser = -1.0;
    private boolean sizeInitialized = false;
    private final boolean depthBuffer;
    private final SceneAntialiasing antiAliasing;

    private EnumSet<DirtyBits> dirtyBits = EnumSet.noneOf(DirtyBits.class);

    @SuppressWarnings("removal")
    final AccessControlContext acc = AccessController.getContext();

    private Camera defaultCamera;

    /**
     * A node that is temporarily responsible for the FOCUS_NODE
     * accessibility attribute. E.g. a currently active MenuBar.
     */
    private Node transientFocusContainer;

    //Neither width nor height are initialized and will be calculated according to content when this Scene
    //is shown for the first time.
//    public Scene() {
//        //this(-1, -1, (Parent) new Group());
//        this(-1, -1, (Parent)null);
//    }

    /**
     * Creates a Scene for a specific root Node.
     *
     * @param root The root node of the scene graph
     *
     * @throws NullPointerException if root is null
     */
    public Scene(@NamedArg("root") Parent root) {
        this(root, -1, -1, Color.WHITE, false, SceneAntialiasing.DISABLED);
    }

//Public constructor initializing public-init properties
//When width < 0, and or height < 0 is passed, then width and/or height are understood as unitialized
//Unitialized dimension is calculated when Scene is shown for the first time.
//    public Scene(
//            @Default("-1") double width,
//            @Default("-1") double height) {
//        //this(width, height, (Parent)new Group());
//        this(width, height, (Parent)null);
//    }
//
//    public Scene(double width, double height, Paint fill) {
//        //this(width, height, (Parent) new Group());
//        this(width, height, (Parent)null);
//        setFill(fill);
//    }

    /**
     * Creates a Scene for a specific root Node with a specific size.
     *
     * @param root The root node of the scene graph
     * @param width The width of the scene
     * @param height The height of the scene
     *
     * @throws NullPointerException if root is null
     */
    public Scene(@NamedArg("root") Parent root, @NamedArg("width") double width, @NamedArg("height") double height) {
        this(root, width, height, Color.WHITE, false, SceneAntialiasing.DISABLED);
    }

    /**
     * Creates a Scene for a specific root Node with a fill.
     *
     * @param root The parent
     * @param fill The fill
     *
     * @throws NullPointerException if root is null
     */
    public Scene(@NamedArg("root") Parent root, @NamedArg(value="fill", defaultValue="WHITE") Paint fill) {
        this(root, -1, -1, fill, false, SceneAntialiasing.DISABLED);
    }

    /**
     * Creates a Scene for a specific root Node with a specific size and fill.
     *
     * @param root The root node of the scene graph
     * @param width The width of the scene
     * @param height The height of the scene
     * @param fill The fill
     *
     * @throws NullPointerException if root is null
     */
    public Scene(@NamedArg("root") Parent root, @NamedArg("width") double width, @NamedArg("height") double height,
            @NamedArg(value="fill", defaultValue="WHITE") Paint fill) {
        this(root, width, height, fill, false, SceneAntialiasing.DISABLED);
    }

    /**
     * Constructs a scene consisting of a root, with a dimension of width and
     * height, and specifies whether a depth buffer is created for this scene.
     * <p>
     * A scene with only 2D shapes and without any 3D transforms does not need a
     * depth buffer. A scene containing 3D shapes or 2D shapes with 3D
     * transforms may use depth buffer support for proper depth sorted
     * rendering; to avoid depth fighting (also known as Z fighting), disable
     * depth testing on 2D shapes that have no 3D transforms. See
     * {@link Node#depthTestProperty() depthTest} for more information.
     *
     * @param root The root node of the scene graph
     * @param width The width of the scene
     * @param height The height of the scene
     * @param depthBuffer The depth buffer flag
     * <p>
     * The depthBuffer flag is a conditional feature and its default value is
     * false. See
     * {@link javafx.application.ConditionalFeature#SCENE3D ConditionalFeature.SCENE3D}
     * for more information.
     *
     * @throws NullPointerException if root is null
     *
     * @see javafx.scene.Node#setDepthTest(DepthTest)
     */
    public Scene(@NamedArg("root") Parent root, @NamedArg(value="width", defaultValue="-1") double width, @NamedArg(value="height", defaultValue="-1") double height, @NamedArg("depthBuffer") boolean depthBuffer) {
        this(root, width, height, Color.WHITE, depthBuffer, SceneAntialiasing.DISABLED);
    }

    /**
     * Constructs a scene consisting of a root, with a dimension of width and
     * height, specifies whether a depth buffer is created for this scene and
     * specifies whether scene anti-aliasing is requested.
     * <p>
     * A scene with only 2D shapes and without any 3D transforms does not need a
     * depth buffer nor scene anti-aliasing support. A scene containing 3D
     * shapes or 2D shapes with 3D transforms may use depth buffer support for
     * proper depth sorted rendering; to avoid depth fighting (also known as Z
     * fighting), disable depth testing on 2D shapes that have no 3D transforms.
     * See {@link Node#depthTestProperty() depthTest} for more information. A
     * scene with 3D shapes may enable scene anti-aliasing to improve its
     * rendering quality.
     *
     * @param root The root node of the scene graph
     * @param width The width of the scene
     * @param height The height of the scene
     * @param depthBuffer The depth buffer flag
     * @param antiAliasing The scene anti-aliasing attribute. A value of
     * {@code null} is treated as DISABLED.
     * <p>
     * The depthBuffer and antiAliasing are conditional features. With the
     * respective default values of: false and {@code SceneAntialiasing.DISABLED}. See
     * {@link javafx.application.ConditionalFeature#SCENE3D ConditionalFeature.SCENE3D}
     * for more information.
     *
     * @throws NullPointerException if root is null
     *
     * @see javafx.scene.Node#setDepthTest(DepthTest)
     * @since JavaFX 8.0
     */
    public Scene(@NamedArg("root") Parent root, @NamedArg(value="width", defaultValue="-1") double width, @NamedArg(value="height", defaultValue="-1") double height,
            @NamedArg("depthBuffer") boolean depthBuffer,
            @NamedArg(value="antiAliasing", defaultValue="DISABLED") SceneAntialiasing antiAliasing) {
        this(root, width, height, Color.WHITE, depthBuffer, antiAliasing);

        if (antiAliasing != null && antiAliasing != SceneAntialiasing.DISABLED &&
                !Toolkit.getToolkit().isMSAASupported())
        {
            String logname = Scene.class.getName();
            PlatformLogger.getLogger(logname).warning("System can't support "
                + "antiAliasing");
        }
    }

    private Scene(Parent root, double width, double height, Paint fill,
            boolean depthBuffer, SceneAntialiasing antiAliasing) {
        this.depthBuffer = depthBuffer;
        this.antiAliasing = antiAliasing;
        if (root == null) {
            throw new NullPointerException("Root cannot be null");
        }

        if ((depthBuffer || (antiAliasing != null && antiAliasing != SceneAntialiasing.DISABLED))
                && !Platform.isSupported(ConditionalFeature.SCENE3D)) {
            String logname = Scene.class.getName();
            PlatformLogger.getLogger(logname).warning("System can't support "
                    + "ConditionalFeature.SCENE3D");
        }

        init();
        setRoot(root);
        init(width, height);
        setFill(fill);

        // Any mouse or touch press on the scene will clear the focusVisible flag of
        // the current focus owner, if there is one.
        EventHandler<InputEvent> pressedHandler = event -> {
            Node focusOwner = getFocusOwner();
            if (focusOwner != null) {
                setFocusOwner(focusOwner, false);
            }
        };

        addEventFilter(MouseEvent.MOUSE_PRESSED, pressedHandler);
        addEventFilter(TouchEvent.TOUCH_PRESSED, pressedHandler);
    }

    static {
            PerformanceTracker.setSceneAccessor(new PerformanceTracker.SceneAccessor() {
                @Override
                public void setPerfTracker(Scene scene, PerformanceTracker tracker) {
                    synchronized (trackerMonitor) {
                        scene.tracker = tracker;
                    }
                }
                @Override
                public PerformanceTracker getPerfTracker(Scene scene) {
                    synchronized (trackerMonitor) {
                        return scene.tracker;
                    }
                }
            });
            SceneHelper.setSceneAccessor(
                    new SceneHelper.SceneAccessor() {
                        @Override
                        public void enableInputMethodEvents(Scene scene, boolean enable) {
                            scene.enableInputMethodEvents(enable);
                        }

                        @Override
                        public boolean processKeyEvent(Scene scene, KeyEvent e) {
                            return scene.processKeyEvent(e);
                        }

                        @Override
                        public void processMouseEvent(Scene scene, MouseEvent e) {
                            scene.processMouseEvent(e);
                        }

                        @Override
                        public void preferredSize(Scene scene) {
                            scene.preferredSize();
                        }

                        @Override
                        public void disposePeer(Scene scene) {
                            scene.disposePeer();
                        }

                        @Override
                        public void initPeer(Scene scene) {
                            scene.initPeer();
                        }

                        @Override
                        public void setWindow(Scene scene, Window window) {
                            scene.setWindow(window);
                        }

                        @Override
                        public TKScene getPeer(Scene scene) {
                            return scene.getPeer();
                        }

                        @Override
                        public void setAllowPGAccess(boolean flag) {
                            Scene.setAllowPGAccess(flag);
                        }

                        @Override
                        public void parentEffectiveOrientationInvalidated(
                                final Scene scene) {
                            scene.parentEffectiveOrientationInvalidated();
                        }

                        @Override
                        public Camera getEffectiveCamera(Scene scene) {
                            return scene.getEffectiveCamera();
                        }

                        @Override
                        public Scene createPopupScene(Parent root) {
                            return new Scene(root) {
                                       @Override
                                       void doLayoutPass() {
                                           resizeRootToPreferredSize(getRoot());
                                           super.doLayoutPass();
                                       }

                                       @Override
                                       void resizeRootOnSceneSizeChange(
                                               double newWidth,
                                               double newHeight) {
                                           // don't resize
                                       }
                                   };
                        }

                        @Override
                        public void setTransientFocusContainer(Scene scene, Node node) {
                            if (scene != null) {
                                scene.transientFocusContainer = node;
                            }
                        }

                        @Override
                        public Accessible getAccessible(Scene scene) {
                            return scene.getAccessible();
                        }
                    });
        }

        // Reserve space for 30 nodes in the dirtyNodes set.
        private static final int MIN_DIRTY_CAPACITY = 30;

        // For debugging
        private static boolean inSynchronizer = false;
        private static boolean inMousePick = false;
        private static boolean allowPGAccess = false;
        private static int pgAccessCount = 0;

        /**
         * Used for debugging purposes. Returns true if we are in either the
         * mouse event code (picking) or the synchronizer, or if the scene is
         * not yet initialized,
         *
         */
        static boolean isPGAccessAllowed() {
            return inSynchronizer || inMousePick || allowPGAccess;
        }

        static void setAllowPGAccess(boolean flag) {
            if (Utils.assertionEnabled()) {
                if (flag) {
                    pgAccessCount++;
                    allowPGAccess = true;
                }
                else {
                    if (pgAccessCount <= 0) {
                        throw new java.lang.AssertionError("*** pgAccessCount underflow");
                    }
                    if (--pgAccessCount == 0) {
                        allowPGAccess = false;
                    }
                }
            }
        }

        /**
         * If true, use the platform's drag gesture detection
         * else use Scene-level detection as per DnDGesture.process(MouseEvent, List)
         */
        private static final boolean PLATFORM_DRAG_GESTURE_INITIATION = false;

    /**
     * Set of dirty nodes; processed once per frame by the synchronizer.
     * When a node's state changes such that it becomes "dirty" with respect
     * to the graphics stack and requires synchronization, then that node
     * is added to this list. Note that if state on the Node changes, but it
     * was already dirty, then the Node doesn't add itself again.
     * <p>
     * Because at initialization time every node in the scene graph is dirty,
     * we have a special state and special code path during initialization
     * that does not involve adding each node to the dirtyNodes list. When
     * dirtyNodes is null, that means this Scene has not yet been synchronized.
     * A good default size is then created for the dirtyNodes list.
     * <p>
     * We double-buffer the set so that we can add new nodes to the
     * set while processing the existing set. This avoids our having to
     * take a snapshot of the set (e.g., with toArray()) and reduces garbage.
     */
    private Node[] dirtyNodes;
    private int dirtyNodesSize;

    /**
     * Add the specified node to this scene's dirty list. Called by the
     * markDirty method in Node or when the Node's scene changes.
     */
    void addToDirtyList(Node n) {
        if (dirtyNodes == null || dirtyNodesSize == 0) {
            if (peer != null) {
                Toolkit.getToolkit().requestNextPulse();
            }
        }

        if (dirtyNodes != null) {
            if (dirtyNodesSize == dirtyNodes.length) {
                Node[] tmp = new Node[dirtyNodesSize + (dirtyNodesSize >> 1)];
                System.arraycopy(dirtyNodes, 0, tmp, 0, dirtyNodesSize);
                dirtyNodes = tmp;
            }
            dirtyNodes[dirtyNodesSize++] = n;
        }
    }

    private void doCSSPass() {
        final Parent sceneRoot = getRoot();
        //
        // RT-17547: when the tree is synchronized, the dirty bits are
        // are cleared but the cssFlag might still be something other than
        // clean.
        //
        // Before RT-17547, the code checked the dirty bit. But this is
        // superfluous since the dirty bit will be set if the flag is not clean,
        // but the flag will never be anything other than clean if the dirty
        // bit is not set. The dirty bit is still needed, however, since setting
        // it ensures a pulse if no other dirty bits have been set.
        //
        // For the purpose of showing the change, the dirty bit
        // check code was commented out and not removed.
        //
//        if (sceneRoot.isDirty(com.sun.javafx.scene.DirtyBits.NODE_CSS)) {
        if (sceneRoot.cssFlag != CssFlags.CLEAN) {
            // The dirty bit isn't checked but we must ensure it is cleared.
            // The cssFlag is set to clean in either Node.processCSS or
            // NodeHelper.processCSS
            sceneRoot.clearDirty(com.sun.javafx.scene.DirtyBits.NODE_CSS);
            sceneRoot.processCSS();
        }
    }

    void doLayoutPass() {
        final Parent r = getRoot();
        if (r != null) {
            r.layout();
        }
    }

    /**
     * The peer of this scene
     */
    private TKScene peer;

    /*
     * Get Scene's peer
     */
    TKScene getPeer() {
        return peer;
    }

    /**
     * The scene pulse listener that gets called on toolkit pulses
     */
    ScenePulseListener scenePulseListener = new ScenePulseListener();

    private List<Runnable> preLayoutPulseListeners;
    private List<Runnable> postLayoutPulseListeners;

    /**
     * Adds a new scene pre layout pulse listener to this scene. Every time a pulse occurs,
     * this listener will be called on the JavaFX Application Thread directly
     * <strong>before</strong> the CSS and layout passes, and also before
     * any rendering is done for
     * this frame. This scene pulse listener is suitable for knowing when a
     * scenegraph pulse is happening and also for modifying the scenegraph
     * (as it is called before CSS and layout, so any changes made will be properly
     * styled and positioned).
     *
     * This method must be called on the JavaFX Application thread.
     *
     * @param r The Runnable to be called when the pulse occurs.
     *
     * @throws IllegalStateException if this method is called on a thread
     * other than the JavaFX Application Thread.
     *
     * @throws NullPointerException if the provided Runnable is null.
     *
     * @since 9
     */
    public final void addPreLayoutPulseListener(Runnable r) {
        Toolkit.getToolkit().checkFxUserThread();

        if (r == null) {
            throw new NullPointerException("Scene pulse listener should not be null");
        }
        if (preLayoutPulseListeners == null) {
            preLayoutPulseListeners = new CopyOnWriteArrayList<>();
        }
        preLayoutPulseListeners.add(r);
    }

    /**
     * Removes a previously registered scene pre layout pulse listener from listening to
     * pulses in this scene. This method does nothing if the specified Runnable is
     * not already in the list.
     *
     * This method must be called on the JavaFX Application thread.
     *
     * @param r The Runnable that should no longer be called when the pulse
     * occurs for this scene.
     *
     * @throws IllegalStateException if this method is called on a thread
     * other than the JavaFX Application Thread.
     *
     * @since 9
     */
    public final void removePreLayoutPulseListener(Runnable r) {
        Toolkit.getToolkit().checkFxUserThread();

        if (preLayoutPulseListeners == null) {
            return;
        }
        preLayoutPulseListeners.remove(r);
    }

    /**
     * Adds a new scene post layout pulse listener to this scene. Every time a pulse occurs,
     * this listener will be called on the JavaFX Application Thread directly
     * <strong>after</strong> the CSS and layout passes, but before any rendering is done for
     * this frame. This scene pulse listener is suitable for knowing when a
     * scenegraph pulse is happening, but it is not suited to use cases related
     * to modifying the scenegraph (as it is called after CSS and layout, so
     * any changes will possibly be incorrect until the next pulse is run).
     * An alternative (and better) solution for situations where a scenegraph
     * modification is required to happen is to use either the
     * {@link #addPreLayoutPulseListener(Runnable)} API or the the
     * {@link javafx.animation.AnimationTimer} API.
     *
     * This method must be called on the JavaFX Application thread.
     *
     * @param r The Runnable to be called when the pulse occurs.
     *
     * @throws IllegalStateException if this method is called on a thread
     * other than the JavaFX Application Thread.
     *
     * @throws NullPointerException if the provided Runnable is null.
     *
     * @since 9
     */
    public final void addPostLayoutPulseListener(Runnable r) {
        Toolkit.getToolkit().checkFxUserThread();

        if (r == null) {
            throw new NullPointerException("Scene pulse listener should not be null");
        }
        if (postLayoutPulseListeners == null) {
            postLayoutPulseListeners = new CopyOnWriteArrayList<>();
        }
        postLayoutPulseListeners.add(r);
    }

    /**
     * Removes a previously registered scene post layout pulse listener from listening to
     * pulses in this scene. This method does nothing if the specified Runnable is
     * not already in the list.
     *
     * This method must be called on the JavaFX Application thread.
     *
     * @param r The Runnable that should no longer be called when the pulse
     * occurs for this scene.
     *
     * @throws IllegalStateException if this method is called on a thread
     * other than the JavaFX Application Thread.
     *
     * @since 9
     */
    public final void removePostLayoutPulseListener(Runnable r) {
        Toolkit.getToolkit().checkFxUserThread();

        if (postLayoutPulseListeners == null) {
            return;
        }
        postLayoutPulseListeners.remove(r);
    }

    /**
     * Return the defined {@code SceneAntialiasing} for this {@code Scene}.
     * <p>
     * Note: this is a conditional feature. See
     * {@link javafx.application.ConditionalFeature#SCENE3D ConditionalFeature.SCENE3D}
     * and {@link javafx.scene.SceneAntialiasing SceneAntialiasing}
     * for more information.
     * @return the SceneAntialiasing for this scene
     * @since JavaFX 8.0
     */
    public final SceneAntialiasing getAntiAliasing() {
        return antiAliasing;
    }

    private boolean getAntiAliasingInternal() {
        return (antiAliasing != null &&
                Toolkit.getToolkit().isMSAASupported() &&
                Platform.isSupported(ConditionalFeature.SCENE3D)) ?
                antiAliasing != SceneAntialiasing.DISABLED : false;
    }

    /**
     * The {@code Window} for this {@code Scene}
     */
    private ReadOnlyObjectWrapper<Window> window;

    void setWindow(Window value) {
        windowPropertyImpl().set(value);
    }

    public final Window getWindow() {
        return window == null ? null : window.get();
    }

    public final ReadOnlyObjectProperty<Window> windowProperty() {
        return windowPropertyImpl().getReadOnlyProperty();
    }

    private ReadOnlyObjectWrapper<Window> windowPropertyImpl() {
        if (window == null) {
            window = new ReadOnlyObjectWrapper<>() {
                private Window oldWindow;

                @Override protected void invalidated() {
                    final Window newWindow = get();
                    windowForSceneChanged(oldWindow, newWindow);
                    if (oldWindow != null) {
                        disposePeer();
                    }
                    if (newWindow != null) {
                        initPeer();
                    }
                    parentEffectiveOrientationInvalidated();

                    oldWindow = newWindow;
                }

                @Override
                public Object getBean() {
                    return Scene.this;
                }

                @Override
                public String getName() {
                    return "window";
                }
            };
        }
        return window;
    }

    void initPeer() {
        assert peer == null;

        Window window = getWindow();
        // initPeer() is only called from Window, either when the window
        // is being shown, or the window scene is being changed. In any case
        // this scene's window cannot be null.
        assert window != null;

        TKStage windowPeer = WindowHelper.getPeer(window);
        if (windowPeer == null) {
            // This is fine, the window is not visible. initPeer() will
            // be called again later, when the window is being shown.
            return;
        }

        final boolean isTransparentWindowsSupported = Platform.isSupported(ConditionalFeature.TRANSPARENT_WINDOW);
        if (!isTransparentWindowsSupported) {
            PlatformImpl.addNoTransparencyStylesheetToScene(this);
        }

        PerformanceTracker.logEvent("Scene.initPeer started");

        setAllowPGAccess(true);

        Toolkit tk = Toolkit.getToolkit();
        peer = windowPeer.createTKScene(isDepthBufferInternal(), getAntiAliasingInternal(), acc);
        PerformanceTracker.logEvent("Scene.initPeer TKScene created");
        peer.setTKSceneListener(new ScenePeerListener());
        peer.setTKScenePaintListener(new ScenePeerPaintListener());
        PerformanceTracker.logEvent("Scene.initPeer TKScene set");
        peer.setRoot(getRoot().getPeer());
        peer.setFillPaint(getFill() == null ? null : tk.getPaint(getFill()));
        NodeHelper.updatePeer(getEffectiveCamera());
        peer.setCamera((NGCamera) getEffectiveCamera().getPeer());
        peer.markDirty();
        PerformanceTracker.logEvent("Scene.initPeer TKScene initialized");

        setAllowPGAccess(false);

        tk.addSceneTkPulseListener(scenePulseListener);
        // listen to dnd gestures coming from the platform
        if (PLATFORM_DRAG_GESTURE_INITIATION) {
            if (dragGestureListener == null) {
                dragGestureListener = new DragGestureListener();
            }
            tk.registerDragGestureListener(peer, EnumSet.allOf(TransferMode.class), dragGestureListener);
        }
        tk.enableDrop(peer, new DropTargetListener());
        tk.installInputMethodRequests(peer, new InputMethodRequestsDelegate());

        PerformanceTracker.logEvent("Scene.initPeer finished");
    }

    void disposePeer() {
        if (peer == null) {
            // This is fine, the window is either not shown yet and there is no
            // need in disposing scene peer, or is hidden and disposePeer()
            // has already been called.
            return;
        }

        PerformanceTracker.logEvent("Scene.disposePeer started");

        Toolkit tk = Toolkit.getToolkit();
        tk.removeSceneTkPulseListener(scenePulseListener);
        if (accessible != null) {
            disposeAccessibles();
            Node root = getRoot();
            if (root != null) root.releaseAccessible();
            accessible.dispose();
            accessible = null;
        }
        peer.dispose();
        peer = null;

        PerformanceTracker.logEvent("Scene.disposePeer finished");
    }

    DnDGesture dndGesture = null;
    DragGestureListener dragGestureListener;
    /**
     * The horizontal location of this {@code Scene} on the {@code Window}.
     */
    private ReadOnlyDoubleWrapper x;

    private final void setX(double value) {
        xPropertyImpl().set(value);
    }

    public final double getX() {
        return x == null ? 0.0 : x.get();
    }

    public final ReadOnlyDoubleProperty xProperty() {
        return xPropertyImpl().getReadOnlyProperty();
    }

    private ReadOnlyDoubleWrapper xPropertyImpl() {
        if (x == null) {
            x = new ReadOnlyDoubleWrapper(this, "x");
        }
        return x;
    }

    /**
     * The vertical location of this {@code Scene} on the {@code Window}.
     */
    private ReadOnlyDoubleWrapper y;

    private final void setY(double value) {
        yPropertyImpl().set(value);
    }

    public final double getY() {
        return y == null ? 0.0 : y.get();
    }

    public final ReadOnlyDoubleProperty yProperty() {
        return yPropertyImpl().getReadOnlyProperty();
    }

    private ReadOnlyDoubleWrapper yPropertyImpl() {
        if (y == null) {
            y = new ReadOnlyDoubleWrapper(this, "y");
        }
        return y;
    }

    /**
     * The width of this {@code Scene}
     */
    private ReadOnlyDoubleWrapper width;

    private final void setWidth(double value) {
        widthPropertyImpl().set(value);
    }

    public final double getWidth() {
        return width == null ? 0.0 : width.get();
    }

    public final ReadOnlyDoubleProperty widthProperty() {
        return widthPropertyImpl().getReadOnlyProperty();
    }

    private ReadOnlyDoubleWrapper widthPropertyImpl() {
        if (width == null) {
            width = new ReadOnlyDoubleWrapper() {

                @Override
                protected void invalidated() {
                    final Parent _root = getRoot();
                    //TODO - use a better method to update mirroring
                    if (_root.getEffectiveNodeOrientation() == NodeOrientation.RIGHT_TO_LEFT) {
                        NodeHelper.transformsChanged(_root);
                    }
                    if (_root.isResizable()) {
                        resizeRootOnSceneSizeChange(get() - _root.getLayoutX() - _root.getTranslateX(), _root.getLayoutBounds().getHeight());
                    }

                    getEffectiveCamera().setViewWidth(get());
                }

                @Override
                public Object getBean() {
                    return Scene.this;
                }

                @Override
                public String getName() {
                    return "width";
                }
            };
        }
        return width;
    }

    /**
     * The height of this {@code Scene}
     */
    private ReadOnlyDoubleWrapper height;

    private final void setHeight(double value) {
        heightPropertyImpl().set(value);
    }

    public final double getHeight() {
        return height == null ? 0.0 : height.get();
    }

    public final ReadOnlyDoubleProperty heightProperty() {
        return heightPropertyImpl().getReadOnlyProperty();
    }

    private ReadOnlyDoubleWrapper heightPropertyImpl() {
        if (height == null) {
            height = new ReadOnlyDoubleWrapper() {

                @Override
                protected void invalidated() {
                    final Parent _root = getRoot();
                    if (_root.isResizable()) {
                        resizeRootOnSceneSizeChange(_root.getLayoutBounds().getWidth(), get() - _root.getLayoutY() - _root.getTranslateY());
                    }

                    getEffectiveCamera().setViewHeight(get());
                }

                @Override
                public Object getBean() {
                    return Scene.this;
                }

                @Override
                public String getName() {
                    return "height";
                }
            };
        }
        return height;
    }

    void resizeRootOnSceneSizeChange(double newWidth, double newHeight) {
        getRoot().resize(newWidth, newHeight);
    }

    // Reusable target wrapper (to avoid creating new one for each picking)
    private TargetWrapper tmpTargetWrapper = new TargetWrapper();

    /**
     * Specifies the type of camera use for rendering this {@code Scene}.
     * If {@code camera} is null, a parallel camera is used for rendering.
     * It is illegal to set a camera that belongs to other {@code Scene}
     * or {@code SubScene}.
     * <p>
     * Note: this is a conditional feature. See
     * {@link javafx.application.ConditionalFeature#SCENE3D ConditionalFeature.SCENE3D}
     * for more information.
     *
     * @defaultValue null
     */
    private ObjectProperty<Camera> camera;

    public final void setCamera(Camera value) {
        cameraProperty().set(value);
    }

    public final Camera getCamera() {
        return camera == null ? null : camera.get();
    }

    public final ObjectProperty<Camera> cameraProperty() {
        if (camera == null) {
            camera = new ObjectPropertyBase<>() {
                Camera oldCamera = null;

                @Override
                protected void invalidated() {
                    Camera _value = get();
                    if (_value != null) {
                        if (_value instanceof PerspectiveCamera
                                && !Platform.isSupported(ConditionalFeature.SCENE3D)) {
                            String logname = Scene.class.getName();
                            PlatformLogger.getLogger(logname).warning("System can't support "
                                    + "ConditionalFeature.SCENE3D");
                        }
                        // Illegal value if it belongs to other scene or any subscene
                        if ((_value.getScene() != null && _value.getScene() != Scene.this)
                                || _value.getSubScene() != null) {
                            throw new IllegalArgumentException(_value
                                    + "is already part of other scene or subscene");
                        }
                        // throws exception if the camera already has a different owner
                        _value.setOwnerScene(Scene.this);
                        _value.setViewWidth(getWidth());
                        _value.setViewHeight(getHeight());
                    }
                    if (oldCamera != null && oldCamera != _value) {
                        oldCamera.setOwnerScene(null);
                    }
                    oldCamera = _value;
                }

                @Override
                public Object getBean() {
                    return Scene.this;
                }

                @Override
                public String getName() {
                    return "camera";
                }
            };
        }
        return camera;
    }

    Camera getEffectiveCamera() {
        final Camera cam = getCamera();
        if (cam == null
                || (cam instanceof PerspectiveCamera
                && !Platform.isSupported(ConditionalFeature.SCENE3D))) {
            if (defaultCamera == null) {
                defaultCamera = new ParallelCamera();
                defaultCamera.setOwnerScene(this);
                defaultCamera.setViewWidth(getWidth());
                defaultCamera.setViewHeight(getHeight());
            }
            return defaultCamera;
        }

        return cam;
    }

    // Used by the camera
    void markCameraDirty() {
        markDirty(DirtyBits.CAMERA_DIRTY);
        setNeedsRepaint();
    }

    void markCursorDirty() {
        markDirty(DirtyBits.CURSOR_DIRTY);
    }

    /**
     * Defines the background fill of this {@code Scene}. Both a {@code null}
     * value meaning 'paint no background' and a {@link javafx.scene.paint.Paint}
     * with transparency are supported. The default fill of the Scene is
     * {@link Color#WHITE}, but it is more commonly the case that the initial
     * color shown to users is the background fill of the
     * {@link #rootProperty() root node} of the {@code Scene}, as it typically is
     * stretched to take up all available space in the {@code Scene}. The
     * root node of the {@code Scene} is given the CSS style class 'root', and
     * the default user agent stylesheets that ship with JavaFX (presently
     * Caspian and Modena) apply styling on to this root style class. In the
     * case of Caspian this does not impact the background fill color of the
     * root node, but in the case of Modena the default fill is set to be a
     * light gray color.
     *
     * @defaultValue WHITE
     */
    private ObjectProperty<Paint> fill;

    public final void setFill(Paint value) {
        fillProperty().set(value);
    }

    public final Paint getFill() {
        return fill == null ? Color.WHITE : fill.get();
    }

    public final ObjectProperty<Paint> fillProperty() {
        if (fill == null) {
            fill = new ObjectPropertyBase<Paint>(Color.WHITE) {

                @Override
                protected void invalidated() {
                    markDirty(DirtyBits.FILL_DIRTY);
                }

                @Override
                public Object getBean() {
                    return Scene.this;
                }

                @Override
                public String getName() {
                    return "fill";
                }
            };
        }
        return fill;
    }

    /**
     * Defines the root {@code Node} of the scene graph.
     * If a {@code Group} is used as the root, the
     * contents of the scene graph will be clipped by the scene's width and height and
     * changes to the scene's size (if user resizes the stage) will not alter the
     * layout of the scene graph.    If a resizable node (layout {@code Region} or
     * {@code Control}) is set as the root, then the root's size will track the
     * scene's size, causing the contents to be relayed out as necessary.
     *
     * Scene doesn't accept null root.
     *
     */
    private ObjectProperty<Parent> root;

    public final void setRoot(Parent value) {
        rootProperty().set(value);
    }

    public final Parent getRoot() {
        return root == null ? null : root.get();
    }

    Parent oldRoot;
    public final ObjectProperty<Parent> rootProperty() {
        if (root == null) {
            root = new ObjectPropertyBase<>() {

                private void forceUnbind() {
                    System.err.println("Unbinding illegal root.");
                    unbind();
                }

                @Override
                protected void invalidated() {
                    Parent _value = get();

                    if (_value == null) {
                        if (isBound()) forceUnbind();
                        throw new NullPointerException("Scene's root cannot be null");
                    }

                    if (_value.getParent() != null) {
                        if (isBound()) forceUnbind();
                        throw new IllegalArgumentException(_value +
                                "is already inside a scene-graph and cannot be set as root");
                    }
                    if (_value.getClipParent() != null) {
                        if (isBound()) forceUnbind();
                        throw new IllegalArgumentException(_value +
                                "is set as a clip on another node, so cannot be set as root");
                    }
                    if (_value.getScene() != null && _value.getScene().getRoot() == _value && _value.getScene() != Scene.this) {
                        if (isBound()) forceUnbind();
                        throw new IllegalArgumentException(_value +
                                "is already set as root of another scene");
                    }

                    if (oldRoot != null) {
                        oldRoot.setScenes(null, null);
                        oldRoot.getStyleClass().remove("root");
                    }
                    oldRoot = _value;
                    _value.getStyleClass().add(0, "root");
                    _value.setScenes(Scene.this, null);
                    markDirty(DirtyBits.ROOT_DIRTY);
                    _value.resize(getWidth(), getHeight()); // maybe no-op if root is not resizable
                    _value.requestLayout();
                }

                @Override
                public Object getBean() {
                    return Scene.this;
                }

                @Override
                public String getName() {
                    return "root";
                }
            };
        }
        return root;
    }

    void setNeedsRepaint() {
        if (this.peer != null) {
            peer.entireSceneNeedsRepaint();
        }
    }

    // Process CSS and layout and sync the scene prior to the snapshot
    // operation of the given node for this scene (currently the node
    // is unused but could possibly be used in the future to optimize this)
    void doCSSLayoutSyncForSnapshot(Node node) {
        if (!sizeInitialized) {
            preferredSize();
        } else {
            doCSSPass();
        }

        // we do not need pulse in the snapshot code
        // because this scene can be stage-less
        doLayoutPass();

        getRoot().updateBounds();
        if (peer != null) {
            peer.waitForRenderingToComplete();
            peer.waitForSynchronization();
            try {
                // Run the synchronizer while holding the render lock
                scenePulseListener.synchronizeSceneNodes();
            } finally {
                peer.releaseSynchronization(false);
            }
        } else {
            scenePulseListener.synchronizeSceneNodes();
        }

    }

    // Shared method for Scene.snapshot and Node.snapshot. It is static because
    // we might be doing a Node snapshot with a null scene
    static WritableImage doSnapshot(Scene scene,
            double x, double y, double w, double h,
            Node root, BaseTransform transform, boolean depthBuffer,
            Paint fill, Camera camera, WritableImage wimg) {

        Toolkit tk = Toolkit.getToolkit();
        Toolkit.ImageRenderingContext context = new Toolkit.ImageRenderingContext();

        int xMin = (int)Math.floor(x);
        int yMin = (int)Math.floor(y);
        int width;
        int height;
        if (wimg == null) {
            int xMax = (int)Math.ceil(x + w);
            int yMax = (int)Math.ceil(y + h);
            width = Math.max(xMax - xMin, 1);
            height = Math.max(yMax - yMin, 1);
            wimg = new WritableImage(width, height);
        } else {
            width = (int)wimg.getWidth();
            height = (int)wimg.getHeight();
        }

        setAllowPGAccess(true);
        context.x = xMin;
        context.y = yMin;
        context.width = width;
        context.height = height;
        context.transform = transform;
        context.depthBuffer = depthBuffer;
        context.root = root.getPeer();
        context.platformPaint = fill == null ? null : tk.getPaint(fill);
        double cameraViewWidth = 1.0;
        double cameraViewHeight = 1.0;
        if (camera != null) {
            // temporarily adjust camera viewport to the snapshot size
            cameraViewWidth = camera.getViewWidth();
            cameraViewHeight = camera.getViewHeight();
            camera.setViewWidth(width);
            camera.setViewHeight(height);
            NodeHelper.updatePeer(camera);
            context.camera = camera.getPeer();
        } else {
            context.camera = null;
        }

        // Grab the lights from the scene
        context.lights = null;
        if (scene != null && !scene.lights.isEmpty()) {
            context.lights = new NGLightBase[scene.lights.size()];
            for (int i = 0; i < scene.lights.size(); i++) {
                context.lights[i] = scene.lights.get(i).getPeer();
            }
        }

        Toolkit.WritableImageAccessor accessor = Toolkit.getWritableImageAccessor();
        context.platformImage = accessor.getTkImageLoader(wimg);
        setAllowPGAccess(false);
        Object tkImage = tk.renderToImage(context);

        if (tkImage != null) {
            accessor.loadTkImage(wimg, tkImage);
        }

        if (camera != null) {
            setAllowPGAccess(true);
            camera.setViewWidth(cameraViewWidth);
            camera.setViewHeight(cameraViewHeight);
            NodeHelper.updatePeer(camera);
            setAllowPGAccess(false);
        }

        // if this scene belongs to some stage
        // we need to mark the entire scene as dirty
        // because dirty logic is buggy
        if (scene != null && scene.peer != null) {
            scene.setNeedsRepaint();
        }

        return wimg;
    }

    /**
     * Implementation method for snapshot
     */
    private WritableImage doSnapshot(WritableImage img) {
        // TODO: no need to do CSS, layout or sync in the deferred case,
        // if this scene is attached to a visible stage
        doCSSLayoutSyncForSnapshot(getRoot());

        double w = getWidth();
        double h = getHeight();
        BaseTransform transform = BaseTransform.IDENTITY_TRANSFORM;

        return doSnapshot(this, 0, 0, w, h,
                getRoot(), transform, isDepthBufferInternal(),
                getFill(), getEffectiveCamera(), img);
    }

    // Pulse listener used to run all deferred (async) snapshot requests
    private static TKPulseListener snapshotPulseListener = null;

    private static List<Runnable> snapshotRunnableListA;
    private static List<Runnable> snapshotRunnableListB;
    private static List<Runnable> snapshotRunnableList;

    @SuppressWarnings("removal")
    static void addSnapshotRunnable(final Runnable runnable) {
        Toolkit.getToolkit().checkFxUserThread();

        if (snapshotPulseListener == null) {
            snapshotRunnableListA = new ArrayList<>();
            snapshotRunnableListB = new ArrayList<>();
            snapshotRunnableList = snapshotRunnableListA;

            snapshotPulseListener = () -> {
                if (snapshotRunnableList.size() > 0) {
                    List<Runnable> runnables = snapshotRunnableList;
                    if (snapshotRunnableList == snapshotRunnableListA) {
                        snapshotRunnableList = snapshotRunnableListB;
                    } else {
                        snapshotRunnableList = snapshotRunnableListA;
                    }
                    for (Runnable r : runnables) {
                        try {
                            r.run();
                        } catch (Throwable th) {
                            System.err.println("Exception in snapshot runnable");
                            th.printStackTrace(System.err);
                        }
                    }
                    runnables.clear();
                }
            };

            // Add listener that will be called after all of the scenes have
            // had layout and CSS processing, and have been synced
            Toolkit.getToolkit().addPostSceneTkPulseListener(snapshotPulseListener);
        }

        final AccessControlContext acc = AccessController.getContext();
        snapshotRunnableList.add(() -> {
            AccessController.doPrivileged((PrivilegedAction<Void>) () -> {
                runnable.run();
                return null;
            }, acc);
        });
        Toolkit.getToolkit().requestNextPulse();
    }

    /**
     * Takes a snapshot of this scene and returns the rendered image when
     * it is ready.
     * CSS and layout processing will be done for the scene prior to
     * rendering it.
     * The entire destination image is cleared using the fill {@code Paint}
     * of this scene. The nodes in the scene are then rendered to the image.
     * The point (0,0) in scene coordinates is mapped to (0,0) in the image.
     * If the image is smaller than the size of the scene, then the rendering
     * will be clipped by the image.
     *
     * <p>
     * When taking a snapshot of a scene that is being animated, either
     * explicitly by the application or implicitly (such as chart animation),
     * the snapshot will be rendered based on the state of the scene graph at
     * the moment the snapshot is taken and will not reflect any subsequent
     * animation changes.
     * </p>
     *
     * @param image the writable image that will be used to hold the rendered scene.
     * It may be null in which case a new WritableImage will be constructed.
     * If the image is non-null, the scene will be rendered into the
     * existing image.
     * In this case, the width and height of the image determine the area
     * that is rendered instead of the width and height of the scene.
     *
     * @throws IllegalStateException if this method is called on a thread
     *     other than the JavaFX Application Thread.
     *
     * @return the rendered image
     * @since JavaFX 2.2
     */
    public WritableImage snapshot(WritableImage image) {
        Toolkit.getToolkit().checkFxUserThread();

        return doSnapshot(image);
    }

    /**
     * Takes a snapshot of this scene at the next frame and calls the
     * specified callback method when the image is ready.
     * CSS and layout processing will be done for the scene prior to
     * rendering it.
     * The entire destination image is cleared using the fill {@code Paint}
     * of this scene. The nodes in the scene are then rendered to the image.
     * The point (0,0) in scene coordinates is mapped to (0,0) in the image.
     * If the image is smaller than the size of the scene, then the rendering
     * will be clipped by the image.
     *
     * <p>
     * This is an asynchronous call, which means that other
     * events or animation might be processed before the scene is rendered.
     * If any such events modify a node in the scene that modification will
     * be reflected in the rendered image (as it will also be reflected in
     * the frame rendered to the Stage).
     * </p>
     *
     * <p>
     * When taking a snapshot of a scene that is being animated, either
     * explicitly by the application or implicitly (such as chart animation),
     * the snapshot will be rendered based on the state of the scene graph at
     * the moment the snapshot is taken and will not reflect any subsequent
     * animation changes.
     * </p>
     *
     * @param callback a class whose call method will be called when the image
     * is ready. The SnapshotResult that is passed into the call method of
     * the callback will contain the rendered image and the source scene
     * that was rendered. The callback parameter must not be null.
     *
     * @param image the writable image that will be used to hold the rendered scene.
     * It may be null in which case a new WritableImage will be constructed.
     * If the image is non-null, the scene will be rendered into the
     * existing image.
     * In this case, the width and height of the image determine the area
     * that is rendered instead of the width and height of the scene.
     *
     * @throws IllegalStateException if this method is called on a thread
     *     other than the JavaFX Application Thread.
     *
     * @throws NullPointerException if the callback parameter is null.
     * @since JavaFX 2.2
     */
    public void snapshot(Callback<SnapshotResult, Void> callback, WritableImage image) {
        Toolkit.getToolkit().checkFxUserThread();
        if (callback == null) {
            throw new NullPointerException("The callback must not be null");
        }

        final Callback<SnapshotResult, Void> theCallback = callback;
        final WritableImage theImage = image;

        // Create a deferred runnable that will be run from a pulse listener
        // that is called after all of the scenes have been synced but before
        // any of them have been rendered.
        final Runnable snapshotRunnable = () -> {
            WritableImage img = doSnapshot(theImage);
//                System.err.println("Calling snapshot callback");
            SnapshotResult result = new SnapshotResult(img, Scene.this, null);
            try {
                Void v = theCallback.call(result);
            } catch (Throwable th) {
                System.err.println("Exception in snapshot callback");
                th.printStackTrace(System.err);
            }
        };
//        System.err.println("Schedule a snapshot in the future");
        addSnapshotRunnable(snapshotRunnable);
    }

    /**
     * Defines the mouse cursor for this {@code Scene}.
     */
    private ObjectProperty<Cursor> cursor;

    public final void setCursor(Cursor value) {
        cursorProperty().set(value);
    }

    public final Cursor getCursor() {
        return cursor == null ? null : cursor.get();
    }

    public final ObjectProperty<Cursor> cursorProperty() {
        if (cursor == null) {
            cursor = new ObjectPropertyBase<>() {
                         @Override
                         protected void invalidated() {
                             markCursorDirty();
                         }

                         @Override
                         public Object getBean() {
                             return Scene.this;
                         }

                         @Override
                         public String getName() {
                             return "cursor";
                         }
                     };
        }
        return cursor;
    }

    /**
     * Looks for any node within the scene graph based on the specified CSS selector.
     * If more than one node matches the specified selector, this function
     * returns the first of them.
     * If no nodes are found with this id, then null is returned.
     *
     * @param selector The css selector to look up
     * @return the {@code Node} in the scene which matches the CSS {@code selector},
     * or {@code null} if none is found.
     */
     public Node lookup(String selector) {
         return getRoot().lookup(selector);
     }
    /**
     * A ObservableList of string URLs linking to the stylesheets to use with this scene's
     * contents. For additional information about using CSS with the
     * scene graph, see the <a href="doc-files/cssref.html">CSS Reference
     * Guide</a>.
     */
    private final ObservableList<String> stylesheets  = new TrackableObservableList<>() {
        @Override
        protected void onChanged(Change<String> c) {
            StyleManager.getInstance().stylesheetsChanged(Scene.this, c);
            // RT-9784 - if stylesheet is removed, reset styled properties to
            // their initial value.
            c.reset();
            while(c.next()) {
                if (c.wasRemoved() == false) {
                    continue;
                }
                break; // no point in resetting more than once...
            }
            getRoot().reapplyCSS();
        }
    };

    /**
     * Gets an observable list of string URLs linking to the stylesheets to use
     * with this scene's contents.
     * <p>
     * The URL is a hierarchical URI of the form [scheme:][//authority][path]. If the URL
     * does not have a [scheme:] component, the URL is considered to be the [path] component only.
     * Any leading '/' character of the [path] is ignored and the [path] is treated as a path relative to
     * the root of the application's classpath.
     * <p>
     * The RFC 2397 "data" scheme for URLs is supported in addition to the protocol handlers that
     * are registered for the application.
     * If a URL uses the "data" scheme and the MIME type is either empty, "text/plain", or "text/css",
     * the payload will be interpreted as a CSS file.
     * If the MIME type is "application/octet-stream", the payload will be interpreted as a binary
     * CSS file (see {@link Stylesheet#convertToBinary(File, File)}).
     * <pre><code>
     *
     * package com.example.javafx.app;
     *
     * import javafx.application.Application;
     * import javafx.scene.Group;
     * import javafx.scene.Scene;
     * import javafx.stage.Stage;
     *
     * public class MyApp extends Application {
     *
     *     {@literal @}Override public void start(Stage stage) {
     *         Scene scene = new Scene(new Group());
     *         scene.getStylesheets().add("/com/example/javafx/app/mystyles.css");
     *         stage.setScene(scene);
     *         stage.show();
     *     }
     *
     *     public static void main(String[] args) {
     *         launch(args);
     *     }
     * }
     * </code></pre>
     * For additional information about using CSS with the scene graph,
     * see the <a href="doc-files/cssref.html">CSS Reference Guide</a>.
     *
     * @return the list of stylesheets to use with this scene
     */
    public final ObservableList<String> getStylesheets() { return stylesheets; }

    private ObjectProperty<String> userAgentStylesheet = null;

    /**
     * Gets the userAgentStylesheet property.
     * @return the userAgentStylesheet property
     * @see #getUserAgentStylesheet()
     * @see #setUserAgentStylesheet(String)
     * @since  JavaFX 8u20
     */
    public final ObjectProperty<String> userAgentStylesheetProperty() {
        if (userAgentStylesheet == null) {
            userAgentStylesheet = new SimpleObjectProperty<>(Scene.this, "userAgentStylesheet", null) {
                @Override protected void invalidated() {
                    StyleManager.getInstance().forget(Scene.this);
                    getRoot().reapplyCSS();
                }
            };
        }
        return userAgentStylesheet;
    }

    /**
     * Get the URL of the user-agent stylesheet that will be used by this Scene. If the URL has not been set,
     * the platform-default user-agent stylesheet will be used.
     * <p>
     * For additional information about using CSS with the scene graph,
     * see the <a href="doc-files/cssref.html">CSS Reference Guide</a>.
     * </p>
     * @return The URL of the user-agent stylesheet that will be used by this Scene,
     * or null if has not been set.
     * @since  JavaFX 8u20
     */
    public final String getUserAgentStylesheet() {
        return userAgentStylesheet == null ? null : userAgentStylesheet.get();
    }

    /**
     * Set the URL of the user-agent stylesheet that will be used by this Scene in place of the
     * the platform-default user-agent stylesheet. If the URL does not resolve to a valid location,
     * the platform-default user-agent stylesheet will be used.
     * <p>
     * The URL is a hierarchical URI of the form [scheme:][//authority][path]. If the URL
     * does not have a [scheme:] component, the URL is considered to be the [path] component only.
     * Any leading '/' character of the [path] is ignored and the [path] is treated as a path relative to
     * the root of the application's classpath.
     * <p>
     * The RFC 2397 "data" scheme for URLs is supported in addition to the protocol handlers that
     * are registered for the application.
     * If a URL uses the "data" scheme and the MIME type is either empty, "text/plain", or "text/css",
     * the payload will be interpreted as a CSS file.
     * If the MIME type is "application/octet-stream", the payload will be interpreted as a binary
     * CSS file (see {@link Stylesheet#convertToBinary(File, File)}).
     * <p>
     * For additional information about using CSS with the scene graph,
     * see the <a href="doc-files/cssref.html">CSS Reference Guide</a>.
     *
     * @param url the URL of the user-agent stylesheet
     * @since  JavaFX 8u20
     */
    public final void setUserAgentStylesheet(String url) {
        userAgentStylesheetProperty().set(url);
    }

    /**
     * Retrieves the depth buffer attribute for this scene.
     * @return the depth buffer attribute.
     */
    public final boolean isDepthBuffer() {
        return depthBuffer;
    }

    boolean isDepthBufferInternal() {
        if (!Platform.isSupported(ConditionalFeature.SCENE3D)) {
            return false;
        }
        return depthBuffer;
    }

    private void init(double width, double height) {
        if (width >= 0) {
            widthSetByUser = width;
            setWidth((float)width);
        }
        if (height >= 0) {
            heightSetByUser = height;
            setHeight((float)height);
        }
        sizeInitialized = (widthSetByUser >= 0 && heightSetByUser >= 0);
    }

    private void init() {
        if (PerformanceTracker.isLoggingEnabled()) {
            PerformanceTracker.logEvent("Scene.init for [" + this + "]");
        }
        mouseHandler = new MouseHandler();
        clickGenerator = new ClickGenerator();

        if (PerformanceTracker.isLoggingEnabled()) {
            PerformanceTracker.logEvent("Scene.init for [" + this + "] - finished");
        }
    }

    void preferredSize() {
        final Parent root = getRoot();

        // one or the other isn't initialized, need to perform layout in
        // order to ensure we can properly measure the preferred size of the
        // scene
        doCSSPass();

        resizeRootToPreferredSize(root);
        doLayoutPass();

        if (widthSetByUser < 0) {
            setWidth(root.isResizable()? root.getLayoutX() + root.getTranslateX() + root.getLayoutBounds().getWidth() :
                            root.getBoundsInParent().getMaxX());
        } else {
            setWidth(widthSetByUser);
        }

        if (heightSetByUser < 0) {
            setHeight(root.isResizable()? root.getLayoutY() + root.getTranslateY() + root.getLayoutBounds().getHeight() :
                            root.getBoundsInParent().getMaxY());
        } else {
            setHeight(heightSetByUser);
        }

        sizeInitialized = (getWidth() > 0) && (getHeight() > 0);

        PerformanceTracker.logEvent("Scene preferred bounds computation complete");
    }

    final void resizeRootToPreferredSize(Parent root) {
        final double preferredWidth;
        final double preferredHeight;

        final Orientation contentBias = root.getContentBias();
        if (contentBias == null) {
            preferredWidth = getPreferredWidth(root, widthSetByUser, -1);
            preferredHeight = getPreferredHeight(root, heightSetByUser, -1);
        } else if (contentBias == Orientation.HORIZONTAL) {
            // height depends on width
            preferredWidth = getPreferredWidth(root, widthSetByUser, -1);
            preferredHeight = getPreferredHeight(root, heightSetByUser,
                                                       preferredWidth);
        } else /* if (contentBias == Orientation.VERTICAL) */ {
            // width depends on height
            preferredHeight = getPreferredHeight(root, heightSetByUser, -1);
            preferredWidth = getPreferredWidth(root, widthSetByUser,
                                                     preferredHeight);
        }

        root.resize(preferredWidth, preferredHeight);
    }

    private static double getPreferredWidth(Parent root,
                                            double forcedWidth,
                                            double height) {
        if (forcedWidth >= 0) {
            return forcedWidth;
        }
        final double normalizedHeight = (height >= 0) ? height : -1;
        return root.boundedSize(root.prefWidth(normalizedHeight),
                                root.minWidth(normalizedHeight),
                                root.maxWidth(normalizedHeight));
    }

    private static double getPreferredHeight(Parent root,
                                             double forcedHeight,
                                             double width) {
        if (forcedHeight >= 0) {
            return forcedHeight;
        }
        final double normalizedWidth = (width >= 0) ? width : -1;
        return root.boundedSize(root.prefHeight(normalizedWidth),
                                root.minHeight(normalizedWidth),
                                root.maxHeight(normalizedWidth));
    }

    private PerformanceTracker tracker;
    private static final Object trackerMonitor = new Object();

    // mouse events handling
    private MouseHandler mouseHandler;
    private ClickGenerator clickGenerator;

    // gesture events handling
    private Point2D cursorScreenPos;
    private Point2D cursorScenePos;

    private static class TouchGesture {
        WeakReference<EventTarget> target;
        Point2D sceneCoords;
        Point2D screenCoords;
        boolean finished;
    }

    private final TouchGesture scrollGesture = new TouchGesture();
    private final TouchGesture zoomGesture = new TouchGesture();
    private final TouchGesture rotateGesture = new TouchGesture();
    private final TouchGesture swipeGesture = new TouchGesture();

    // touch events handling
    private TouchMap touchMap = new TouchMap();
    private TouchEvent nextTouchEvent = null;
    private TouchPoint[] touchPoints = null;
    private int touchEventSetId = 0;
    private int touchPointIndex = 0;
    private Map<Integer, EventTarget> touchTargets =
            new HashMap<>();

    void processMouseEvent(MouseEvent e) {
        mouseHandler.process(e, false);
    }

    private void processMenuEvent(double x2, double y2, double xAbs, double yAbs, boolean isKeyboardTrigger) {
        EventTarget eventTarget = null;
        Scene.inMousePick = true;
        if (isKeyboardTrigger) {
            Node sceneFocusOwner = getFocusOwner();

            // for keyboard triggers set coordinates inside focus owner
            final double xOffset = xAbs - x2;
            final double yOffset = yAbs - y2;
            if (sceneFocusOwner != null) {
                final Bounds bounds = sceneFocusOwner.localToScene(
                        sceneFocusOwner.getBoundsInLocal());
                x2 = bounds.getMinX() + bounds.getWidth() / 4;
                y2 = bounds.getMinY() + bounds.getHeight() / 2;
                eventTarget = sceneFocusOwner;
            } else {
                x2 = Scene.this.getWidth() / 4;
                y2 = Scene.this.getWidth() / 2;
                eventTarget = Scene.this;
            }

            xAbs = x2 + xOffset;
            yAbs = y2 + yOffset;
        }

        final PickResult res = pick(x2, y2);

        if (!isKeyboardTrigger) {
            eventTarget = res.getIntersectedNode();
            if (eventTarget == null) {
                eventTarget = this;
            }
        }

        if (eventTarget != null) {
            ContextMenuEvent context = new ContextMenuEvent(ContextMenuEvent.CONTEXT_MENU_REQUESTED,
                    x2, y2, xAbs, yAbs, isKeyboardTrigger, res);
            Event.fireEvent(eventTarget, context);
        }
        Scene.inMousePick = false;
    }

    private void processGestureEvent(GestureEvent e, TouchGesture gesture) {
        EventTarget pickedTarget = null;

        if (e.getEventType() == ZoomEvent.ZOOM_STARTED ||
                e.getEventType() == RotateEvent.ROTATION_STARTED ||
                e.getEventType() == ScrollEvent.SCROLL_STARTED) {
            gesture.target = null;
            gesture.finished = false;
        }

        if (gesture.target != null && (!gesture.finished || e.isInertia())) {
            pickedTarget = gesture.target.get();
        } else {
            pickedTarget = e.getPickResult().getIntersectedNode();
            if (pickedTarget == null) {
                pickedTarget = this;
            }
        }

        if (e.getEventType() == ZoomEvent.ZOOM_STARTED ||
                e.getEventType() == RotateEvent.ROTATION_STARTED ||
                e.getEventType() == ScrollEvent.SCROLL_STARTED) {
            gesture.target = new WeakReference<>(pickedTarget);
        }
        if (e.getEventType() != ZoomEvent.ZOOM_FINISHED &&
                e.getEventType() != RotateEvent.ROTATION_FINISHED &&
                e.getEventType() != ScrollEvent.SCROLL_FINISHED &&
                !e.isInertia()) {
            gesture.sceneCoords = new Point2D(e.getSceneX(), e.getSceneY());
            gesture.screenCoords = new Point2D(e.getScreenX(), e.getScreenY());
        }

        if (pickedTarget != null) {
            Event.fireEvent(pickedTarget, e);
        }

        if (e.getEventType() == ZoomEvent.ZOOM_FINISHED ||
                e.getEventType() == RotateEvent.ROTATION_FINISHED ||
                e.getEventType() == ScrollEvent.SCROLL_FINISHED) {
            gesture.finished = true;
        }
    }

    private void processTouchEvent(TouchEvent e, TouchPoint[] touchPoints) {
        inMousePick = true;
        touchEventSetId++;

        List<TouchPoint> touchList = Arrays.asList(touchPoints);

        // fire all the events
        for (TouchPoint tp : touchPoints) {
            if (tp.getTarget() != null) {
                EventType<TouchEvent> type = null;
                switch (tp.getState()) {
                    case MOVED:
                        type = TouchEvent.TOUCH_MOVED;
                        break;
                    case PRESSED:
                        type = TouchEvent.TOUCH_PRESSED;
                        break;
                    case RELEASED:
                        type = TouchEvent.TOUCH_RELEASED;
                        break;
                    case STATIONARY:
                        type = TouchEvent.TOUCH_STATIONARY;
                        break;
                }

                for (TouchPoint t : touchPoints) {
                    TouchPointHelper.reset(t);
                }

                TouchEvent te = new TouchEvent(type, tp, touchList,
                        touchEventSetId, e.isShiftDown(), e.isControlDown(),
                        e.isAltDown(), e.isMetaDown());

                Event.fireEvent(tp.getTarget(), te);
            }
        }

        // process grabbing
        for (TouchPoint tp : touchPoints) {
            EventTarget grabbed = tp.getGrabbed();
            if (grabbed != null) {
                touchTargets.put(tp.getId(), grabbed);
            }

            if (grabbed == null || tp.getState() == TouchPoint.State.RELEASED) {
                touchTargets.remove(tp.getId());
            }
        }

        inMousePick = false;
    }

    /**
     * Note: The only user of this method is in unit test: PickAndContainTest.
     */
    Node test_pick(double x, double y) {
        inMousePick = true;
        PickResult result = mouseHandler.pickNode(new PickRay(x, y, 1,
                Double.NEGATIVE_INFINITY, Double.POSITIVE_INFINITY));
        inMousePick = false;
        if (result != null) {
            return result.getIntersectedNode();
        }
        return null;
    }

    private PickResult pick(final double x, final double y) {
        pick(tmpTargetWrapper, x, y);
        return tmpTargetWrapper.getResult();
    }

    private boolean isInScene(double x, double y) {
        if (x < 0 || y < 0 || x > getWidth() || y > getHeight())  {
            return false;
        }

        Window w = getWindow();
        if (w instanceof Stage
                && ((Stage) w).getStyle() == StageStyle.TRANSPARENT
                && getFill() == null) {
            return false;
        }

        return true;
    }

    private void pick(TargetWrapper target, final double x, final double y) {
        final PickRay pickRay = getEffectiveCamera().computePickRay(
                x, y, null);

        final double mag = pickRay.getDirectionNoClone().length();
        pickRay.getDirectionNoClone().normalize();
        final PickResult res = mouseHandler.pickNode(pickRay);
        if (res != null) {
            target.setNodeResult(res);
        } else {
            //TODO: is this the intersection with projection plane?
            Vec3d o = pickRay.getOriginNoClone();
            Vec3d d = pickRay.getDirectionNoClone();
            target.setSceneResult(new PickResult(
                    null, new Point3D(
                    o.x + mag * d.x,
                    o.y + mag * d.y,
                    o.z + mag * d.z),
                    mag),
                    isInScene(x, y) ? this : null);
        }
    }

    /* *************************************************************************
     *                                                                         *
     * Key Events and Focus Traversal                                          *
     *                                                                         *
     **************************************************************************/

    private void windowForSceneChanged(Window oldWindow, Window newWindow) {
        if (oldWindow != null) {
            oldWindow.focusedProperty().removeListener(sceneWindowFocusedListener);
        }

        if (newWindow != null) {
            newWindow.focusedProperty().addListener(sceneWindowFocusedListener);
            setWindowFocused(newWindow.isFocused());
        } else {
            setWindowFocused(false);
        }
    }

    private final InvalidationListener sceneWindowFocusedListener =
            valueModel -> setWindowFocused(((ReadOnlyBooleanProperty)valueModel).get());

    /**
     * Stores whether the window associated with this scene is currently focused.
     */
    private boolean windowFocused;

    private void setWindowFocused(boolean value) {
        windowFocused = value;

        Node node = getFocusOwner();
        if (node != null) {
            node.setFocusQuietly(windowFocused, focusOwner.focusVisible);
            node.notifyFocusListeners();
        }

        if (windowFocused && accessible != null) {
            accessible.sendNotification(AccessibleAttribute.FOCUS_NODE);
        }
    }

    /**
     * Set to true if something has happened to the focused node that makes
     * it no longer eligible to have the focus.
     *
     */
    private boolean focusDirty = true;

    final void setFocusDirty(boolean value) {
        if (!focusDirty) {
            Toolkit.getToolkit().requestNextPulse();
        }
        focusDirty = value;
    }

    final boolean isFocusDirty() {
        return focusDirty;
    }

    private TopMostTraversalEngine traversalEngine = new SceneTraversalEngine(this);

    /**
     * Traverses focus from the given node in the given direction.
     */
    boolean traverse(Node node, Direction dir, TraversalMethod method) {
        if (node.getSubScene() != null) {
            return node.getSubScene().traverse(node, dir, method);
        }
        return traversalEngine.trav(node, dir, method) != null;
    }

    /**
     * Moves the focus to a reasonable initial location. Called when a scene's
     * focus is dirty and there's no current owner, or if the owner has been
     * removed from the scene.
     */
    private void focusInitial() {
        traversalEngine.traverseToFirst();
    }

    /**
     * Moves the focus to a reasonble location "near" the given node.
     * Called when the focused node is no longer eligible to have
     * the focus because it has become invisible or disabled. This
     * function assumes that it is still a member of the same scene.
     */
    private void focusIneligible(Node node) {
        traverse(node, Direction.NEXT, TraversalMethod.DEFAULT);
    }

    boolean processKeyEvent(KeyEvent e) {
        if (dndGesture != null) {
            if (!dndGesture.processKey(e)) {
                dndGesture = null;
            }
        }

<<<<<<< HEAD
        return getKeyHandler().process(e);
    }
=======
        final Node sceneFocusOwner = getFocusOwner();
        final EventTarget eventTarget =
                (sceneFocusOwner != null && sceneFocusOwner.getScene() == Scene.this) ? sceneFocusOwner : Scene.this;
>>>>>>> 21aa630a

        // send the key event to the current focus owner or to scene if
        // the focus owner is not set
        Event.fireEvent(eventTarget, e);
    }

    void requestFocus(Node node, boolean focusVisible) {
        if (node == null) {
            setFocusOwner(null, false);
        } else if (node.isCanReceiveFocus()) {
            setFocusOwner(node, focusVisible);
        }
    }

    /**
      * The scene's current focus owner node. This node's "focused"
      * variable might be false if this scene has no window, or if the
      * window is inactive (window.focused == false).
      * @since JavaFX 2.2
      */
    private FocusOwnerProperty focusOwner = new FocusOwnerProperty();

    private class FocusOwnerProperty extends ReadOnlyObjectWrapper<Node> {
        Node oldFocusOwner;

        /**
         * Stores whether the current focus owner visibly indicates focus.
         * This value is used to restore visible focus when a window loses
         * and re-gains focus.
         */
        boolean focusVisible;

        @Override
        public Object getBean() {
            return Scene.this;
        }

        @Override
        public String getName() {
            return "focusOwner";
        }

        @Override
        protected void invalidated() {
            if (oldFocusOwner != null) {
                oldFocusOwner.setFocusQuietly(false, false);
            }
            Node value = get();
            if (value != null) {
                value.setFocusQuietly(windowFocused, focusVisible);
                if (value != oldFocusOwner) {
                    value.getScene().enableInputMethodEvents(
                            value.getInputMethodRequests() != null
                            && value.getOnInputMethodTextChanged() != null);
                }
            }
            // for the rest of the method we need to update the oldFocusOwner
            // and use a local copy of it because the user handlers can cause
            // recurrent calls of requestFocus
            Node localOldOwner = oldFocusOwner;
            oldFocusOwner = value;
            if (localOldOwner != null) {
                localOldOwner.notifyFocusListeners();
            }
            if (value != null) {
                value.notifyFocusListeners();
            }
            PlatformLogger logger = Logging.getFocusLogger();
            if (logger.isLoggable(Level.FINE)) {
                if (value == get()) {
                    logger.fine("Changed focus from "
                            + localOldOwner + " to " + value);
                } else {
                    logger.fine("Changing focus from "
                            + localOldOwner + " to " + value
                            + " canceled by nested requestFocus");
                }
            }
            if (accessible != null) {
                accessible.sendNotification(AccessibleAttribute.FOCUS_NODE);
            }
        }
    };

    public final ReadOnlyObjectProperty<Node> focusOwnerProperty() {
        return focusOwner.getReadOnlyProperty();
    }

    public final Node getFocusOwner() {
        return focusOwner.get();
    }

    private void setFocusOwner(Node node, boolean focusVisible) {
        // Cancel IM composition if there is one in progress.
        // This needs to be done before the focus owner is switched as it
        // generates event that needs to be delivered to the old focus owner.
        if (focusOwner.oldFocusOwner != null) {
            final Scene s = focusOwner.oldFocusOwner.getScene();
            if (s != null) {
                final TKScene peer = s.getPeer();
                if (peer != null) {
                    peer.finishInputMethodComposition();
                }
            }
        }

        // Store the current focusVisible state of the focus owner in case it needs to be
        // restored when a window loses and re-gains focus.
        focusOwner.focusVisible = focusVisible;

        if (focusOwner.get() != node) {
            // If the focus owner has changed, FocusOwnerProperty::invalidated will update
            // the node's focusVisible flag.
            focusOwner.set(node);
        } else if (node != null) {
            // If the focus owner has not changed (i.e. only focusVisible has changed),
            // FocusOwnerProperty::invalidated will not be called, therefore we need to
            // update the node's focusVisible flag manually.
            node.focusVisible.set(focusVisible);
            node.focusVisible.notifyListeners();
        }
    }

    // For testing.
    void focusCleanup() {
        scenePulseListener.focusCleanup();
    }

    private void processInputMethodEvent(InputMethodEvent e) {
        Node node = getFocusOwner();
        if (node != null) {
            node.fireEvent(e);
        }
    }

    void enableInputMethodEvents(boolean enable) {
       if (peer != null) {
           peer.enableInputMethodEvents(enable);
       }
    }

    /**
     * Returns true if this scene is quiescent, i.e. it has no activity
     * pending on it such as CSS processing or layout requests.
     *
     * Intended to be used for tests only
     *
     * @return boolean indicating whether the scene is quiescent
     */
    boolean isQuiescent() {
        final Parent r = getRoot();
        return !isFocusDirty()
               && (r == null || (r.cssFlag == CssFlags.CLEAN &&
                r.layoutFlag == LayoutFlags.CLEAN));
    }

    /**
     * A listener for pulses, used for testing. If non-null, this is called at
     * the very end of ScenePulseListener.pulse().
     *
     * Intended to be used for tests only
     */
    Runnable testPulseListener = null;

    /**
     * Set the specified dirty bit and mark the peer as dirty
     */
    private void markDirty(DirtyBits dirtyBit) {
        setDirty(dirtyBit);
        if (peer != null) {
            Toolkit.getToolkit().requestNextPulse();
        }
    }

    /**
     * Set the specified dirty bit
     */
    private void setDirty(DirtyBits dirtyBit) {
        dirtyBits.add(dirtyBit);
    }

    /**
     * Test the specified dirty bit
     */
    private boolean isDirty(DirtyBits dirtyBit) {
        return dirtyBits.contains(dirtyBit);
    }

    /**
     * Test whether the dirty bits are empty
     */
    private boolean isDirtyEmpty() {
        return dirtyBits.isEmpty();
    }

    /**
     * Clear all dirty bits
     */
    private void clearDirty() {
        dirtyBits.clear();
    }

    private enum DirtyBits {
        FILL_DIRTY,
        ROOT_DIRTY,
        CAMERA_DIRTY,
        LIGHTS_DIRTY,
        CURSOR_DIRTY;
    }

    private List<LightBase> lights = new ArrayList<>();

    // @param light must not be null
    final void addLight(LightBase light) {
        if (!lights.contains(light)) {
            lights.add(light);
            markDirty(DirtyBits.LIGHTS_DIRTY);
        }
    }

    final void removeLight(LightBase light) {
        if (lights.remove(light)) {
            markDirty(DirtyBits.LIGHTS_DIRTY);
        }
    }

    /**
     * PG Light synchronizer.
     */
    private void syncLights() {
        if (!isDirty(DirtyBits.LIGHTS_DIRTY)) {
            return;
        }
        inSynchronizer = true;
        NGLightBase peerLights[] = peer.getLights();
        if (!lights.isEmpty() || (peerLights != null)) {
            if (lights.isEmpty()) {
                peer.setLights(null);
            } else {
                if (peerLights == null || peerLights.length < lights.size()) {
                    peerLights = new NGLightBase[lights.size()];
                }
                int i = 0;
                for (; i < lights.size(); i++) {
                    peerLights[i] = lights.get(i).getPeer();
                }
                // Clear the rest of the list
                while (i < peerLights.length && peerLights[i] != null) {
                    peerLights[i++] = null;
                }
                peer.setLights(peerLights);
            }
        }
        inSynchronizer = false;
    }

    //INNER CLASSES

    /* *****************************************************************************
     *                                                                             *
     * Scene Pulse Listener                                                        *
     *                                                                             *
     ******************************************************************************/

    class ScenePulseListener implements TKPulseListener {

        private boolean firstPulse = true;

        /**
         * PG synchronizer. Called once per frame from the pulse listener.
         * This function calls the synchronizePGNode method on each node in
         * the dirty list.
         */
        private void synchronizeSceneNodes() {
            Toolkit.getToolkit().checkFxUserThread();

            Scene.inSynchronizer = true;

            // if dirtyNodes is null then that means this Scene has not yet been
            // synchronized, and so we will simply synchronize every node in the
            // scene and then create the dirty nodes array list
            if (Scene.this.dirtyNodes == null) {
                // must do this recursively
                syncAll(getRoot());
                dirtyNodes = new Node[MIN_DIRTY_CAPACITY];

            } else {
                // This is not the first time this scene has been synchronized,
                // so we will only synchronize those nodes that need it
                for (int i = 0 ; i < dirtyNodesSize; ++i) {
                    Node node = dirtyNodes[i];
                    dirtyNodes[i] = null;
                    if (node.getScene() == Scene.this) {
                            node.syncPeer();
                        }
                    }
                dirtyNodesSize = 0;
            }

            Scene.inSynchronizer = false;
        }

        /**
         * Recursive function for synchronizing every node in the scenegraph.
         * The return value is the number of nodes in the graph.
         */
        private int syncAll(Node node) {
            node.syncPeer();
            int size = 1;
            if (node instanceof Parent) {
                Parent p = (Parent) node;
                final int childrenCount = p.getChildren().size();

                for (int i = 0; i < childrenCount; i++) {
                    Node n = p.getChildren().get(i);
                    if (n != null) {
                        size += syncAll(n);
                    }
                }
            } else if (node instanceof SubScene) {
                SubScene subScene = (SubScene)node;
                size += syncAll(subScene.getRoot());
            }
            if (node.getClip() != null) {
                size += syncAll(node.getClip());
            }

            return size;
        }

        private void synchronizeSceneProperties() {
            inSynchronizer = true;
            if (isDirty(DirtyBits.ROOT_DIRTY)) {
                peer.setRoot(getRoot().getPeer());
            }

            if (isDirty(DirtyBits.FILL_DIRTY)) {
                Toolkit tk = Toolkit.getToolkit();
                peer.setFillPaint(getFill() == null ? null : tk.getPaint(getFill()));
            }

            // new camera was set on the scene or old camera changed
            final Camera cam = getEffectiveCamera();
            if (isDirty(DirtyBits.CAMERA_DIRTY)) {
                NodeHelper.updatePeer(cam);
                peer.setCamera((NGCamera) cam.getPeer());
            }

            if (isDirty(DirtyBits.CURSOR_DIRTY)) {
                mouseHandler.updateCursor(getCursor());
                mouseHandler.updateCursorFrame();
            }

            clearDirty();
            inSynchronizer = false;
        }

        /**
         * The focus is considered dirty if something happened to
         * the scene graph that may require the focus to be moved.
         * This must handle cases where (a) the focus owner may have
         * become ineligible to have the focus, and (b) where the focus
         * owner is null and a node may have become traversable and eligible.
         */
        private void focusCleanup() {
            if (Scene.this.isFocusDirty()) {
                final Node oldOwner = Scene.this.getFocusOwner();
                if (oldOwner == null) {
                    Scene.this.focusInitial();
                } else if (oldOwner.getScene() != Scene.this) {
                    Scene.this.requestFocus(null, false);
                    Scene.this.focusInitial();
                } else if (!oldOwner.isCanReceiveFocus()) {
                    Scene.this.requestFocus(null, false);
                    Scene.this.focusIneligible(oldOwner);
                }
                Scene.this.setFocusDirty(false);
            }
        }

        @Override
        public void pulse() {
            if (Scene.this.tracker != null) {
                Scene.this.tracker.pulse();
            }
            if (firstPulse) {
                PerformanceTracker.logEvent("Scene - first repaint");
            }

            focusCleanup();

            disposeAccessibles();

            // run any scene pre pulse listeners immediately _before_ css / layout,
            // and before scene synchronization
            if (preLayoutPulseListeners != null) {
                for (Runnable r : preLayoutPulseListeners) {
                    r.run();
                }
            }

            if (PULSE_LOGGING_ENABLED) {
                PulseLogger.newPhase("CSS Pass");
            }
            Scene.this.doCSSPass();

            if (PULSE_LOGGING_ENABLED) {
                PulseLogger.newPhase("Layout Pass");
            }
            Scene.this.doLayoutPass();

            // run any scene post pulse listeners immediately _after_ css / layout,
            // and before scene synchronization
            if (postLayoutPulseListeners != null) {
                for (Runnable r : postLayoutPulseListeners) {
                    r.run();
                }
            }

            boolean dirty = dirtyNodes == null || dirtyNodesSize != 0 || !isDirtyEmpty();
            if (dirty) {
                if (PULSE_LOGGING_ENABLED) {
                    PulseLogger.newPhase("Update bounds");
                }
                getRoot().updateBounds();
                if (peer != null) {
                    try {
                        if (PULSE_LOGGING_ENABLED) {
                            PulseLogger.newPhase("Waiting for previous rendering");
                        }
                        peer.waitForRenderingToComplete();
                        peer.waitForSynchronization();
                        // synchronize scene properties
                        if (PULSE_LOGGING_ENABLED) {
                            PulseLogger.newPhase("Copy state to render graph");
                        }
                        syncLights();
                        synchronizeSceneProperties();
                        // Run the synchronizer
                        synchronizeSceneNodes();
                        Scene.this.mouseHandler.pulse();
                        // Tell the scene peer that it needs to repaint
                        peer.markDirty();
                    } finally {
                        peer.releaseSynchronization(true);
                    }
                } else {
                    if (PULSE_LOGGING_ENABLED) {
                        PulseLogger.newPhase("Synchronize with null peer");
                    }
                    synchronizeSceneNodes();
                    Scene.this.mouseHandler.pulse();
                }

                if (Scene.this.getRoot().cssFlag != CssFlags.CLEAN) {
                    NodeHelper.markDirty(Scene.this.getRoot(),
                            com.sun.javafx.scene.DirtyBits.NODE_CSS);
                }
            }

            // required for image cursor created from animated image
            Scene.this.mouseHandler.updateCursorFrame();

            if (firstPulse) {
                if (PerformanceTracker.isLoggingEnabled()) {
                    PerformanceTracker.logEvent("Scene - first repaint - layout complete");
                    if (PrismSettings.perfLogFirstPaintFlush) {
                        PerformanceTracker.outputLog();
                    }
                    if (PrismSettings.perfLogFirstPaintExit) {
                        System.exit(0);
                    }
                }
                firstPulse = false;
            }

            if (testPulseListener != null) {
                testPulseListener.run();
            }
        }
    }

    /* *****************************************************************************
     *                                                                             *
     * Scene Peer Listener                                                         *
     *                                                                             *
     ******************************************************************************/

    class ScenePeerListener implements TKSceneListener {
        @Override
        public void changedLocation(float x, float y) {
            if (x != Scene.this.getX()) {
                Scene.this.setX(x);
            }
            if (y != Scene.this.getY()) {
                Scene.this.setY(y);
            }
        }

        @Override
        public void changedSize(float w, float h) {
            if (w != Scene.this.getWidth()) Scene.this.setWidth(w);
            if (h != Scene.this.getHeight()) Scene.this.setHeight(h);
        }

        @Override
        public void mouseEvent(EventType<MouseEvent> type, double x, double y, double screenX, double screenY,
                               MouseButton button, boolean popupTrigger, boolean synthesized,
                               boolean shiftDown, boolean controlDown, boolean altDown, boolean metaDown,
                               boolean primaryDown, boolean middleDown, boolean secondaryDown,
                               boolean backDown, boolean forwardDown)
        {
            MouseEvent mouseEvent = new MouseEvent(type, x, y, screenX, screenY, button,
                    0, // click count will be adjusted by clickGenerator later anyway
                    shiftDown, controlDown, altDown, metaDown,
                    primaryDown, middleDown, secondaryDown, backDown, forwardDown,
                    synthesized, popupTrigger, false, null);
            processMouseEvent(mouseEvent);
        }


        @Override
        public boolean keyEvent(KeyEvent keyEvent)
        {
            return processKeyEvent(keyEvent);
        }

        @Override
        public void inputMethodEvent(EventType<InputMethodEvent> type,
                                     ObservableList<InputMethodTextRun> composed, String committed,
                                     int caretPosition)
        {
            InputMethodEvent inputMethodEvent = new InputMethodEvent(
               type, composed, committed, caretPosition);
            processInputMethodEvent(inputMethodEvent);
        }

        @Override
        public void menuEvent(double x, double y, double xAbs, double yAbs,
                boolean isKeyboardTrigger) {
            Scene.this.processMenuEvent(x, y, xAbs,yAbs, isKeyboardTrigger);
        }

        @Override
        public void scrollEvent(
                EventType<ScrollEvent> eventType,
                double scrollX, double scrollY,
                double totalScrollX, double totalScrollY,
                double xMultiplier, double yMultiplier,
                int touchCount,
                int scrollTextX, int scrollTextY,
                int defaultTextX, int defaultTextY,
                double x, double y, double screenX, double screenY,
                boolean _shiftDown, boolean _controlDown,
                boolean _altDown, boolean _metaDown,
                boolean _direct, boolean _inertia) {

            ScrollEvent.HorizontalTextScrollUnits xUnits = scrollTextX > 0 ?
                    ScrollEvent.HorizontalTextScrollUnits.CHARACTERS :
                    ScrollEvent.HorizontalTextScrollUnits.NONE;

            double xText = scrollTextX < 0 ? 0 : scrollTextX * scrollX;

            ScrollEvent.VerticalTextScrollUnits yUnits = scrollTextY > 0 ?
                    ScrollEvent.VerticalTextScrollUnits.LINES :
                    (scrollTextY < 0 ?
                        ScrollEvent.VerticalTextScrollUnits.PAGES :
                        ScrollEvent.VerticalTextScrollUnits.NONE);

            double yText = scrollTextY < 0 ? scrollY : scrollTextY * scrollY;

            xMultiplier = defaultTextX > 0 && scrollTextX >= 0
                    ? Math.round(xMultiplier * scrollTextX / defaultTextX)
                    : xMultiplier;

            yMultiplier = defaultTextY > 0 && scrollTextY >= 0
                    ? Math.round(yMultiplier * scrollTextY / defaultTextY)
                    : yMultiplier;

            if (eventType == ScrollEvent.SCROLL_FINISHED) {
                x = scrollGesture.sceneCoords.getX();
                y = scrollGesture.sceneCoords.getY();
                screenX = scrollGesture.screenCoords.getX();
                screenY = scrollGesture.screenCoords.getY();
            } else if (Double.isNaN(x) || Double.isNaN(y) ||
                    Double.isNaN(screenX) || Double.isNaN(screenY)) {
                if (cursorScenePos == null || cursorScreenPos == null) {
                    return;
                }
                x = cursorScenePos.getX();
                y = cursorScenePos.getY();
                screenX = cursorScreenPos.getX();
                screenY = cursorScreenPos.getY();
            }

            inMousePick = true;
            Scene.this.processGestureEvent(new ScrollEvent(
                    eventType,
                    x, y, screenX, screenY,
                    _shiftDown, _controlDown, _altDown, _metaDown,
                    _direct, _inertia,
                    scrollX * xMultiplier, scrollY * yMultiplier,
                    totalScrollX * xMultiplier, totalScrollY * yMultiplier,
                    xMultiplier, yMultiplier,
                    xUnits, xText, yUnits, yText, touchCount, pick(x, y)),
                    scrollGesture);
            inMousePick = false;
        }

        @Override
        public void zoomEvent(
                EventType<ZoomEvent> eventType,
                double zoomFactor, double totalZoomFactor,
                double x, double y, double screenX, double screenY,
                boolean _shiftDown, boolean _controlDown,
                boolean _altDown, boolean _metaDown,
                boolean _direct, boolean _inertia) {

            if (eventType == ZoomEvent.ZOOM_FINISHED) {
                x = zoomGesture.sceneCoords.getX();
                y = zoomGesture.sceneCoords.getY();
                screenX = zoomGesture.screenCoords.getX();
                screenY = zoomGesture.screenCoords.getY();
            } else if (Double.isNaN(x) || Double.isNaN(y) ||
                    Double.isNaN(screenX) || Double.isNaN(screenY)) {
                if (cursorScenePos == null || cursorScreenPos == null) {
                    return;
                }
                x = cursorScenePos.getX();
                y = cursorScenePos.getY();
                screenX = cursorScreenPos.getX();
                screenY = cursorScreenPos.getY();
            }

            inMousePick = true;
            Scene.this.processGestureEvent(new ZoomEvent(eventType,
                    x, y, screenX, screenY,
                    _shiftDown, _controlDown, _altDown, _metaDown,
                    _direct, _inertia,
                    zoomFactor, totalZoomFactor, pick(x, y)),
                    zoomGesture);
            inMousePick = false;
        }

        @Override
        public void rotateEvent(
                EventType<RotateEvent> eventType, double angle, double totalAngle,
                double x, double y, double screenX, double screenY,
                boolean _shiftDown, boolean _controlDown,
                boolean _altDown, boolean _metaDown,
                boolean _direct, boolean _inertia) {

            if (eventType == RotateEvent.ROTATION_FINISHED) {
                x = rotateGesture.sceneCoords.getX();
                y = rotateGesture.sceneCoords.getY();
                screenX = rotateGesture.screenCoords.getX();
                screenY = rotateGesture.screenCoords.getY();
            } else if (Double.isNaN(x) || Double.isNaN(y) ||
                    Double.isNaN(screenX) || Double.isNaN(screenY)) {
                if (cursorScenePos == null || cursorScreenPos == null) {
                    return;
                }
                x = cursorScenePos.getX();
                y = cursorScenePos.getY();
                screenX = cursorScreenPos.getX();
                screenY = cursorScreenPos.getY();
            }

            inMousePick = true;
            Scene.this.processGestureEvent(new RotateEvent(
                    eventType, x, y, screenX, screenY,
                    _shiftDown, _controlDown, _altDown, _metaDown,
                    _direct, _inertia, angle, totalAngle, pick(x, y)),
                    rotateGesture);
            inMousePick = false;

        }

        @Override
        public void swipeEvent(
                EventType<SwipeEvent> eventType, int touchCount,
                double x, double y, double screenX, double screenY,
                boolean _shiftDown, boolean _controlDown,
                boolean _altDown, boolean _metaDown, boolean _direct) {

            if (Double.isNaN(x) || Double.isNaN(y) ||
                    Double.isNaN(screenX) || Double.isNaN(screenY)) {
                if (cursorScenePos == null || cursorScreenPos == null) {
                    return;
                }
                x = cursorScenePos.getX();
                y = cursorScenePos.getY();
                screenX = cursorScreenPos.getX();
                screenY = cursorScreenPos.getY();
            }

            inMousePick = true;
            Scene.this.processGestureEvent(new SwipeEvent(
                    eventType, x, y, screenX, screenY,
                    _shiftDown, _controlDown, _altDown, _metaDown, _direct,
                    touchCount, pick(x, y)),
                    swipeGesture);
            inMousePick = false;
        }

        @Override
        public void touchEventBegin(
                long time, int touchCount, boolean isDirect,
                boolean _shiftDown, boolean _controlDown,
                boolean _altDown, boolean _metaDown) {

            if (!isDirect) {
                nextTouchEvent = null;
                return;
            }
            nextTouchEvent = new TouchEvent(
                    TouchEvent.ANY, null, null, 0,
                    _shiftDown, _controlDown, _altDown, _metaDown);
            if (touchPoints == null || touchPoints.length != touchCount) {
                touchPoints = new TouchPoint[touchCount];
            }
            touchPointIndex = 0;
        }

        @Override
        public void touchEventNext(
                TouchPoint.State state, long touchId,
                double x, double y, double screenX, double screenY) {

            inMousePick = true;
            if (nextTouchEvent == null) {
                // ignore indirect touch events
                return;
            }
            touchPointIndex++;
            int id = (state == TouchPoint.State.PRESSED
                    ? touchMap.add(touchId) :  touchMap.get(touchId));
            if (state == TouchPoint.State.RELEASED) {
                touchMap.remove(touchId);
            }
            int order = touchMap.getOrder(id);

            if (order >= touchPoints.length) {
                throw new RuntimeException("Too many touch points reported");
            }

            // pick target
            boolean isGrabbed = false;
            PickResult pickRes = pick(x, y);
            EventTarget pickedTarget = touchTargets.get(id);
            if (pickedTarget == null) {
                pickedTarget = pickRes.getIntersectedNode();
                if (pickedTarget == null) {
                    pickedTarget = Scene.this;
                }
            } else {
                isGrabbed = true;
            }

            TouchPoint tp = new TouchPoint(id, state,
                    x, y, screenX, screenY, pickedTarget, pickRes);

            touchPoints[order] = tp;

            if (isGrabbed) {
                tp.grab(pickedTarget);
            }
            if (tp.getState() == TouchPoint.State.PRESSED) {
                tp.grab(pickedTarget);
                touchTargets.put(tp.getId(), pickedTarget);
            } else if (tp.getState() == TouchPoint.State.RELEASED) {
                touchTargets.remove(tp.getId());
            }
            inMousePick = false;
        }

        @Override
        public void touchEventEnd() {
            if (nextTouchEvent == null) {
                // ignore indirect touch events
                return;
            }

            if (touchPointIndex != touchPoints.length) {
                throw new RuntimeException("Wrong number of touch points reported");
            }

            Scene.this.processTouchEvent(nextTouchEvent, touchPoints);

            if (touchMap.cleanup()) {
                // gesture finished
                touchEventSetId = 0;
            }
        }

        @Override
        public Accessible getSceneAccessible() {
            return getAccessible();
        }
    }

    private class ScenePeerPaintListener implements TKScenePaintListener {
        @Override
        public void frameRendered() {
            // must use tracker with synchronization since this method is called on render thread
            synchronized (trackerMonitor) {
                if (Scene.this.tracker != null) {
                    Scene.this.tracker.frameRendered();
                }
            }
        }
    }

    /* *****************************************************************************
     *                                                                             *
     * Drag and Drop                                                               *
     *                                                                             *
     ******************************************************************************/

    class DropTargetListener implements TKDropTargetListener {

        /*
         * This function is called when an drag operation enters a valid drop target.
         * This may be from either an internal or external dnd operation.
         */
        @Override
        public TransferMode dragEnter(double x, double y, double screenX, double screenY,
                                      TransferMode transferMode, TKClipboard dragboard)
        {
            if (dndGesture == null) {
                dndGesture = new DnDGesture();
            }
            Dragboard db = DragboardHelper.createDragboard(dragboard);
            dndGesture.dragboard = db;
            DragEvent dragEvent =
                    new DragEvent(DragEvent.ANY, dndGesture.dragboard, x, y, screenX, screenY,
                            transferMode, null, null, pick(x, y));
            return dndGesture.processTargetEnterOver(dragEvent);
        }

        @Override
        public TransferMode dragOver(double x, double y, double screenX, double screenY,
                                     TransferMode transferMode)
        {
            if (Scene.this.dndGesture == null) {
                System.err.println("GOT A dragOver when dndGesture is null!");
                return null;
            } else {
                if (dndGesture.dragboard == null) {
                    throw new RuntimeException("dndGesture.dragboard is null in dragOver");
                }
                DragEvent dragEvent =
                        new DragEvent(DragEvent.ANY, dndGesture.dragboard, x, y, screenX, screenY,
                                transferMode, null, null, pick(x, y));
                return dndGesture.processTargetEnterOver(dragEvent);
            }
        }

        @Override
        public void dragExit(double x, double y, double screenX, double screenY) {
            if (dndGesture == null) {
                System.err.println("GOT A dragExit when dndGesture is null!");
            } else {
                if (dndGesture.dragboard == null) {
                    throw new RuntimeException("dndGesture.dragboard is null in dragExit");
                }
                DragEvent dragEvent =
                        new DragEvent(DragEvent.ANY, dndGesture.dragboard, x, y, screenX, screenY,
                                null, null, null, pick(x, y));
                dndGesture.processTargetExit(dragEvent);
                if (dndGesture.source == null) {
                    dndGesture.dragboard = null;
                    dndGesture = null;
                }
            }
        }


        @Override
        public TransferMode drop(double x, double y, double screenX, double screenY,
                                  TransferMode transferMode)
        {
            if (dndGesture == null) {
                System.err.println("GOT A drop when dndGesture is null!");
                return null;
            } else {
                if (dndGesture.dragboard == null) {
                    throw new RuntimeException("dndGesture.dragboard is null in dragDrop");
                }
                DragEvent dragEvent =
                        new DragEvent(DragEvent.ANY, dndGesture.dragboard, x, y, screenX, screenY,
                                transferMode, null, null, pick(x, y));
                // Data dropped to the app can be accessed without restriction
                DragboardHelper.setDataAccessRestriction(dndGesture.dragboard, false);

                TransferMode tm;
                try {
                    tm = dndGesture.processTargetDrop(dragEvent);
                } finally {
                    DragboardHelper.setDataAccessRestriction(
                            dndGesture.dragboard, true);
                }

                if (dndGesture.source == null) {
                    dndGesture.dragboard = null;
                    dndGesture = null;
                }
                return tm;
            }
        }
    }

    class DragGestureListener implements TKDragGestureListener {

       @Override
       public void dragGestureRecognized(double x, double y, double screenX, double screenY,
                                         int button, TKClipboard dragboard)
       {
           Dragboard db = DragboardHelper.createDragboard(dragboard);
           dndGesture = new DnDGesture();
           dndGesture.dragboard = db;
           // TODO: support mouse buttons in DragEvent
           DragEvent dragEvent = new DragEvent(DragEvent.ANY, db, x, y, screenX, screenY,
                   null, null, null, pick(x, y));
           dndGesture.processRecognized(dragEvent);
           dndGesture = null;
        }
    }

    /**
     * A Drag and Drop gesture has a lifespan that lasts from mouse
     * PRESSED event to mouse RELEASED event.
     */
    class DnDGesture {
        private final double hysteresisSizeX =
                Toolkit.getToolkit().getMultiClickMaxX();
        private final double hysteresisSizeY =
                Toolkit.getToolkit().getMultiClickMaxY();

        private EventTarget source = null;
        private Set<TransferMode> sourceTransferModes = null;
        private TransferMode acceptedTransferMode = null;
        private Dragboard dragboard = null;
        private EventTarget potentialTarget = null;
        private EventTarget target = null;
        private DragDetectedState dragDetected = DragDetectedState.NOT_YET;
        private double pressedX;
        private double pressedY;
        private List<EventTarget> currentTargets = new ArrayList<>();
        private List<EventTarget> newTargets = new ArrayList<>();
        private EventTarget fullPDRSource = null;

        /**
         * Fires event on a given target or on scene if the node is null
         */
        private void fireEvent(EventTarget target, Event e) {
            if (target != null) {
                Event.fireEvent(target, e);
            }
        }

        /**
         * Called when DRAG_DETECTED event is going to be processed by
         * application
         */
        private void processingDragDetected() {
            dragDetected = DragDetectedState.PROCESSING;
        }

        /**
         * Called after DRAG_DETECTED event has been processed by application
         */
        private void dragDetectedProcessed() {
            dragDetected = DragDetectedState.DONE;
            final boolean hasContent = (dragboard != null) && (ClipboardHelper.contentPut(dragboard));
            if (hasContent) {
                /* start DnD */
                Toolkit.getToolkit().startDrag(Scene.this.peer,
                                                sourceTransferModes,
                                                new DragSourceListener(),
                                                dragboard);
            } else if (fullPDRSource != null) {
                /* start PDR */
                Scene.this.mouseHandler.enterFullPDR(fullPDRSource);
            }

            fullPDRSource = null;
        }

        /**
         * Sets the default dragDetect value
         */
        private void processDragDetection(MouseEvent mouseEvent) {

            if (dragDetected != DragDetectedState.NOT_YET) {
                mouseEvent.setDragDetect(false);
                return;
            }

            if (mouseEvent.getEventType() == MouseEvent.MOUSE_PRESSED) {
                pressedX = mouseEvent.getSceneX();
                pressedY = mouseEvent.getSceneY();

                mouseEvent.setDragDetect(false);

            } else if (mouseEvent.getEventType() == MouseEvent.MOUSE_DRAGGED) {

                double deltaX = Math.abs(mouseEvent.getSceneX() - pressedX);
                double deltaY = Math.abs(mouseEvent.getSceneY() - pressedY);
                mouseEvent.setDragDetect(deltaX > hysteresisSizeX ||
                                         deltaY > hysteresisSizeY);

            }
        }

        /**
         * This function is useful for drag gesture recognition from
         * within this Scene (as opposed to in the TK implementation... by the platform)
         */
        private boolean process(MouseEvent mouseEvent, EventTarget target) {
            boolean continueProcessing = true;
            if (!PLATFORM_DRAG_GESTURE_INITIATION) {

                if (dragDetected != DragDetectedState.DONE &&
                        (mouseEvent.getEventType() == MouseEvent.MOUSE_PRESSED ||
                        mouseEvent.getEventType() == MouseEvent.MOUSE_DRAGGED) &&
                        mouseEvent.isDragDetect()) {

                    processingDragDetected();

                    if (target != null) {
                        final MouseEvent detectedEvent = mouseEvent.copyFor(
                                mouseEvent.getSource(), target,
                                MouseEvent.DRAG_DETECTED);

                        try {
                            fireEvent(target, detectedEvent);
                        } finally {
                            // Putting data to dragboard finished, restrict access to them
                            if (dragboard != null) {
                                DragboardHelper.setDataAccessRestriction(
                                        dragboard, true);
                            }
                        }
                    }

                    dragDetectedProcessed();
                }

                if (mouseEvent.getEventType() == MouseEvent.MOUSE_RELEASED) {
                    continueProcessing = false;
                }
            }
            return continueProcessing;
        }

        /*
         * Called when a drag source is recognized. This occurs at the very start of
         * the publicly visible drag and drop API, as it is responsible for calling
         * the Node.onDragSourceRecognized function.
         */
        private boolean processRecognized(DragEvent de) {
            MouseEvent me = new MouseEvent(
                    MouseEvent.DRAG_DETECTED, de.getX(), de.getY(),
                    de.getSceneX(), de.getScreenY(), MouseButton.PRIMARY, 1,
                    false, false, false, false, false, true, false, false, false,
                    false, de.getPickResult());

            processingDragDetected();

            final EventTarget target = de.getPickResult().getIntersectedNode();
            try {
                fireEvent(target != null ? target : Scene.this, me);
            } finally {
                // Putting data to dragboard finished, restrict access to them
                if (dragboard != null) {
                    DragboardHelper.setDataAccessRestriction(
                            dragboard, true);
                }
            }

            dragDetectedProcessed();

            final boolean hasContent = dragboard != null
                    && !dragboard.getContentTypes().isEmpty();
            return hasContent;
        }

        private void processDropEnd(DragEvent de) {
            if (source == null) {
                System.out.println("Scene.DnDGesture.processDropEnd() - UNEXPECTD - source is NULL");
                return;
            }

            de = new DragEvent(de.getSource(), source, DragEvent.DRAG_DONE,
                    de.getDragboard(), de.getSceneX(), de.getSceneY(),
                    de.getScreenX(), de.getScreenY(),
                    de.getTransferMode(), source, target, de.getPickResult());

            Event.fireEvent(source, de);

            tmpTargetWrapper.clear();
            handleExitEnter(de, tmpTargetWrapper);

            // at this point the drag and drop operation is completely over, so we
            // can tell the toolkit that it can clean up if needs be.
            Toolkit.getToolkit().stopDrag(dragboard);
        }

        private TransferMode processTargetEnterOver(DragEvent de) {
            pick(tmpTargetWrapper, de.getSceneX(), de.getSceneY());
            final EventTarget pickedTarget = tmpTargetWrapper.getEventTarget();

            if (dragboard == null) {
                dragboard = createDragboard(de, false);
            }

            de = new DragEvent(de.getSource(), pickedTarget, de.getEventType(),
                    dragboard, de.getSceneX(), de.getSceneY(),
                    de.getScreenX(), de.getScreenY(),
                    de.getTransferMode(), source, potentialTarget, de.getPickResult());

            handleExitEnter(de, tmpTargetWrapper);

            de = new DragEvent(de.getSource(), pickedTarget, DragEvent.DRAG_OVER,
                    de.getDragboard(), de.getSceneX(), de.getSceneY(),
                    de.getScreenX(), de.getScreenY(),
                    de.getTransferMode(), source, potentialTarget, de.getPickResult());

            fireEvent(pickedTarget, de);

            Object acceptingObject = de.getAcceptingObject();
            potentialTarget = acceptingObject instanceof EventTarget
                    ? (EventTarget) acceptingObject : null;
            acceptedTransferMode = de.getAcceptedTransferMode();
            return acceptedTransferMode;
        }

        private void processTargetActionChanged(DragEvent de) {
            // Do we want DRAG_TRANSFER_MODE_CHANGED event?
//            final Node pickedNode = Scene.this.mouseHandler.pickNode(de.getX(), de.getY());
//            if (pickedNode != null && pickedNode.isTreeVisible()) {
//                de = DragEvent.copy(de.getSource(), pickedNode, source,
//                        pickedNode, de, DragEvent.DRAG_TRANSFER_MODE_CHANGED);
//
//                if (dragboard == null) {
//                    dragboard = createDragboard(de);
//                }
//                dragboard = de.getPlatformDragboard();
//
//                fireEvent(pickedNode, de);
//            }
        }

        private void processTargetExit(DragEvent de) {
            if (dragboard == null) {
                // dragboard should have been created in processTargetEnterOver()
                throw new NullPointerException("dragboard is null in processTargetExit()");
            }

            if (currentTargets.size() > 0) {
                potentialTarget = null;
                tmpTargetWrapper.clear();
                handleExitEnter(de, tmpTargetWrapper);
            }
        }

        private TransferMode processTargetDrop(DragEvent de) {
            pick(tmpTargetWrapper, de.getSceneX(), de.getSceneY());
            final EventTarget pickedTarget = tmpTargetWrapper.getEventTarget();

            de = new DragEvent(de.getSource(), pickedTarget, DragEvent.DRAG_DROPPED,
                    de.getDragboard(), de.getSceneX(), de.getSceneY(),
                    de.getScreenX(), de.getScreenY(),
                    acceptedTransferMode, source, potentialTarget, de.getPickResult());

            if (dragboard == null) {
                // dragboard should have been created in processTargetEnterOver()
                throw new NullPointerException("dragboard is null in processTargetDrop()");
            }

            handleExitEnter(de, tmpTargetWrapper);

            fireEvent(pickedTarget, de);

            Object acceptingObject = de.getAcceptingObject();
            potentialTarget = acceptingObject instanceof EventTarget
                    ? (EventTarget) acceptingObject : null;
            target = potentialTarget;

            TransferMode result = de.isDropCompleted() ?
                de.getAcceptedTransferMode() : null;

            tmpTargetWrapper.clear();
            handleExitEnter(de, tmpTargetWrapper);

            return result;
        }

        private void handleExitEnter(DragEvent e, TargetWrapper target) {
            EventTarget currentTarget =
                    currentTargets.size() > 0 ? currentTargets.get(0) : null;

            if (target.getEventTarget() != currentTarget) {

                target.fillHierarchy(newTargets);

                int i = currentTargets.size() - 1;
                int j = newTargets.size() - 1;

                while (i >= 0 && j >= 0 && currentTargets.get(i) == newTargets.get(j)) {
                    i--;
                    j--;
                }

                for (; i >= 0; i--) {
                    EventTarget t = currentTargets.get(i);
                    if (potentialTarget == t) {
                        potentialTarget = null;
                    }
                    e = e.copyFor(e.getSource(), t, source,
                            potentialTarget, DragEvent.DRAG_EXITED_TARGET);
                    Event.fireEvent(t, e);
                }

                potentialTarget = null;
                for (; j >= 0; j--) {
                    EventTarget t = newTargets.get(j);
                    e = e.copyFor(e.getSource(), t, source,
                            potentialTarget, DragEvent.DRAG_ENTERED_TARGET);
                    Object acceptingObject = e.getAcceptingObject();
                    if (acceptingObject instanceof EventTarget) {
                        potentialTarget = (EventTarget) acceptingObject;
                    }
                    Event.fireEvent(t, e);
                }

                currentTargets.clear();
                currentTargets.addAll(newTargets);
                newTargets.clear();
            }
        }

//        function getIntendedTransferMode(e:MouseEvent):TransferMode {
//            return if (e.altDown) TransferMode.COPY else TransferMode.MOVE;
//        }

        /*
         * Function that hooks into the key processing code in Scene to handle the
         * situation where a drag and drop event is taking place and the user presses
         * the escape key to cancel the drag and drop operation.
         */
        private boolean processKey(KeyEvent e) {
            //note: this seems not to be called, the DnD cancelation is provided by platform
            if ((e.getEventType() == KeyEvent.KEY_PRESSED) && (e.getCode() == KeyCode.ESCAPE)) {

                // cancel drag and drop
                DragEvent de = new DragEvent(
                        source, source, DragEvent.DRAG_DONE, dragboard, 0, 0, 0, 0,
                        null, source, null, null);
                if (source != null) {
                    Event.fireEvent(source, de);
                }

                tmpTargetWrapper.clear();
                handleExitEnter(de, tmpTargetWrapper);

                return false;
            }
            return true;
        }

        /*
         * This starts the drag gesture running, creating the dragboard used for
         * the remainder of this drag and drop operation.
         */
        private Dragboard startDrag(EventTarget source, Set<TransferMode> t) {
            if (dragDetected != DragDetectedState.PROCESSING) {
                throw new IllegalStateException("Cannot start drag and drop "
                        + "outside of DRAG_DETECTED event handler");
            }

            if (t.isEmpty()) {
                dragboard = null;
            } else if (dragboard == null) {
                dragboard = createDragboard(null, true);
            }

            // The app can see what it puts to dragboard without restriction
            DragboardHelper.setDataAccessRestriction(dragboard, false);

            this.source = source;
            potentialTarget = source;
            sourceTransferModes = t;
            return dragboard;
        }

        /*
         * This starts the full PDR gesture.
         */
        private void startFullPDR(EventTarget source) {
            fullPDRSource = source;
        }

        private Dragboard createDragboard(final DragEvent de, boolean isDragSource) {
            Dragboard dragboard = null;
            if (de != null) {
                dragboard = de.getDragboard();
                if (dragboard != null) {
                    return dragboard;
                }
            }
            TKClipboard dragboardPeer = peer.createDragboard(isDragSource);
            return DragboardHelper.createDragboard(dragboardPeer);
        }
    }

    /**
     * State of a drag gesture with regards to DRAG_DETECTED event.
     */
    private enum DragDetectedState {
        NOT_YET,
        PROCESSING,
        DONE
    }

    class DragSourceListener implements TKDragSourceListener {

        @Override
        public void dragDropEnd(double x, double y, double screenX, double screenY,
                                TransferMode transferMode)
        {
            if (dndGesture != null) {
                if (dndGesture.dragboard == null) {
                    throw new RuntimeException("dndGesture.dragboard is null in dragDropEnd");
                }
                DragEvent dragEvent =
                        new DragEvent(DragEvent.ANY, dndGesture.dragboard, x, y, screenX, screenY,
                        transferMode, null, null, null);

                // DRAG_DONE event is delivered to gesture source, it can access
                // its own data without restriction
                DragboardHelper.setDataAccessRestriction(dndGesture.dragboard, false);
                try {
                    dndGesture.processDropEnd(dragEvent);
                } finally {
                    DragboardHelper.setDataAccessRestriction(dndGesture.dragboard, true);
                }
                dndGesture = null;
            }
        }
    }

    /* *****************************************************************************
     *                                                                             *
     * Mouse Event Handling                                                        *
     *                                                                             *
     ******************************************************************************/

    static class ClickCounter {
        Toolkit toolkit = Toolkit.getToolkit();
        private int count;
        private boolean out;
        private boolean still;
        private Timeline timeout;
        private double pressedX, pressedY;

        private void inc() { count++; }
        private int get() { return count; }
        private boolean isStill() { return still; }

        private void clear() {
            count = 0;
            stopTimeout();
        }

        private void out() {
            out = true;
            stopTimeout();
        }

        private void applyOut() {
            if (out) clear();
            out = false;
        }

        private void moved(double x, double y) {
            if (Math.abs(x - pressedX) > toolkit.getMultiClickMaxX() ||
                    Math.abs(y - pressedY) > toolkit.getMultiClickMaxY()) {
                out();
                still = false;
            }
        }

        private void start(double x, double y) {
            pressedX = x;
            pressedY = y;
            out = false;

            if (timeout != null) {
                timeout.stop();
            }
            timeout = new Timeline();
            timeout.getKeyFrames().add(
                    new KeyFrame(new Duration(toolkit.getMultiClickTime()),
                            event -> {
                                out = true;
                                timeout = null;
                            }
                    ));
            timeout.play();
            still = true;
        }

        private void stopTimeout() {
            if (timeout != null) {
                timeout.stop();
                timeout = null;
            }
        }
    }

    static class ClickGenerator {
        private ClickCounter lastPress = null;

        private Map<MouseButton, ClickCounter> counters =
                new EnumMap<>(MouseButton.class);
        private List<EventTarget> pressedTargets = new ArrayList<>();
        private List<EventTarget> releasedTargets = new ArrayList<>();

        public ClickGenerator() {
            for (MouseButton mb : MouseButton.values()) {
                if (mb != MouseButton.NONE) {
                    counters.put(mb, new ClickCounter());
                }
            }
        }

        private MouseEvent preProcess(MouseEvent e) {
            for (ClickCounter cc : counters.values()) {
                cc.moved(e.getSceneX(), e.getSceneY());
            }

            ClickCounter cc = counters.get(e.getButton());
            boolean still = lastPress != null ? lastPress.isStill() : false;

            if (e.getEventType() == MouseEvent.MOUSE_PRESSED) {

                if (! e.isPrimaryButtonDown()) { counters.get(MouseButton.PRIMARY).clear(); }
                if (! e.isSecondaryButtonDown()) { counters.get(MouseButton.SECONDARY).clear(); }
                if (! e.isMiddleButtonDown()) { counters.get(MouseButton.MIDDLE).clear(); }
                if (! e.isBackButtonDown()) { counters.get(MouseButton.BACK).clear(); }
                if (! e.isForwardButtonDown()) { counters.get(MouseButton.FORWARD).clear(); }
                cc.applyOut();
                cc.inc();
                cc.start(e.getSceneX(), e.getSceneY());
                lastPress = cc;
            }

            return new MouseEvent(e.getEventType(), e.getSceneX(), e.getSceneY(),
                    e.getScreenX(), e.getScreenY(), e.getButton(),
                    cc != null && e.getEventType() != MouseEvent.MOUSE_MOVED ? cc.get() : 0,
                    e.isShiftDown(), e.isControlDown(), e.isAltDown(), e.isMetaDown(),
                    e.isPrimaryButtonDown(), e.isMiddleButtonDown(), e.isSecondaryButtonDown(),
                    e.isBackButtonDown(), e.isForwardButtonDown(),
                    e.isSynthesized(), e.isPopupTrigger(), still, e.getPickResult());
        }

        private void postProcess(MouseEvent e, TargetWrapper target, TargetWrapper pickedTarget) {

            if (e.getEventType() == MouseEvent.MOUSE_RELEASED) {
                ClickCounter cc = counters.get(e.getButton());

                target.fillHierarchy(pressedTargets);
                pickedTarget.fillHierarchy(releasedTargets);
                int i = pressedTargets.size() - 1;
                int j = releasedTargets.size() - 1;

                EventTarget clickedTarget = null;
                while (i >= 0 && j >= 0 && pressedTargets.get(i) == releasedTargets.get(j)) {
                    clickedTarget = pressedTargets.get(i);
                    i--;
                    j--;
                }

                pressedTargets.clear();
                releasedTargets.clear();

                if (clickedTarget != null && lastPress != null) {
                    MouseEvent click = new MouseEvent(null, clickedTarget,
                            MouseEvent.MOUSE_CLICKED, e.getSceneX(), e.getSceneY(),
                            e.getScreenX(), e.getScreenY(), e.getButton(),
                            cc.get(),
                            e.isShiftDown(), e.isControlDown(), e.isAltDown(), e.isMetaDown(),
                            e.isPrimaryButtonDown(), e.isMiddleButtonDown(), e.isSecondaryButtonDown(),
                            e.isBackButtonDown(), e.isForwardButtonDown(),
                            e.isSynthesized(), e.isPopupTrigger(), lastPress.isStill(), e.getPickResult());
                    Event.fireEvent(clickedTarget, click);
                }
            }
        }
    }

    /**
     * Generates mouse exited event for a node which is going to be removed
     * and its children, where appropriate.
     * @param removing Node which is going to be removed
     */
    void generateMouseExited(Node removing) {
        mouseHandler.handleNodeRemoval(removing);
    }

    class MouseHandler {
        private TargetWrapper pdrEventTarget = new TargetWrapper(); // pdr - press-drag-release
        private boolean pdrInProgress = false;
        private boolean fullPDREntered = false;

        private EventTarget currentEventTarget = null;
        private MouseEvent lastEvent;
        private boolean hover = false;

        private boolean primaryButtonDown = false;
        private boolean secondaryButtonDown = false;
        private boolean middleButtonDown = false;
        private boolean backButtonDown = false;
        private boolean forwardButtonDown = false;

        private EventTarget fullPDRSource = null;
        private TargetWrapper fullPDRTmpTargetWrapper = new TargetWrapper();

        /* lists needed for enter/exit events generation */
        private final List<EventTarget> pdrEventTargets = new ArrayList<>();
        private final List<EventTarget> currentEventTargets = new ArrayList<>();
        private final List<EventTarget> newEventTargets = new ArrayList<>();

        private final List<EventTarget> fullPDRCurrentEventTargets = new ArrayList<>();
        private final List<EventTarget> fullPDRNewEventTargets = new ArrayList<>();
        private EventTarget fullPDRCurrentTarget = null;

        private Cursor currCursor;
        private CursorFrame currCursorFrame;
        private EventQueue queue = new EventQueue();

        private Runnable pickProcess = new Runnable() {

            @Override
            public void run() {
                // Make sure this is run only if the peer is still alive
                // and there is an event to deliver
                if (Scene.this.peer != null && lastEvent != null) {
                    process(lastEvent, true);
                }
            }
        };

        private void pulse() {
            if (hover && lastEvent != null) {
                //Shouldn't run user code directly. User can call stage.showAndWait() and block the pulse.
                Platform.runLater(pickProcess);
            }
        }

        private void clearPDREventTargets() {
            pdrInProgress = false;
            currentEventTarget = currentEventTargets.size() > 0
                    ? currentEventTargets.get(0) : null;
            pdrEventTarget.clear();
            pdrEventTargets.clear();
            fullPDRTmpTargetWrapper.clear();
        }

        public void enterFullPDR(EventTarget gestureSource) {
            fullPDREntered = true;
            fullPDRSource = gestureSource;
            fullPDRCurrentTarget = null;
            fullPDRCurrentEventTargets.clear();
        }

        public void exitFullPDR(MouseEvent e) {
            if (!fullPDREntered) {
                return;
            }
            fullPDREntered = false;
            for (int i = fullPDRCurrentEventTargets.size() - 1; i >= 0; i--) {
                EventTarget entered = fullPDRCurrentEventTargets.get(i);
                Event.fireEvent(entered, MouseEvent.copyForMouseDragEvent(e,
                        entered, entered,
                        MouseDragEvent.MOUSE_DRAG_EXITED_TARGET,
                        fullPDRSource, e.getPickResult()));
            }
            fullPDRSource = null;
            fullPDRCurrentEventTargets.clear();
            fullPDRCurrentTarget = null;
        }

        private void handleNodeRemoval(Node removing) {
            if (lastEvent == null) {
                // this can happen only if everything has been exited anyway
                return;
            }


            if (currentEventTargets.contains(removing)) {
                int i = 0;
                EventTarget trg = null;
                while(trg != removing) {
                    trg = currentEventTargets.get(i++);

                    queue.postEvent(lastEvent.copyFor(trg, trg,
                            MouseEvent.MOUSE_EXITED_TARGET));
                }
                currentEventTargets.subList(0, i).clear();
            }

            if (fullPDREntered && fullPDRCurrentEventTargets.contains(removing)) {
                int i = 0;
                EventTarget trg = null;
                while (trg != removing) {
                    trg = fullPDRCurrentEventTargets.get(i++);

                    queue.postEvent(
                            MouseEvent.copyForMouseDragEvent(lastEvent, trg, trg,
                            MouseDragEvent.MOUSE_DRAG_EXITED_TARGET,
                            fullPDRSource, lastEvent.getPickResult()));
                }

                fullPDRCurrentEventTargets.subList(0, i).clear();
            }

            queue.fire();

            if (pdrInProgress && pdrEventTargets.contains(removing)) {
                int i = 0;
                EventTarget trg = null;
                while (trg != removing) {
                    trg = pdrEventTargets.get(i++);

                    // trg.setHover(false) - already taken care of
                    // by the code above which sent a mouse exited event
                    ((Node) trg).setPressed(false);
                }
                pdrEventTargets.subList(0, i).clear();

                trg = pdrEventTargets.get(0);
                final PickResult res = pdrEventTarget.getResult();
                if (trg instanceof Node) {
                    pdrEventTarget.setNodeResult(new PickResult((Node) trg,
                            res.getIntersectedPoint(), res.getIntersectedDistance()));
                } else {
                    pdrEventTarget.setSceneResult(new PickResult(null,
                            res.getIntersectedPoint(), res.getIntersectedDistance()),
                            (Scene) trg);
                }
            }
        }

        private void handleEnterExit(MouseEvent e, TargetWrapper pickedTarget) {
            if (pickedTarget.getEventTarget() != currentEventTarget ||
                    e.getEventType() == MouseEvent.MOUSE_EXITED) {

                if (e.getEventType() == MouseEvent.MOUSE_EXITED) {
                    newEventTargets.clear();
                } else {
                    pickedTarget.fillHierarchy(newEventTargets);
                }

                int newTargetsSize = newEventTargets.size();
                int i = currentEventTargets.size() - 1;
                int j = newTargetsSize - 1;
                int k = pdrEventTargets.size() - 1;

                while (i >= 0 && j >= 0 && currentEventTargets.get(i) == newEventTargets.get(j)) {
                    i--;
                    j--;
                    k--;
                }

                final int memk = k;
                for (; i >= 0; i--, k--) {
                    final EventTarget exitedEventTarget = currentEventTargets.get(i);
                    if (pdrInProgress &&
                            (k < 0 || exitedEventTarget != pdrEventTargets.get(k))) {
                         break;
                    }
                    queue.postEvent(e.copyFor(
                            exitedEventTarget, exitedEventTarget,
                            MouseEvent.MOUSE_EXITED_TARGET));
                }

                k = memk;
                for (; j >= 0; j--, k--) {
                    final EventTarget enteredEventTarget = newEventTargets.get(j);
                    if (pdrInProgress &&
                            (k < 0 || enteredEventTarget != pdrEventTargets.get(k))) {
                        break;
                    }
                    queue.postEvent(e.copyFor(
                            enteredEventTarget, enteredEventTarget,
                            MouseEvent.MOUSE_ENTERED_TARGET));
                }

                currentEventTarget = pickedTarget.getEventTarget();
                currentEventTargets.clear();
                for (j++; j < newTargetsSize; j++) {
                    currentEventTargets.add(newEventTargets.get(j));
                }
            }
            queue.fire();
        }

        private void process(MouseEvent e, boolean onPulse) {
            Toolkit.getToolkit().checkFxUserThread();
            Scene.inMousePick = true;

            cursorScreenPos = new Point2D(e.getScreenX(), e.getScreenY());
            cursorScenePos = new Point2D(e.getSceneX(), e.getSceneY());

            boolean gestureStarted = false;
            if (!onPulse) {
                if (e.getEventType() == MouseEvent.MOUSE_PRESSED) {
                    if (!(primaryButtonDown || secondaryButtonDown || middleButtonDown ||
                            backButtonDown || forwardButtonDown) &&
                            Scene.this.dndGesture == null) {
                        //old gesture ended and new one started
                        gestureStarted = true;
                        if (!PLATFORM_DRAG_GESTURE_INITIATION) {
                            Scene.this.dndGesture = new DnDGesture();
                        }
                        clearPDREventTargets();
                    }
                } else if (e.getEventType() == MouseEvent.MOUSE_MOVED) {
                    // gesture ended
                    clearPDREventTargets();
                } else if (e.getEventType() == MouseEvent.MOUSE_ENTERED) {
                    hover = true;
                } else if (e.getEventType() == MouseEvent.MOUSE_EXITED) {
                    hover = false;
                }

                primaryButtonDown = e.isPrimaryButtonDown();
                secondaryButtonDown = e.isSecondaryButtonDown();
                middleButtonDown = e.isMiddleButtonDown();
                backButtonDown = e.isBackButtonDown();
                forwardButtonDown = e.isForwardButtonDown();
            }

            pick(tmpTargetWrapper, e.getSceneX(), e.getSceneY());
            PickResult res = tmpTargetWrapper.getResult();
            if (res != null) {
                e = new MouseEvent(e.getEventType(), e.getSceneX(), e.getSceneY(),
                    e.getScreenX(), e.getScreenY(), e.getButton(), e.getClickCount(),
                    e.isShiftDown(), e.isControlDown(), e.isAltDown(), e.isMetaDown(),
                    e.isPrimaryButtonDown(), e.isMiddleButtonDown(), e.isSecondaryButtonDown(),
                    e.isBackButtonDown(), e.isForwardButtonDown(),
                    e.isSynthesized(), e.isPopupTrigger(), e.isStillSincePress(), res);
            }

            if (e.getEventType() == MouseEvent.MOUSE_EXITED) {
                tmpTargetWrapper.clear();
            }

            TargetWrapper target;
            if (pdrInProgress) {
                target = pdrEventTarget;
            } else {
                target = tmpTargetWrapper;
            }

            if (gestureStarted) {
                pdrEventTarget.copy(target);
                pdrEventTarget.fillHierarchy(pdrEventTargets);
            }

            if (!onPulse) {
                e = clickGenerator.preProcess(e);
            }

            // enter/exit handling
            handleEnterExit(e, tmpTargetWrapper);

            //deliver event to the target node
            if (Scene.this.dndGesture != null) {
                Scene.this.dndGesture.processDragDetection(e);
            }

            if (fullPDREntered && e.getEventType() == MouseEvent.MOUSE_RELEASED) {
                processFullPDR(e, onPulse);
            }

            if (target.getEventTarget() != null) {
                if (e.getEventType() != MouseEvent.MOUSE_ENTERED
                        && e.getEventType() != MouseEvent.MOUSE_EXITED
                        && !onPulse) {
                    Event.fireEvent(target.getEventTarget(), e);
                }
            }

            if (fullPDREntered && e.getEventType() != MouseEvent.MOUSE_RELEASED) {
                processFullPDR(e, onPulse);
            }

            if (!onPulse) {
                clickGenerator.postProcess(e, target, tmpTargetWrapper);
            }

            // handle drag and drop

            if (!PLATFORM_DRAG_GESTURE_INITIATION && !onPulse) {
                if (Scene.this.dndGesture != null) {
                    if (!Scene.this.dndGesture.process(e, target.getEventTarget())) {
                        dndGesture = null;
                    }
                }
            }

            Cursor cursor = target.getCursor();
            if (e.getEventType() != MouseEvent.MOUSE_EXITED) {
                if (cursor == null && hover) {
                    cursor = Scene.this.getCursor();
                }

                updateCursor(cursor);
                updateCursorFrame();
            }

            if (gestureStarted) {
                pdrInProgress = true;
            }

            if (pdrInProgress &&
                    !(primaryButtonDown || secondaryButtonDown || middleButtonDown ||
                            backButtonDown || forwardButtonDown)) {
                clearPDREventTargets();
                exitFullPDR(e);
                // we need to do new picking in case the originally picked node
                // was moved or removed by the event handlers
                pick(tmpTargetWrapper, e.getSceneX(), e.getSceneY());
                handleEnterExit(e, tmpTargetWrapper);
            }

            lastEvent = e.getEventType() == MouseEvent.MOUSE_EXITED ? null : e;
            Scene.inMousePick = false;
        }

        private void processFullPDR(MouseEvent e, boolean onPulse) {

            pick(fullPDRTmpTargetWrapper, e.getSceneX(), e.getSceneY());
            final PickResult result = fullPDRTmpTargetWrapper.getResult();

            final EventTarget eventTarget = fullPDRTmpTargetWrapper.getEventTarget();

            // enter/exit handling
            if (eventTarget != fullPDRCurrentTarget) {

                fullPDRTmpTargetWrapper.fillHierarchy(fullPDRNewEventTargets);

                int newTargetsSize = fullPDRNewEventTargets.size();
                int i = fullPDRCurrentEventTargets.size() - 1;
                int j = newTargetsSize - 1;

                while (i >= 0 && j >= 0 &&
                        fullPDRCurrentEventTargets.get(i) == fullPDRNewEventTargets.get(j)) {
                    i--;
                    j--;
                }

                for (; i >= 0; i--) {
                    final EventTarget exitedEventTarget = fullPDRCurrentEventTargets.get(i);
                    Event.fireEvent(exitedEventTarget, MouseEvent.copyForMouseDragEvent(e,
                            exitedEventTarget, exitedEventTarget,
                            MouseDragEvent.MOUSE_DRAG_EXITED_TARGET,
                            fullPDRSource, result));
                }

                for (; j >= 0; j--) {
                    final EventTarget enteredEventTarget = fullPDRNewEventTargets.get(j);
                    Event.fireEvent(enteredEventTarget, MouseEvent.copyForMouseDragEvent(e,
                            enteredEventTarget, enteredEventTarget,
                            MouseDragEvent.MOUSE_DRAG_ENTERED_TARGET,
                            fullPDRSource, result));
                }

                fullPDRCurrentTarget = eventTarget;
                fullPDRCurrentEventTargets.clear();
                fullPDRCurrentEventTargets.addAll(fullPDRNewEventTargets);
                fullPDRNewEventTargets.clear();
            }
            // done enter/exit handling

            // event delivery
            if (eventTarget != null && !onPulse) {
                if (e.getEventType() == MouseEvent.MOUSE_DRAGGED) {
                    Event.fireEvent(eventTarget, MouseEvent.copyForMouseDragEvent(e,
                            eventTarget, eventTarget,
                            MouseDragEvent.MOUSE_DRAG_OVER,
                            fullPDRSource, result));
                }
                if (e.getEventType() == MouseEvent.MOUSE_RELEASED) {
                    Event.fireEvent(eventTarget, MouseEvent.copyForMouseDragEvent(e,
                            eventTarget, eventTarget,
                            MouseDragEvent.MOUSE_DRAG_RELEASED,
                            fullPDRSource, result));
                }
            }
        }

        private void updateCursor(Cursor newCursor) {
            if (currCursor != newCursor) {
                if (currCursor != null) {
                    currCursor.deactivate();
                }

                if (newCursor != null) {
                    newCursor.activate();
                }

                currCursor = newCursor;
            }
        }

        public void updateCursorFrame() {
            final CursorFrame newCursorFrame =
                    (currCursor != null)
                           ? currCursor.getCurrentFrame()
                           : Cursor.DEFAULT.getCurrentFrame();
            if (currCursorFrame != newCursorFrame) {
                if (Scene.this.peer != null) {
                    Scene.this.peer.setCursor(newCursorFrame);
                }

                currCursorFrame = newCursorFrame;
            }
        }

        private PickResult pickNode(PickRay pickRay) {
            PickResultChooser r = new PickResultChooser();
            Scene.this.getRoot().pickNode(pickRay, r);
            return r.toPickResult();
        }
    }

<<<<<<< HEAD
    /* *****************************************************************************
     *                                                                             *
     * Key Event Handling                                                          *
     *                                                                             *
     ******************************************************************************/

    class KeyHandler {
        private void setFocusOwner(final Node value) {
            // Cancel IM composition if there is one in progress.
            // This needs to be done before the focus owner is switched as it
            // generates event that needs to be delivered to the old focus owner.
            if (oldFocusOwner != null) {
                final Scene s = oldFocusOwner.getScene();
                if (s != null) {
                    final TKScene peer = s.getPeer();
                    if (peer != null) {
                        peer.finishInputMethodComposition();
                    }
                }
            }
            focusOwner.set(value);
        }

        private boolean windowFocused;
        protected boolean isWindowFocused() { return windowFocused; }
        protected void setWindowFocused(boolean value) {
            windowFocused = value;
            if (getFocusOwner() != null) {
                getFocusOwner().setFocused(windowFocused);
            }
            if (windowFocused) {
                if (accessible != null) {
                    accessible.sendNotification(AccessibleAttribute.FOCUS_NODE);
                }
            }
        }

        private void windowForSceneChanged(Window oldWindow, Window window) {
            if (oldWindow != null) {
                oldWindow.focusedProperty().removeListener(sceneWindowFocusedListener);
            }

            if (window != null) {
                window.focusedProperty().addListener(sceneWindowFocusedListener);
                setWindowFocused(window.isFocused());
            } else {
                setWindowFocused(false);
            }
        }

        private final InvalidationListener sceneWindowFocusedListener = valueModel -> setWindowFocused(((ReadOnlyBooleanProperty)valueModel).get());

        private boolean process(KeyEvent e) {
            final Node sceneFocusOwner = getFocusOwner();
            final EventTarget eventTarget =
                    (sceneFocusOwner != null && sceneFocusOwner.getScene() == Scene.this) ? sceneFocusOwner
                                              : Scene.this;

            // send the key event to the current focus owner or to scene if
            // the focus owner is not set
            return EventUtil.fireEvent(eventTarget, e) == null;
        }

        private void requestFocus(Node node) {
            if (getFocusOwner() == node || (node != null && !node.isCanReceiveFocus())) {
                return;
            }
            setFocusOwner(node);
        }
    }
=======
>>>>>>> 21aa630a
    /* *************************************************************************
     *                                                                         *
     *                         Event Dispatch                                  *
     *                                                                         *
     **************************************************************************/
    // PENDING_DOC_REVIEW
    /**
     * Specifies the event dispatcher for this scene. When replacing the value
     * with a new {@code EventDispatcher}, the new dispatcher should forward
     * events to the replaced dispatcher to keep the scene's default event
     * handling behavior.
     */
    private ObjectProperty<EventDispatcher> eventDispatcher;

    public final void setEventDispatcher(EventDispatcher value) {
        eventDispatcherProperty().set(value);
    }

    public final EventDispatcher getEventDispatcher() {
        return eventDispatcherProperty().get();
    }

    public final ObjectProperty<EventDispatcher>
            eventDispatcherProperty() {
        initializeInternalEventDispatcher();
        return eventDispatcher;
    }

    private SceneEventDispatcher internalEventDispatcher;

    // Delegates requests from platform input method to the focused
    // node's one, if any.
    class InputMethodRequestsDelegate implements ExtendedInputMethodRequests {
        @Override
        public Point2D getTextLocation(int offset) {
            InputMethodRequests requests = getClientRequests();
            if (requests != null) {
                return requests.getTextLocation(offset);
            } else {
                return new Point2D(0, 0);
            }
        }

        @Override
        public int getLocationOffset(int x, int y) {
            InputMethodRequests requests = getClientRequests();
            if (requests != null) {
                return requests.getLocationOffset(x, y);
            } else {
                return 0;
            }
        }

        @Override
        public void cancelLatestCommittedText() {
            InputMethodRequests requests = getClientRequests();
            if (requests != null) {
                requests.cancelLatestCommittedText();
            }
        }

        @Override
        public String getSelectedText() {
            InputMethodRequests requests = getClientRequests();
            if (requests != null) {
                return requests.getSelectedText();
            }
            return null;
        }

        @Override
        public int getInsertPositionOffset() {
            InputMethodRequests requests = getClientRequests();
            if (requests != null && requests instanceof ExtendedInputMethodRequests) {
                return ((ExtendedInputMethodRequests)requests).getInsertPositionOffset();
            }
            return 0;
        }

        @Override
        public String getCommittedText(int begin, int end) {
            InputMethodRequests requests = getClientRequests();
            if (requests != null && requests instanceof ExtendedInputMethodRequests) {
                return ((ExtendedInputMethodRequests)requests).getCommittedText(begin, end);
            }
            return null;
        }

        @Override
        public int getCommittedTextLength() {
            InputMethodRequests requests = getClientRequests();
            if (requests != null && requests instanceof ExtendedInputMethodRequests) {
                return ((ExtendedInputMethodRequests)requests).getCommittedTextLength();
            }
            return 0;
        }

        private InputMethodRequests getClientRequests() {
            Node focusOwner = getFocusOwner();
            if (focusOwner != null) {
                return focusOwner.getInputMethodRequests();
            }
            return null;
        }
    }

    // PENDING_DOC_REVIEW
    /**
     * Registers an event handler to this scene. The handler is called when the
     * scene receives an {@code Event} of the specified type during the bubbling
     * phase of event delivery.
     *
     * @param <T> the specific event class of the handler
     * @param eventType the type of the events to receive by the handler
     * @param eventHandler the handler to register
     * @throws NullPointerException if the event type or handler is null
     */
    public final <T extends Event> void addEventHandler(
            final EventType<T> eventType,
            final EventHandler<? super T> eventHandler) {
        getInternalEventDispatcher().getEventHandlerManager()
                                    .addEventHandler(eventType, eventHandler);
    }

    // PENDING_DOC_REVIEW
    /**
     * Unregisters a previously registered event handler from this scene. One
     * handler might have been registered for different event types, so the
     * caller needs to specify the particular event type from which to
     * unregister the handler.
     *
     * @param <T> the specific event class of the handler
     * @param eventType the event type from which to unregister
     * @param eventHandler the handler to unregister
     * @throws NullPointerException if the event type or handler is null
     */
    public final <T extends Event> void removeEventHandler(
            final EventType<T> eventType,
            final EventHandler<? super T> eventHandler) {
        getInternalEventDispatcher().getEventHandlerManager()
                                    .removeEventHandler(eventType,
                                                        eventHandler);
    }

    // PENDING_DOC_REVIEW
    /**
     * Registers an event filter to this scene. The filter is called when the
     * scene receives an {@code Event} of the specified type during the
     * capturing phase of event delivery.
     *
     * @param <T> the specific event class of the filter
     * @param eventType the type of the events to receive by the filter
     * @param eventFilter the filter to register
     * @throws NullPointerException if the event type or filter is null
     */
    public final <T extends Event> void addEventFilter(
            final EventType<T> eventType,
            final EventHandler<? super T> eventFilter) {
        getInternalEventDispatcher().getEventHandlerManager()
                                    .addEventFilter(eventType, eventFilter);
    }

    // PENDING_DOC_REVIEW
    /**
     * Unregisters a previously registered event filter from this scene. One
     * filter might have been registered for different event types, so the
     * caller needs to specify the particular event type from which to
     * unregister the filter.
     *
     * @param <T> the specific event class of the filter
     * @param eventType the event type from which to unregister
     * @param eventFilter the filter to unregister
     * @throws NullPointerException if the event type or filter is null
     */
    public final <T extends Event> void removeEventFilter(
            final EventType<T> eventType,
            final EventHandler<? super T> eventFilter) {
        getInternalEventDispatcher().getEventHandlerManager()
                                    .removeEventFilter(eventType, eventFilter);
    }

    /**
     * Sets the handler to use for this event type. There can only be one such
     * handler specified at a time. This handler is guaranteed to be called
     * first. This is used for registering the user-defined onFoo event
     * handlers.
     *
     * @param <T> the specific event class of the handler
     * @param eventType the event type to associate with the given eventHandler
     * @param eventHandler the handler to register, or null to unregister
     * @throws NullPointerException if the event type is null
     */
    protected final <T extends Event> void setEventHandler(
            final EventType<T> eventType,
            final EventHandler<? super T> eventHandler) {
        getInternalEventDispatcher().getEventHandlerManager()
                                    .setEventHandler(eventType, eventHandler);
    }

    private SceneEventDispatcher getInternalEventDispatcher() {
        initializeInternalEventDispatcher();
        return internalEventDispatcher;
    }

    final void initializeInternalEventDispatcher() {
        if (internalEventDispatcher == null) {
            internalEventDispatcher = createInternalEventDispatcher();
            eventDispatcher = new SimpleObjectProperty<>(
                                          this,
                                          "eventDispatcher",
                                          internalEventDispatcher);
        }
    }

    private SceneEventDispatcher createInternalEventDispatcher() {
        return new SceneEventDispatcher(this);
    }

    /**
     * Registers the specified mnemonic.
     *
     * @param m The mnemonic
     */
    public void addMnemonic(Mnemonic m) {
        getInternalEventDispatcher().getKeyboardShortcutsHandler()
                                    .addMnemonic(m);
    }


    /**
     * Unregisters the specified mnemonic.
     *
     * @param m The mnemonic
     */
    public void removeMnemonic(Mnemonic m) {
        getInternalEventDispatcher().getKeyboardShortcutsHandler()
                                    .removeMnemonic(m);
    }

    final void clearNodeMnemonics(Node node) {
        getInternalEventDispatcher().getKeyboardShortcutsHandler()
                .clearNodeMnemonics(node);
    }


    /**
     * Gets the list of mnemonics for this {@code Scene}.
     *
     * @return the list of mnemonics
     */
    public ObservableMap<KeyCombination, ObservableList<Mnemonic>> getMnemonics() {
        return getInternalEventDispatcher().getKeyboardShortcutsHandler()
                                           .getMnemonics();
    }

    /**
     * Gets the list of accelerators for this {@code Scene}.
     *
     * @return the list of accelerators
     */
    public ObservableMap<KeyCombination, Runnable> getAccelerators() {
        return getInternalEventDispatcher().getKeyboardShortcutsHandler()
                                           .getAccelerators();
    }

    // PENDING_DOC_REVIEW
    /**
     * Construct an event dispatch chain for this scene. The event dispatch
     * chain contains all event dispatchers from the stage to this scene.
     *
     * @param tail the initial chain to build from
     * @return the resulting event dispatch chain for this scene
     */
    @Override
    public EventDispatchChain buildEventDispatchChain(
            EventDispatchChain tail) {
        if (eventDispatcher != null) {
            final EventDispatcher eventDispatcherValue = eventDispatcher.get();
            if (eventDispatcherValue != null) {
                tail = tail.prepend(eventDispatcherValue);
            }
        }

        if (getWindow() != null) {
            tail = getWindow().buildEventDispatchChain(tail);
        }

        return tail;
    }

    /* *************************************************************************
     *                                                                         *
     *                             Context Menus                               *
     *                                                                         *
     **************************************************************************/

    /**
     * Defines a function to be called when a mouse button has been clicked
     * (pressed and released) on this {@code Scene}.
     * @since JavaFX 2.1
     */

    private ObjectProperty<EventHandler<? super ContextMenuEvent>> onContextMenuRequested;

    public final void setOnContextMenuRequested(EventHandler<? super ContextMenuEvent> value) {
        onContextMenuRequestedProperty().set(value);
    }

    public final EventHandler<? super ContextMenuEvent> getOnContextMenuRequested() {
        return onContextMenuRequested == null ? null : onContextMenuRequested.get();
    }

    public final ObjectProperty<EventHandler<? super ContextMenuEvent>> onContextMenuRequestedProperty() {
        if (onContextMenuRequested == null) {
            onContextMenuRequested = new ObjectPropertyBase<>() {

                @Override
                protected void invalidated() {
                    setEventHandler(ContextMenuEvent.CONTEXT_MENU_REQUESTED, get());
                }

                @Override
                public Object getBean() {
                    return Scene.this;
                }

                @Override
                public String getName() {
                    return "onContextMenuRequested";
                }
            };
        }
        return onContextMenuRequested;
    }

    /* *************************************************************************
     *                                                                         *
     *                             Mouse Handling                              *
     *                                                                         *
     **************************************************************************/

    /**
     * Defines a function to be called when a mouse button has been clicked
     * (pressed and released) on this {@code Scene}.
     */
    private ObjectProperty<EventHandler<? super MouseEvent>> onMouseClicked;

    public final void setOnMouseClicked(EventHandler<? super MouseEvent> value) {
        onMouseClickedProperty().set(value);
    }

    public final EventHandler<? super MouseEvent> getOnMouseClicked() {
        return onMouseClicked == null ? null : onMouseClicked.get();
    }

    public final ObjectProperty<EventHandler<? super MouseEvent>> onMouseClickedProperty() {
        if (onMouseClicked == null) {
            onMouseClicked = new ObjectPropertyBase<>() {

                @Override
                protected void invalidated() {
                    setEventHandler(MouseEvent.MOUSE_CLICKED, get());
                }

                @Override
                public Object getBean() {
                    return Scene.this;
                }

                @Override
                public String getName() {
                    return "onMouseClicked";
                }
            };
        }
        return onMouseClicked;
    }

    /**
     * Defines a function to be called when a mouse button is pressed
     * on this {@code Scene} and then dragged.
     */
    private ObjectProperty<EventHandler<? super MouseEvent>> onMouseDragged;

    public final void setOnMouseDragged(EventHandler<? super MouseEvent> value) {
        onMouseDraggedProperty().set(value);
    }

    public final EventHandler<? super MouseEvent> getOnMouseDragged() {
        return onMouseDragged == null ? null : onMouseDragged.get();
    }

    public final ObjectProperty<EventHandler<? super MouseEvent>> onMouseDraggedProperty() {
        if (onMouseDragged == null) {
            onMouseDragged = new ObjectPropertyBase<>() {

                @Override
                protected void invalidated() {
                    setEventHandler(MouseEvent.MOUSE_DRAGGED, get());
                }

                @Override
                public Object getBean() {
                    return Scene.this;
                }

                @Override
                public String getName() {
                    return "onMouseDragged";
                }
            };
        }
        return onMouseDragged;
    }

    /**
     * Defines a function to be called when the mouse enters this {@code Scene}.
     */
    private ObjectProperty<EventHandler<? super MouseEvent>> onMouseEntered;

    public final void setOnMouseEntered(EventHandler<? super MouseEvent> value) {
        onMouseEnteredProperty().set(value);
    }

    public final EventHandler<? super MouseEvent> getOnMouseEntered() {
        return onMouseEntered == null ? null : onMouseEntered.get();
    }

    public final ObjectProperty<EventHandler<? super MouseEvent>> onMouseEnteredProperty() {
        if (onMouseEntered == null) {
            onMouseEntered = new ObjectPropertyBase<>() {

                @Override
                protected void invalidated() {
                    setEventHandler(MouseEvent.MOUSE_ENTERED, get());
                }

                @Override
                public Object getBean() {
                    return Scene.this;
                }

                @Override
                public String getName() {
                    return "onMouseEntered";
                }
            };
        }
        return onMouseEntered;
    }

    /**
     * Defines a function to be called when the mouse exits this {@code Scene}.
     */
    private ObjectProperty<EventHandler<? super MouseEvent>> onMouseExited;

    public final void setOnMouseExited(EventHandler<? super MouseEvent> value) {
        onMouseExitedProperty().set(value);
    }

    public final EventHandler<? super MouseEvent> getOnMouseExited() {
        return onMouseExited == null ? null : onMouseExited.get();
    }

    public final ObjectProperty<EventHandler<? super MouseEvent>> onMouseExitedProperty() {
        if (onMouseExited == null) {
            onMouseExited = new ObjectPropertyBase<>() {

                @Override
                protected void invalidated() {
                    setEventHandler(MouseEvent.MOUSE_EXITED, get());
                }

                @Override
                public Object getBean() {
                    return Scene.this;
                }

                @Override
                public String getName() {
                    return "onMouseExited";
                }
            };
        }
        return onMouseExited;
    }

    /**
     * Defines a function to be called when mouse cursor moves within
     * this {@code Scene} but no buttons have been pushed.
     */
    private ObjectProperty<EventHandler<? super MouseEvent>> onMouseMoved;

    public final void setOnMouseMoved(EventHandler<? super MouseEvent> value) {
        onMouseMovedProperty().set(value);
    }

    public final EventHandler<? super MouseEvent> getOnMouseMoved() {
        return onMouseMoved == null ? null : onMouseMoved.get();
    }

    public final ObjectProperty<EventHandler<? super MouseEvent>> onMouseMovedProperty() {
        if (onMouseMoved == null) {
            onMouseMoved = new ObjectPropertyBase<>() {

                @Override
                protected void invalidated() {
                    setEventHandler(MouseEvent.MOUSE_MOVED, get());
                }

                @Override
                public Object getBean() {
                    return Scene.this;
                }

                @Override
                public String getName() {
                    return "onMouseMoved";
                }
            };
        }
        return onMouseMoved;
    }

    /**
     * Defines a function to be called when a mouse button
     * has been pressed on this {@code Scene}.
     */
    private ObjectProperty<EventHandler<? super MouseEvent>> onMousePressed;

    public final void setOnMousePressed(EventHandler<? super MouseEvent> value) {
        onMousePressedProperty().set(value);
    }

    public final EventHandler<? super MouseEvent> getOnMousePressed() {
        return onMousePressed == null ? null : onMousePressed.get();
    }

    public final ObjectProperty<EventHandler<? super MouseEvent>> onMousePressedProperty() {
        if (onMousePressed == null) {
            onMousePressed = new ObjectPropertyBase<>() {

                @Override
                protected void invalidated() {
                    setEventHandler(MouseEvent.MOUSE_PRESSED, get());
                }

                @Override
                public Object getBean() {
                    return Scene.this;
                }

                @Override
                public String getName() {
                    return "onMousePressed";
                }
            };
        }
        return onMousePressed;
    }

    /**
     * Defines a function to be called when a mouse button
     * has been released on this {@code Scene}.
     */
    private ObjectProperty<EventHandler<? super MouseEvent>> onMouseReleased;

    public final void setOnMouseReleased(EventHandler<? super MouseEvent> value) {
        onMouseReleasedProperty().set(value);
    }

    public final EventHandler<? super MouseEvent> getOnMouseReleased() {
        return onMouseReleased == null ? null : onMouseReleased.get();
    }

    public final ObjectProperty<EventHandler<? super MouseEvent>> onMouseReleasedProperty() {
        if (onMouseReleased == null) {
            onMouseReleased = new ObjectPropertyBase<>() {

                @Override
                protected void invalidated() {
                    setEventHandler(MouseEvent.MOUSE_RELEASED, get());
                }

                @Override
                public Object getBean() {
                    return Scene.this;
                }

                @Override
                public String getName() {
                    return "onMouseReleased";
                }
            };
        }
        return onMouseReleased;
    }

    /**
     * Defines a function to be called when drag gesture has been
     * detected. This is the right place to start drag and drop operation.
     */
    private ObjectProperty<EventHandler<? super MouseEvent>> onDragDetected;

    public final void setOnDragDetected(EventHandler<? super MouseEvent> value) {
        onDragDetectedProperty().set(value);
    }

    public final EventHandler<? super MouseEvent> getOnDragDetected() {
        return onDragDetected == null ? null : onDragDetected.get();
    }

    public final ObjectProperty<EventHandler<? super MouseEvent>> onDragDetectedProperty() {
        if (onDragDetected == null) {
            onDragDetected = new ObjectPropertyBase<>() {

                @Override
                protected void invalidated() {
                    setEventHandler(MouseEvent.DRAG_DETECTED, get());
                }

                @Override
                public Object getBean() {
                    return Scene.this;
                }

                @Override
                public String getName() {
                    return "onDragDetected";
                }
            };
        }
        return onDragDetected;
    }

    /**
     * Defines a function to be called when a full press-drag-release gesture
     * progresses within this {@code Scene}.
     * @since JavaFX 2.1
     */
    private ObjectProperty<EventHandler<? super MouseDragEvent>> onMouseDragOver;

    public final void setOnMouseDragOver(EventHandler<? super MouseDragEvent> value) {
        onMouseDragOverProperty().set(value);
    }

    public final EventHandler<? super MouseDragEvent> getOnMouseDragOver() {
        return onMouseDragOver == null ? null : onMouseDragOver.get();
    }

    public final ObjectProperty<EventHandler<? super MouseDragEvent>> onMouseDragOverProperty() {
        if (onMouseDragOver == null) {
            onMouseDragOver = new ObjectPropertyBase<>() {

                @Override
                protected void invalidated() {
                    setEventHandler(MouseDragEvent.MOUSE_DRAG_OVER, get());
                }

                @Override
                public Object getBean() {
                    return Scene.this;
                }

                @Override
                public String getName() {
                    return "onMouseDragOver";
                }
            };
        }
        return onMouseDragOver;
    }

    /**
     * Defines a function to be called when a full press-drag-release gesture
     * ends within this {@code Scene}.
     * @since JavaFX 2.1
     */
    private ObjectProperty<EventHandler<? super MouseDragEvent>> onMouseDragReleased;

    public final void setOnMouseDragReleased(EventHandler<? super MouseDragEvent> value) {
        onMouseDragReleasedProperty().set(value);
    }

    public final EventHandler<? super MouseDragEvent> getOnMouseDragReleased() {
        return onMouseDragReleased == null ? null : onMouseDragReleased.get();
    }

    public final ObjectProperty<EventHandler<? super MouseDragEvent>> onMouseDragReleasedProperty() {
        if (onMouseDragReleased == null) {
            onMouseDragReleased = new ObjectPropertyBase<>() {

                @Override
                protected void invalidated() {
                    setEventHandler(MouseDragEvent.MOUSE_DRAG_RELEASED, get());
                }

                @Override
                public Object getBean() {
                    return Scene.this;
                }

                @Override
                public String getName() {
                    return "onMouseDragReleased";
                }
            };
        }
        return onMouseDragReleased;
    }

    /**
     * Defines a function to be called when a full press-drag-release gesture
     * enters this {@code Scene}.
     * @since JavaFX 2.1
     */
    private ObjectProperty<EventHandler<? super MouseDragEvent>> onMouseDragEntered;

    public final void setOnMouseDragEntered(EventHandler<? super MouseDragEvent> value) {
        onMouseDragEnteredProperty().set(value);
    }

    public final EventHandler<? super MouseDragEvent> getOnMouseDragEntered() {
        return onMouseDragEntered == null ? null : onMouseDragEntered.get();
    }

    public final ObjectProperty<EventHandler<? super MouseDragEvent>> onMouseDragEnteredProperty() {
        if (onMouseDragEntered == null) {
            onMouseDragEntered = new ObjectPropertyBase<>() {

                @Override
                protected void invalidated() {
                    setEventHandler(MouseDragEvent.MOUSE_DRAG_ENTERED, get());
                }

                @Override
                public Object getBean() {
                    return Scene.this;
                }

                @Override
                public String getName() {
                    return "onMouseDragEntered";
                }
            };
        }
        return onMouseDragEntered;
    }

    /**
     * Defines a function to be called when a full press-drag-release gesture
     * exits this {@code Scene}.
     * @since JavaFX 2.1
     */
    private ObjectProperty<EventHandler<? super MouseDragEvent>> onMouseDragExited;

    public final void setOnMouseDragExited(EventHandler<? super MouseDragEvent> value) {
        onMouseDragExitedProperty().set(value);
    }

    public final EventHandler<? super MouseDragEvent> getOnMouseDragExited() {
        return onMouseDragExited == null ? null : onMouseDragExited.get();
    }

    public final ObjectProperty<EventHandler<? super MouseDragEvent>> onMouseDragExitedProperty() {
        if (onMouseDragExited == null) {
            onMouseDragExited = new ObjectPropertyBase<>() {

                @Override
                protected void invalidated() {
                    setEventHandler(MouseDragEvent.MOUSE_DRAG_EXITED, get());
                }

                @Override
                public Object getBean() {
                    return Scene.this;
                }

                @Override
                public String getName() {
                    return "onMouseDragExited";
                }
            };
        }
        return onMouseDragExited;
    }


    /* *************************************************************************
     *                                                                         *
     *                           Gestures Handling                             *
     *                                                                         *
     **************************************************************************/

    /**
     * Defines a function to be called when a scrolling gesture is detected.
     * @since JavaFX 2.2
     */
    private ObjectProperty<EventHandler<? super ScrollEvent>> onScrollStarted;

    public final void setOnScrollStarted(EventHandler<? super ScrollEvent> value) {
        onScrollStartedProperty().set(value);
    }

    public final EventHandler<? super ScrollEvent> getOnScrollStarted() {
        return onScrollStarted == null ? null : onScrollStarted.get();
    }

    public final ObjectProperty<EventHandler<? super ScrollEvent>> onScrollStartedProperty() {
        if (onScrollStarted == null) {
            onScrollStarted = new ObjectPropertyBase<>() {

                @Override
                protected void invalidated() {
                    setEventHandler(ScrollEvent.SCROLL_STARTED, get());
                }

                @Override
                public Object getBean() {
                    return Scene.this;
                }

                @Override
                public String getName() {
                    return "onScrollStarted";
                }
            };
        }
        return onScrollStarted;
    }

    /**
     * Defines a function to be called when user performs a scrolling action.
     */
    private ObjectProperty<EventHandler<? super ScrollEvent>> onScroll;

    public final void setOnScroll(EventHandler<? super ScrollEvent> value) {
        onScrollProperty().set(value);
    }

    public final EventHandler<? super ScrollEvent> getOnScroll() {
        return onScroll == null ? null : onScroll.get();
    }

    public final ObjectProperty<EventHandler<? super ScrollEvent>> onScrollProperty() {
        if (onScroll == null) {
            onScroll = new ObjectPropertyBase<>() {

                @Override
                protected void invalidated() {
                    setEventHandler(ScrollEvent.SCROLL, get());
                }

                @Override
                public Object getBean() {
                    return Scene.this;
                }

                @Override
                public String getName() {
                    return "onScroll";
                }
            };
        }
        return onScroll;
    }

    /**
     * Defines a function to be called when a scrolling gesture ends.
     * @since JavaFX 2.2
     */
    private ObjectProperty<EventHandler<? super ScrollEvent>> onScrollFinished;

    public final void setOnScrollFinished(EventHandler<? super ScrollEvent> value) {
        onScrollFinishedProperty().set(value);
    }

    public final EventHandler<? super ScrollEvent> getOnScrollFinished() {
        return onScrollFinished == null ? null : onScrollFinished.get();
    }

    public final ObjectProperty<EventHandler<? super ScrollEvent>> onScrollFinishedProperty() {
        if (onScrollFinished == null) {
            onScrollFinished = new ObjectPropertyBase<>() {

                @Override
                protected void invalidated() {
                    setEventHandler(ScrollEvent.SCROLL_FINISHED, get());
                }

                @Override
                public Object getBean() {
                    return Scene.this;
                }

                @Override
                public String getName() {
                    return "onScrollFinished";
                }
            };
        }
        return onScrollFinished;
    }

    /**
     * Defines a function to be called when a rotating gesture is detected.
     * @since JavaFX 2.2
     */
    private ObjectProperty<EventHandler<? super RotateEvent>> onRotationStarted;

    public final void setOnRotationStarted(EventHandler<? super RotateEvent> value) {
        onRotationStartedProperty().set(value);
    }

    public final EventHandler<? super RotateEvent> getOnRotationStarted() {
        return onRotationStarted == null ? null : onRotationStarted.get();
    }

    public final ObjectProperty<EventHandler<? super RotateEvent>> onRotationStartedProperty() {
        if (onRotationStarted == null) {
            onRotationStarted = new ObjectPropertyBase<>() {

                @Override
                protected void invalidated() {
                    setEventHandler(RotateEvent.ROTATION_STARTED, get());
                }

                @Override
                public Object getBean() {
                    return Scene.this;
                }

                @Override
                public String getName() {
                    return "onRotationStarted";
                }
            };
        }
        return onRotationStarted;
    }

    /**
     * Defines a function to be called when user performs a rotating action.
     * @since JavaFX 2.2
     */
    private ObjectProperty<EventHandler<? super RotateEvent>> onRotate;

    public final void setOnRotate(EventHandler<? super RotateEvent> value) {
        onRotateProperty().set(value);
    }

    public final EventHandler<? super RotateEvent> getOnRotate() {
        return onRotate == null ? null : onRotate.get();
    }

    public final ObjectProperty<EventHandler<? super RotateEvent>> onRotateProperty() {
        if (onRotate == null) {
            onRotate = new ObjectPropertyBase<>() {

                @Override
                protected void invalidated() {
                    setEventHandler(RotateEvent.ROTATE, get());
                }

                @Override
                public Object getBean() {
                    return Scene.this;
                }

                @Override
                public String getName() {
                    return "onRotate";
                }
            };
        }
        return onRotate;
    }

    /**
     * Defines a function to be called when a rotating gesture ends.
     * @since JavaFX 2.2
     */
    private ObjectProperty<EventHandler<? super RotateEvent>> onRotationFinished;

    public final void setOnRotationFinished(EventHandler<? super RotateEvent> value) {
        onRotationFinishedProperty().set(value);
    }

    public final EventHandler<? super RotateEvent> getOnRotationFinished() {
        return onRotationFinished == null ? null : onRotationFinished.get();
    }

    public final ObjectProperty<EventHandler<? super RotateEvent>> onRotationFinishedProperty() {
        if (onRotationFinished == null) {
            onRotationFinished = new ObjectPropertyBase<>() {

                @Override
                protected void invalidated() {
                    setEventHandler(RotateEvent.ROTATION_FINISHED, get());
                }

                @Override
                public Object getBean() {
                    return Scene.this;
                }

                @Override
                public String getName() {
                    return "onRotationFinished";
                }
            };
        }
        return onRotationFinished;
    }

    /**
     * Defines a function to be called when a zooming gesture is detected.
     * @since JavaFX 2.2
     */
    private ObjectProperty<EventHandler<? super ZoomEvent>> onZoomStarted;

    public final void setOnZoomStarted(EventHandler<? super ZoomEvent> value) {
        onZoomStartedProperty().set(value);
    }

    public final EventHandler<? super ZoomEvent> getOnZoomStarted() {
        return onZoomStarted == null ? null : onZoomStarted.get();
    }

    public final ObjectProperty<EventHandler<? super ZoomEvent>> onZoomStartedProperty() {
        if (onZoomStarted == null) {
            onZoomStarted = new ObjectPropertyBase<>() {

                @Override
                protected void invalidated() {
                    setEventHandler(ZoomEvent.ZOOM_STARTED, get());
                }

                @Override
                public Object getBean() {
                    return Scene.this;
                }

                @Override
                public String getName() {
                    return "onZoomStarted";
                }
            };
        }
        return onZoomStarted;
    }

    /**
     * Defines a function to be called when user performs a zooming action.
     * @since JavaFX 2.2
     */
    private ObjectProperty<EventHandler<? super ZoomEvent>> onZoom;

    public final void setOnZoom(EventHandler<? super ZoomEvent> value) {
        onZoomProperty().set(value);
    }

    public final EventHandler<? super ZoomEvent> getOnZoom() {
        return onZoom == null ? null : onZoom.get();
    }

    public final ObjectProperty<EventHandler<? super ZoomEvent>> onZoomProperty() {
        if (onZoom == null) {
            onZoom = new ObjectPropertyBase<>() {

                @Override
                protected void invalidated() {
                    setEventHandler(ZoomEvent.ZOOM, get());
                }

                @Override
                public Object getBean() {
                    return Scene.this;
                }

                @Override
                public String getName() {
                    return "onZoom";
                }
            };
        }
        return onZoom;
    }

    /**
     * Defines a function to be called when a zooming gesture ends.
     * @since JavaFX 2.2
     */
    private ObjectProperty<EventHandler<? super ZoomEvent>> onZoomFinished;

    public final void setOnZoomFinished(EventHandler<? super ZoomEvent> value) {
        onZoomFinishedProperty().set(value);
    }

    public final EventHandler<? super ZoomEvent> getOnZoomFinished() {
        return onZoomFinished == null ? null : onZoomFinished.get();
    }

    public final ObjectProperty<EventHandler<? super ZoomEvent>> onZoomFinishedProperty() {
        if (onZoomFinished == null) {
            onZoomFinished = new ObjectPropertyBase<>() {

                @Override
                protected void invalidated() {
                    setEventHandler(ZoomEvent.ZOOM_FINISHED, get());
                }

                @Override
                public Object getBean() {
                    return Scene.this;
                }

                @Override
                public String getName() {
                    return "onZoomFinished";
                }
            };
        }
        return onZoomFinished;
    }

    /**
     * Defines a function to be called when an upward swipe gesture
     * happens in this scene.
     * @since JavaFX 2.2
     */
    private ObjectProperty<EventHandler<? super SwipeEvent>> onSwipeUp;

    public final void setOnSwipeUp(EventHandler<? super SwipeEvent> value) {
        onSwipeUpProperty().set(value);
    }

    public final EventHandler<? super SwipeEvent> getOnSwipeUp() {
        return onSwipeUp == null ? null : onSwipeUp.get();
    }

    public final ObjectProperty<EventHandler<? super SwipeEvent>> onSwipeUpProperty() {
        if (onSwipeUp == null) {
            onSwipeUp = new ObjectPropertyBase<>() {

                @Override
                protected void invalidated() {
                    setEventHandler(SwipeEvent.SWIPE_UP, get());
                }

                @Override
                public Object getBean() {
                    return Scene.this;
                }

                @Override
                public String getName() {
                    return "onSwipeUp";
                }
            };
        }
        return onSwipeUp;
    }

    /**
     * Defines a function to be called when an downward swipe gesture
     * happens in this scene.
     * @since JavaFX 2.2
     */
    private ObjectProperty<EventHandler<? super SwipeEvent>> onSwipeDown;

    public final void setOnSwipeDown(EventHandler<? super SwipeEvent> value) {
        onSwipeDownProperty().set(value);
    }

    public final EventHandler<? super SwipeEvent> getOnSwipeDown() {
        return onSwipeDown == null ? null : onSwipeDown.get();
    }

    public final ObjectProperty<EventHandler<? super SwipeEvent>> onSwipeDownProperty() {
        if (onSwipeDown == null) {
            onSwipeDown = new ObjectPropertyBase<>() {

                @Override
                protected void invalidated() {
                    setEventHandler(SwipeEvent.SWIPE_DOWN, get());
                }

                @Override
                public Object getBean() {
                    return Scene.this;
                }

                @Override
                public String getName() {
                    return "onSwipeDown";
                }
            };
        }
        return onSwipeDown;
    }

    /**
     * Defines a function to be called when an leftward swipe gesture
     * happens in this scene.
     * @since JavaFX 2.2
     */
    private ObjectProperty<EventHandler<? super SwipeEvent>> onSwipeLeft;

    public final void setOnSwipeLeft(EventHandler<? super SwipeEvent> value) {
        onSwipeLeftProperty().set(value);
    }

    public final EventHandler<? super SwipeEvent> getOnSwipeLeft() {
        return onSwipeLeft == null ? null : onSwipeLeft.get();
    }

    public final ObjectProperty<EventHandler<? super SwipeEvent>> onSwipeLeftProperty() {
        if (onSwipeLeft == null) {
            onSwipeLeft = new ObjectPropertyBase<>() {

                @Override
                protected void invalidated() {
                    setEventHandler(SwipeEvent.SWIPE_LEFT, get());
                }

                @Override
                public Object getBean() {
                    return Scene.this;
                }

                @Override
                public String getName() {
                    return "onSwipeLeft";
                }
            };
        }
        return onSwipeLeft;
    }

    /**
     * Defines a function to be called when an rightward swipe gesture
     * happens in this scene.
     * @since JavaFX 2.2
     */
    private ObjectProperty<EventHandler<? super SwipeEvent>> onSwipeRight;

    public final void setOnSwipeRight(EventHandler<? super SwipeEvent> value) {
        onSwipeRightProperty().set(value);
    }

    public final EventHandler<? super SwipeEvent> getOnSwipeRight() {
        return onSwipeRight == null ? null : onSwipeRight.get();
    }

    public final ObjectProperty<EventHandler<? super SwipeEvent>> onSwipeRightProperty() {
        if (onSwipeRight == null) {
            onSwipeRight = new ObjectPropertyBase<>() {

                @Override
                protected void invalidated() {
                    setEventHandler(SwipeEvent.SWIPE_RIGHT, get());
                }

                @Override
                public Object getBean() {
                    return Scene.this;
                }

                @Override
                public String getName() {
                    return "onSwipeRight";
                }
            };
        }
        return onSwipeRight;
    }

    /* *************************************************************************
     *                                                                         *
     *                            Touch Handling                               *
     *                                                                         *
     **************************************************************************/

    /**
     * Defines a function to be called when a new touch point is pressed.
     * @since JavaFX 2.2
     */
    private ObjectProperty<EventHandler<? super TouchEvent>> onTouchPressed;

    public final void setOnTouchPressed(EventHandler<? super TouchEvent> value) {
        onTouchPressedProperty().set(value);
    }

    public final EventHandler<? super TouchEvent> getOnTouchPressed() {
        return onTouchPressed == null ? null : onTouchPressed.get();
    }

    public final ObjectProperty<EventHandler<? super TouchEvent>> onTouchPressedProperty() {
        if (onTouchPressed == null) {
            onTouchPressed = new ObjectPropertyBase<>() {

                @Override
                protected void invalidated() {
                    setEventHandler(TouchEvent.TOUCH_PRESSED, get());
                }

                @Override
                public Object getBean() {
                    return Scene.this;
                }

                @Override
                public String getName() {
                    return "onTouchPressed";
                }
            };
        }
        return onTouchPressed;
    }

    /**
     * Defines a function to be called when a touch point is moved.
     * @since JavaFX 2.2
     */
    private ObjectProperty<EventHandler<? super TouchEvent>> onTouchMoved;

    public final void setOnTouchMoved(EventHandler<? super TouchEvent> value) {
        onTouchMovedProperty().set(value);
    }

    public final EventHandler<? super TouchEvent> getOnTouchMoved() {
        return onTouchMoved == null ? null : onTouchMoved.get();
    }

    public final ObjectProperty<EventHandler<? super TouchEvent>> onTouchMovedProperty() {
        if (onTouchMoved == null) {
            onTouchMoved = new ObjectPropertyBase<>() {

                @Override
                protected void invalidated() {
                    setEventHandler(TouchEvent.TOUCH_MOVED, get());
                }

                @Override
                public Object getBean() {
                    return Scene.this;
                }

                @Override
                public String getName() {
                    return "onTouchMoved";
                }
            };
        }
        return onTouchMoved;
    }

    /**
     * Defines a function to be called when a new touch point is pressed.
     * @since JavaFX 2.2
     */
    private ObjectProperty<EventHandler<? super TouchEvent>> onTouchReleased;

    public final void setOnTouchReleased(EventHandler<? super TouchEvent> value) {
        onTouchReleasedProperty().set(value);
    }

    public final EventHandler<? super TouchEvent> getOnTouchReleased() {
        return onTouchReleased == null ? null : onTouchReleased.get();
    }

    public final ObjectProperty<EventHandler<? super TouchEvent>> onTouchReleasedProperty() {
        if (onTouchReleased == null) {
            onTouchReleased = new ObjectPropertyBase<>() {

                @Override
                protected void invalidated() {
                    setEventHandler(TouchEvent.TOUCH_RELEASED, get());
                }

                @Override
                public Object getBean() {
                    return Scene.this;
                }

                @Override
                public String getName() {
                    return "onTouchReleased";
                }
            };
        }
        return onTouchReleased;
    }

    /**
     * Defines a function to be called when a touch point stays pressed and
     * still.
     * @since JavaFX 2.2
     */
    private ObjectProperty<EventHandler<? super TouchEvent>> onTouchStationary;

    public final void setOnTouchStationary(EventHandler<? super TouchEvent> value) {
        onTouchStationaryProperty().set(value);
    }

    public final EventHandler<? super TouchEvent> getOnTouchStationary() {
        return onTouchStationary == null ? null : onTouchStationary.get();
    }

    public final ObjectProperty<EventHandler<? super TouchEvent>> onTouchStationaryProperty() {
        if (onTouchStationary == null) {
            onTouchStationary = new ObjectPropertyBase<>() {

                @Override
                protected void invalidated() {
                    setEventHandler(TouchEvent.TOUCH_STATIONARY, get());
                }

                @Override
                public Object getBean() {
                    return Scene.this;
                }

                @Override
                public String getName() {
                    return "onTouchStationary";
                }
            };
        }
        return onTouchStationary;
    }

    /*
     * This class provides reordering and ID mapping of particular touch points.
     * Platform may report arbitrary touch point IDs and they may be reused
     * during one gesture. This class keeps track of it and provides
     * sequentially sorted IDs, unique in scope of a gesture.
     *
     * Some platforms report always small numbers, these take fast paths through
     * the algorithm, directly indexing an array. Bigger numbers take a slow
     * path using a hash map.
     *
     * The algorithm performance was measured and it doesn't impose
     * any significant slowdown on the event delivery.
     */
    private static class TouchMap {
        private static final int FAST_THRESHOLD = 10;
        int[] fastMap = new int[] {0, 0, 0, 0, 0, 0, 0, 0, 0, 0};
        Map<Long, Integer> slowMap = new HashMap<>();
        List<Integer> order = new LinkedList<>();
        List<Long> removed = new ArrayList<>(10);
        int counter = 0;
        int active = 0;

        public int add(long id) {
            counter++;
            active++;
            if (id < FAST_THRESHOLD) {
                fastMap[(int) id] = counter;
            } else {
                slowMap.put(id, counter);
            }
            order.add(counter);
            return counter;
        }

        public void remove(long id) {
            // book the removal - it needs to be done after all touch points
            // of an event are processed - see cleanup()
            removed.add(id);
        }

        public int get(long id) {
            if (id < FAST_THRESHOLD) {
                int result = fastMap[(int) id];
                if (result == 0) {
                    throw new RuntimeException("Platform reported wrong "
                            + "touch point ID");
                }
                return result;
            } else {
                try {
                    return slowMap.get(id);
                } catch (NullPointerException e) {
                    throw new RuntimeException("Platform reported wrong "
                            + "touch point ID");
                }
            }
        }

        public int getOrder(int id) {
            return order.indexOf(id);
        }

        // returns true if gesture finished (no finger is touched)
        public boolean cleanup() {
            for (long id : removed) {
                active--;
                order.remove(Integer.valueOf(get(id)));
                if (id < FAST_THRESHOLD) {
                    fastMap[(int) id] = 0;
                } else {
                    slowMap.remove(id);
                }
                if (active == 0) {
                    // gesture finished
                    counter = 0;
                }
            }
            removed.clear();
            return active == 0;
        }
    }


    /* *************************************************************************
     *                                                                         *
     *                         Drag and Drop Handling                          *
     *                                                                         *
     **************************************************************************/

    private ObjectProperty<EventHandler<? super DragEvent>> onDragEntered;

    public final void setOnDragEntered(EventHandler<? super DragEvent> value) {
        onDragEnteredProperty().set(value);
    }

    public final EventHandler<? super DragEvent> getOnDragEntered() {
        return onDragEntered == null ? null : onDragEntered.get();
    }

    /**
     * Defines a function to be called when drag gesture
     * enters this {@code Scene}.
     * @return function to be called when drag gesture enters this scene
     */
    public final ObjectProperty<EventHandler<? super DragEvent>> onDragEnteredProperty() {
        if (onDragEntered == null) {
            onDragEntered = new ObjectPropertyBase<>() {

                @Override
                protected void invalidated() {
                    setEventHandler(DragEvent.DRAG_ENTERED, get());
                }

                @Override
                public Object getBean() {
                    return Scene.this;
                }

                @Override
                public String getName() {
                    return "onDragEntered";
                }
            };
        }
        return onDragEntered;
    }

    private ObjectProperty<EventHandler<? super DragEvent>> onDragExited;

    public final void setOnDragExited(EventHandler<? super DragEvent> value) {
        onDragExitedProperty().set(value);
    }

    public final EventHandler<? super DragEvent> getOnDragExited() {
        return onDragExited == null ? null : onDragExited.get();
    }

    /**
     * Defines a function to be called when drag gesture
     * exits this {@code Scene}.
     * @return the function to be called when drag gesture exits this scene
     */
    public final ObjectProperty<EventHandler<? super DragEvent>> onDragExitedProperty() {
        if (onDragExited == null) {
            onDragExited = new ObjectPropertyBase<>() {

                @Override
                protected void invalidated() {
                    setEventHandler(DragEvent.DRAG_EXITED, get());
                }

                @Override
                public Object getBean() {
                    return Scene.this;
                }

                @Override
                public String getName() {
                    return "onDragExited";
                }
            };
        }
        return onDragExited;
    }

    private ObjectProperty<EventHandler<? super DragEvent>> onDragOver;

    public final void setOnDragOver(EventHandler<? super DragEvent> value) {
        onDragOverProperty().set(value);
    }

    public final EventHandler<? super DragEvent> getOnDragOver() {
        return onDragOver == null ? null : onDragOver.get();
    }

    /**
     * Defines a function to be called when drag gesture progresses
     * within this {@code Scene}.
     * @return the function to be called when drag gesture progresses within
     * this scene
     */
    public final ObjectProperty<EventHandler<? super DragEvent>> onDragOverProperty() {
        if (onDragOver == null) {
            onDragOver = new ObjectPropertyBase<>() {

                @Override
                protected void invalidated() {
                    setEventHandler(DragEvent.DRAG_OVER, get());
                }

                @Override
                public Object getBean() {
                    return Scene.this;
                }

                @Override
                public String getName() {
                    return "onDragOver";
                }
            };
        }
        return onDragOver;
    }

    // Do we want DRAG_TRANSFER_MODE_CHANGED event?
//    private ObjectProperty<EventHandler<? super DragEvent>> onDragTransferModeChanged;
//
//    public final void setOnDragTransferModeChanged(EventHandler<? super DragEvent> value) {
//        onDragTransferModeChangedProperty().set(value);
//    }
//
//    public final EventHandler<? super DragEvent> getOnDragTransferModeChanged() {
//        return onDragTransferModeChanged == null ? null : onDragTransferModeChanged.get();
//    }
//
//    /**
//     * Defines a function to be called this {@code Scene} if it is a potential
//     * drag-and-drop target when the user takes action to change the intended
//     * {@code TransferMode}.
//     * The user can change the intended {@link TransferMode} by holding down
//     * or releasing key modifiers.
//     */
//    public ObjectProperty<EventHandler<? super DragEvent>> onDragTransferModeChangedProperty() {
//        if (onDragTransferModeChanged == null) {
//            onDragTransferModeChanged = new SimpleObjectProperty<EventHandler<? super DragEvent>>() {
//
//                @Override
//                protected void invalidated() {
//                    setEventHandler(DragEvent.DRAG_TRANSFER_MODE_CHANGED, get());
//                }
//            };
//        }
//        return onDragTransferModeChanged;
//    }

    private ObjectProperty<EventHandler<? super DragEvent>> onDragDropped;

    public final void setOnDragDropped(EventHandler<? super DragEvent> value) {
        onDragDroppedProperty().set(value);
    }

    public final EventHandler<? super DragEvent> getOnDragDropped() {
        return onDragDropped == null ? null : onDragDropped.get();
    }

    /**
     * Defines a function to be called when the mouse button is released
     * on this {@code Scene} during drag and drop gesture. Transfer of data from
     * the {@link DragEvent}'s {@link DragEvent#getDragboard() dragboard} should
     * happen in this function.
     * @return the function to be called when the mouse button is released on
     * this scene during drag and drop gesture
     */
    public final ObjectProperty<EventHandler<? super DragEvent>> onDragDroppedProperty() {
        if (onDragDropped == null) {
            onDragDropped = new ObjectPropertyBase<>() {

                @Override
                protected void invalidated() {
                    setEventHandler(DragEvent.DRAG_DROPPED, get());
                }

                @Override
                public Object getBean() {
                    return Scene.this;
                }

                @Override
                public String getName() {
                    return "onDragDropped";
                }
            };
        }
        return onDragDropped;
    }

    private ObjectProperty<EventHandler<? super DragEvent>> onDragDone;

    public final void setOnDragDone(EventHandler<? super DragEvent> value) {
        onDragDoneProperty().set(value);
    }

    public final EventHandler<? super DragEvent> getOnDragDone() {
        return onDragDone == null ? null : onDragDone.get();
    }

    /**
     * Defines a function to be called when this {@code Scene} is a
     * drag and drop gesture source after its data has
     * been dropped on a drop target. The {@code transferMode} of the
     * event shows what just happened at the drop target.
     * If {@code transferMode} has the value {@code MOVE}, then the source can
     * clear out its data. Clearing the source's data gives the appropriate
     * appearance to a user that the data has been moved by the drag and drop
     * gesture. A {@code transferMode} that has the value {@code NONE}
     * indicates that no data was transferred during the drag and drop gesture.
     * Positional data for the {@code DragEvent} is invalid.  Valid positional
     * data for the {@code DragEvent} is presented in the
     * {@link #onDragDroppedProperty() onDragDropped} event handler.
     * @return the function to be called when this scene is a drag and drop
     * gesture source after its data has been dropped on a drop target
     */
    public final ObjectProperty<EventHandler<? super DragEvent>> onDragDoneProperty() {
        if (onDragDone == null) {
            onDragDone = new ObjectPropertyBase<>() {

                @Override
                protected void invalidated() {
                    setEventHandler(DragEvent.DRAG_DONE, get());
                }

                @Override
                public Object getBean() {
                    return Scene.this;
                }

                @Override
                public String getName() {
                    return "onDragDone";
                }
            };
        }
        return onDragDone;
    }

    /**
     * Confirms a potential drag and drop gesture that is recognized over this
     * {@code Scene}.
     * Can be called only from a DRAG_DETECTED event handler. The returned
     * {@link Dragboard} is used to transfer data during
     * the drag and drop gesture. Placing this {@code Scene}'s data on the
     * {@link Dragboard} also identifies this {@code Scene} as the source of
     * the drag and drop gesture.
     * More detail about drag and drop gestures is described in the overivew
     * of {@link DragEvent}.
     *
     * @see DragEvent
     * @param transferModes The supported {@code TransferMode}(s) of this {@code Node}
     * @return A {@code Dragboard} to place this {@code Scene}'s data on
     * @throws IllegalStateException if drag and drop cannot be started at this
     * moment (it's called outside of {@code DRAG_DETECTED} event handling).
     */
    public Dragboard startDragAndDrop(TransferMode... transferModes) {
        return startDragAndDrop(this, transferModes);
    }

    /**
     * Starts a full press-drag-release gesture with this scene as gesture
     * source. This method can be called only from a {@code DRAG_DETECTED} mouse
     * event handler. More detail about dragging gestures can be found
     * in the overview of {@link MouseEvent} and {@link MouseDragEvent}.
     *
     * @see MouseEvent
     * @see MouseDragEvent
     * @throws IllegalStateException if the full press-drag-release gesture
     * cannot be started at this moment (it's called outside of
     * {@code DRAG_DETECTED} event handling).
     * @since JavaFX 2.1
     */
    public void startFullDrag() {
        startFullDrag(this);
    }


    Dragboard startDragAndDrop(EventTarget source, TransferMode... transferModes) {
        Toolkit.getToolkit().checkFxUserThread();
        if (dndGesture == null ||
            (dndGesture.dragDetected != DragDetectedState.PROCESSING))
        {
            throw new IllegalStateException("Cannot start drag and drop " +
                    "outside of DRAG_DETECTED event handler");
        }

        Set<TransferMode> set = EnumSet.noneOf(TransferMode.class);
        for (TransferMode tm : InputEventUtils.safeTransferModes(transferModes)) {
            set.add(tm);
        }
        return dndGesture.startDrag(source, set);
    }

    void startFullDrag(EventTarget source) {
        Toolkit.getToolkit().checkFxUserThread();
        if (dndGesture.dragDetected != DragDetectedState.PROCESSING) {
            throw new IllegalStateException("Cannot start full drag " +
                    "outside of DRAG_DETECTED event handler");
        }

        if (dndGesture != null) {
            dndGesture.startFullPDR(source);
            return;
        }

        throw new IllegalStateException("Cannot start full drag when "
                + "mouse button is not pressed");
    }

    /* *************************************************************************
     *                                                                         *
     *                           Keyboard Handling                             *
     *                                                                         *
     **************************************************************************/

    /**
     * Defines a function to be called when some {@code Node} of this
     * {@code Scene} has input focus and a key has been pressed. The function
     * is called only if the event hasn't been already consumed during its
     * capturing or bubbling phase.
     */
    private ObjectProperty<EventHandler<? super KeyEvent>> onKeyPressed;

    public final void setOnKeyPressed(EventHandler<? super KeyEvent> value) {
        onKeyPressedProperty().set(value);
    }

    public final EventHandler<? super KeyEvent> getOnKeyPressed() {
        return onKeyPressed == null ? null : onKeyPressed.get();
    }

    public final ObjectProperty<EventHandler<? super KeyEvent>> onKeyPressedProperty() {
        if (onKeyPressed == null) {
            onKeyPressed = new ObjectPropertyBase<>() {

                @Override
                protected void invalidated() {
                    setEventHandler(KeyEvent.KEY_PRESSED, get());
                }

                @Override
                public Object getBean() {
                    return Scene.this;
                }

                @Override
                public String getName() {
                    return "onKeyPressed";
                }
            };
        }
        return onKeyPressed;
    }

    /**
     * Defines a function to be called when some {@code Node} of this
     * {@code Scene} has input focus and a key has been released. The function
     * is called only if the event hasn't been already consumed during its
     * capturing or bubbling phase.
     */
    private ObjectProperty<EventHandler<? super KeyEvent>> onKeyReleased;

    public final void setOnKeyReleased(EventHandler<? super KeyEvent> value) {
        onKeyReleasedProperty().set(value);
    }

    public final EventHandler<? super KeyEvent> getOnKeyReleased() {
        return onKeyReleased == null ? null : onKeyReleased.get();
    }

    public final ObjectProperty<EventHandler<? super KeyEvent>> onKeyReleasedProperty() {
        if (onKeyReleased == null) {
            onKeyReleased = new ObjectPropertyBase<>() {

                @Override
                protected void invalidated() {
                    setEventHandler(KeyEvent.KEY_RELEASED, get());
                }

                @Override
                public Object getBean() {
                    return Scene.this;
                }

                @Override
                public String getName() {
                    return "onKeyReleased";
                }
            };
        }
        return onKeyReleased;
    }

    /**
     * Defines a function to be called when some {@code Node} of this
     * {@code Scene} has input focus and a key has been typed. The function
     * is called only if the event hasn't been already consumed during its
     * capturing or bubbling phase.
     */
    private ObjectProperty<EventHandler<? super KeyEvent>> onKeyTyped;

    public final void setOnKeyTyped(
            EventHandler<? super KeyEvent> value) {
        onKeyTypedProperty().set( value);

    }

    public final EventHandler<? super KeyEvent> getOnKeyTyped(
            ) {
        return onKeyTyped == null ? null : onKeyTyped.get();
    }

    public final ObjectProperty<EventHandler<? super KeyEvent>> onKeyTypedProperty(
    ) {
        if (onKeyTyped == null) {
            onKeyTyped = new ObjectPropertyBase<>() {

                @Override
                protected void invalidated() {
                    setEventHandler(KeyEvent.KEY_TYPED, get());
                }

                @Override
                public Object getBean() {
                    return Scene.this;
                }

                @Override
                public String getName() {
                    return "onKeyTyped";
                }
            };
        }
        return onKeyTyped;
    }

    /* *************************************************************************
     *                                                                         *
     *                           Input Method Handling                         *
     *                                                                         *
     **************************************************************************/

    /**
     * Defines a function to be called when this {@code Node}
     * has input focus and the input method text has changed.  If this
     * function is not defined in this {@code Node}, then it
     * receives the result string of the input method composition as a
     * series of {@code onKeyTyped} function calls.
     * <p>
     * When the {@code Node} loses the input focus, the JavaFX runtime
     * automatically commits the existing composed text if any.
     */
    private ObjectProperty<EventHandler<? super InputMethodEvent>> onInputMethodTextChanged;

    public final void setOnInputMethodTextChanged(
            EventHandler<? super InputMethodEvent> value) {
        onInputMethodTextChangedProperty().set( value);
    }

    public final EventHandler<? super InputMethodEvent> getOnInputMethodTextChanged() {
        return onInputMethodTextChanged == null ? null : onInputMethodTextChanged.get();
    }

    public final ObjectProperty<EventHandler<? super InputMethodEvent>> onInputMethodTextChangedProperty() {
        if (onInputMethodTextChanged == null) {
            onInputMethodTextChanged = new ObjectPropertyBase<>() {

                @Override
                protected void invalidated() {
                    setEventHandler(InputMethodEvent.INPUT_METHOD_TEXT_CHANGED, get());
                }

                @Override
                public Object getBean() {
                    return Scene.this;
                }

                @Override
                public String getName() {
                    return "onInputMethodTextChanged";
                }
            };
        }
        return onInputMethodTextChanged;
    }

    /*
     * This class represents a picked target - either node, or scne, or null.
     * It provides functionality needed for the targets and covers the fact
     * that they are different kinds of animals.
     */
    private static class TargetWrapper {
        private Scene scene;
        private Node node;
        private PickResult result;

        /**
         * Fills the list with the target and all its parents (including scene)
         */
        public void fillHierarchy(final List<EventTarget> list) {
            list.clear();
            Node n = node;
            while(n != null) {
                list.add(n);
                final Parent p = n.getParent();
                n = p != null ? p : n.getSubScene();
            }

            if (scene != null) {
                list.add(scene);
            }
        }

        public EventTarget getEventTarget() {
            return node != null ? node : scene;
        }

        public Cursor getCursor() {
            Cursor cursor = null;
            if (node != null) {
                cursor = node.getCursor();
                Node n = node.getParent();
                while (cursor == null && n != null) {
                    cursor = n.getCursor();

                    final Parent p = n.getParent();
                    n = p != null ? p : n.getSubScene();
                }
            }
            return cursor;
        }

        public void clear() {
            set(null, null);
            result = null;
        }

        public void setNodeResult(PickResult result) {
            if (result != null) {
                this.result = result;
                final Node n = result.getIntersectedNode();
                set(n, n.getScene());
            }
        }

        // Pass null scene if the mouse is outside of the window content
        public void setSceneResult(PickResult result, Scene scene) {
            if (result != null) {
                this.result = result;
                set(null, scene);
            }
        }

        public PickResult getResult() {
            return result;
        }

        public void copy(TargetWrapper tw) {
            node = tw.node;
            scene = tw.scene;
            result = tw.result;
        }

        private void set(Node n, Scene s) {
            node = n;
            scene = s;
        }
    }

    /* ***********************************************************************
    *                                                                        *
    *                                                                        *
    *                                                                        *
    *************************************************************************/

    private static final Object USER_DATA_KEY = new Object();
    // A map containing a set of properties for this scene
    private ObservableMap<Object, Object> properties;

    /**
      * Returns an observable map of properties on this node for use primarily
      * by application developers.
      *
      * @return an observable map of properties on this node for use primarily
      * by application developers
      *
      * @since JavaFX 8u40
      */
     public final ObservableMap<Object, Object> getProperties() {
        if (properties == null) {
            properties = FXCollections.observableMap(new HashMap<>());
        }
        return properties;
    }

    /**
     * Tests if Scene has properties.
     * @return true if node has properties.
     *
     * @since JavaFX 8u40
     */
     public boolean hasProperties() {
        return properties != null && !properties.isEmpty();
    }

    /**
     * Convenience method for setting a single Object property that can be
     * retrieved at a later date. This is functionally equivalent to calling
     * the getProperties().put(Object key, Object value) method. This can later
     * be retrieved by calling {@link Scene#getUserData()}.
     *
     * @param value The value to be stored - this can later be retrieved by calling
     *          {@link Scene#getUserData()}.
     *
     * @since JavaFX 8u40
     */
    public void setUserData(Object value) {
        getProperties().put(USER_DATA_KEY, value);
    }

    /**
     * Returns a previously set Object property, or null if no such property
     * has been set using the {@link Scene#setUserData(java.lang.Object)} method.
     *
     * @return The Object that was previously set, or null if no property
     *          has been set or if null was set.
     *
     * @since JavaFX 8u40
     */
    public Object getUserData() {
        return getProperties().get(USER_DATA_KEY);
    }

    /* *************************************************************************
     *                                                                         *
     *                       Component Orientation Properties                  *
     *                                                                         *
     **************************************************************************/

    @SuppressWarnings("removal")
    private static final NodeOrientation defaultNodeOrientation =
        AccessController.doPrivileged(
                (PrivilegedAction<Boolean>) () -> Boolean.getBoolean("javafx.scene.nodeOrientation.RTL")) ? NodeOrientation.RIGHT_TO_LEFT : NodeOrientation.INHERIT;



    private ObjectProperty<NodeOrientation> nodeOrientation;
    private EffectiveOrientationProperty effectiveNodeOrientationProperty;

    private NodeOrientation effectiveNodeOrientation;

    public final void setNodeOrientation(NodeOrientation orientation) {
        nodeOrientationProperty().set(orientation);
    }

    public final NodeOrientation getNodeOrientation() {
        return nodeOrientation == null ? defaultNodeOrientation : nodeOrientation.get();
    }

    /**
     * Property holding NodeOrientation.
     * <p>
     * Node orientation describes the flow of visual data within a node.
     * In the English speaking world, visual data normally flows from
     * left-to-right. In an Arabic or Hebrew world, visual data flows
     * from right-to-left.  This is consistent with the reading order
     * of text in both worlds.  The default value is left-to-right.
     * </p>
     *
     * @return NodeOrientation
     * @since JavaFX 8.0
     */
    public final ObjectProperty<NodeOrientation> nodeOrientationProperty() {
        if (nodeOrientation == null) {
            nodeOrientation = new StyleableObjectProperty<NodeOrientation>(defaultNodeOrientation) {
                @Override
                protected void invalidated() {
                    sceneEffectiveOrientationInvalidated();
                    getRoot().applyCss();
                }

                @Override
                public Object getBean() {
                    return Scene.this;
                }

                @Override
                public String getName() {
                    return "nodeOrientation";
                }

                @Override
                public CssMetaData getCssMetaData() {
                    //TODO - not yet supported
                    throw new UnsupportedOperationException("Not supported yet.");
                }
            };
        }
        return nodeOrientation;
    }

    public final NodeOrientation getEffectiveNodeOrientation() {
        if (effectiveNodeOrientation == null) {
            effectiveNodeOrientation = calcEffectiveNodeOrientation();
        }

        return effectiveNodeOrientation;
    }

    /**
     * The effective node orientation of a scene resolves the inheritance of
     * node orientation, returning either left-to-right or right-to-left.
     * @return the effective node orientation of this scene
     * @since JavaFX 8.0
     */
    public final ReadOnlyObjectProperty<NodeOrientation>
            effectiveNodeOrientationProperty() {
        if (effectiveNodeOrientationProperty == null) {
            effectiveNodeOrientationProperty =
                    new EffectiveOrientationProperty();
        }

        return effectiveNodeOrientationProperty;
    }

    private void parentEffectiveOrientationInvalidated() {
        if (getNodeOrientation() == NodeOrientation.INHERIT) {
            sceneEffectiveOrientationInvalidated();
        }
    }

    private void sceneEffectiveOrientationInvalidated() {
        effectiveNodeOrientation = null;

        if (effectiveNodeOrientationProperty != null) {
            effectiveNodeOrientationProperty.invalidate();
        }

        getRoot().parentResolvedOrientationInvalidated();
    }

    private NodeOrientation calcEffectiveNodeOrientation() {
        NodeOrientation orientation = getNodeOrientation();
        if (orientation == NodeOrientation.INHERIT) {
            Window window = getWindow();
            if (window != null) {
                Window parent = null;
                if (window instanceof Stage) {
                    parent = ((Stage)window).getOwner();
                } else {
                    if (window instanceof PopupWindow) {
                        parent = ((PopupWindow)window).getOwnerWindow();
                    }
                }
                if (parent != null) {
                    Scene scene = parent.getScene();
                    if (scene != null) return scene.getEffectiveNodeOrientation();
                }
            }
            return NodeOrientation.LEFT_TO_RIGHT;
        }
        return orientation;
    }

    private final class EffectiveOrientationProperty
            extends ReadOnlyObjectPropertyBase<NodeOrientation> {
        @Override
        public NodeOrientation get() {
            return getEffectiveNodeOrientation();
        }

        @Override
        public Object getBean() {
            return Scene.this;
        }

        @Override
        public String getName() {
            return "effectiveNodeOrientation";
        }

        public void invalidate() {
            fireValueChangedEvent();
        }
    }

    private Map<Node, Accessible> accMap;
    Accessible removeAccessible(Node node) {
        if (accMap == null) return null;
        return accMap.remove(node);
    }

    void addAccessible(Node node, Accessible acc) {
        if (accMap == null) {
            accMap = new HashMap<>();
        }
        accMap.put(node, acc);
    }

    private void disposeAccessibles() {
        if (accMap != null) {
            for (Map.Entry<Node, Accessible> entry : accMap.entrySet()) {
                Node node = entry.getKey();
                Accessible acc = entry.getValue();
                if (node.accessible != null) {
                    /* This node has already been initialized to another scene.
                     * Note an accessible can be returned to the node before the
                     * pulse if getAccessible() is called. In which case it must
                     * already being removed from accMap.
                     */
                    if (node.accessible == acc) {
                        System.err.println("[A11y] 'node.accessible == acc' should never happen.");
                    }
                    if (node.getScene() == this) {
                        System.err.println("[A11y] 'node.getScene() == this' should never happen.");
                    }
                    acc.dispose();
                } else {
                    if (node.getScene() == this) {
                        node.accessible = acc;
                    } else {
                        acc.dispose();
                    }
                }
            }
            accMap.clear();
        }
    }

    private Accessible accessible;
    Accessible getAccessible() {
        /*
         * The accessible for the Scene should never be
         * requested when the peer is not set.
         * This can only happen in a error case where a
         * descender of this Scene was not disposed and
         * it still being used by the AT client and trying
         * to reach to the top level window.
         */
        if (peer == null) return null;
        if (accessible == null) {
            accessible = Application.GetApplication().createAccessible();
            accessible.setEventHandler(new Accessible.EventHandler() {
                @SuppressWarnings("removal")
                @Override public AccessControlContext getAccessControlContext() {
                    return getPeer().getAccessControlContext();
                }

                @Override public Object getAttribute(AccessibleAttribute attribute,
                                                     Object... parameters) {
                    switch (attribute) {
                        case CHILDREN: {
                            Parent root = getRoot();
                            if (root != null) {
                                return FXCollections.observableArrayList(root);
                            }
                            break;
                        }
                        case TEXT: {
                            Window w = getWindow();
                            if (w instanceof Stage) {
                                return ((Stage)w).getTitle();
                            }
                            break;
                        }
                        case NODE_AT_POINT: {
                            Window window = getWindow();
                            /* is this screen to scene translation correct ? not considering camera ? */
                            Point2D pt = (Point2D)parameters[0];
                            PickResult res = pick(pt.getX() - getX() - window.getX(), pt.getY() - getY() - window.getY());
                            if (res != null) {
                                Node node = res.getIntersectedNode();
                                if (node != null) return node;
                            }
                            return getRoot();//not sure
                        }
                        case ROLE: {
                            if (getRoot() != null && getRoot().getAccessibleRole() == AccessibleRole.DIALOG) {
                                return AccessibleRole.DIALOG;
                            } else {
                                return AccessibleRole.PARENT;
                            }
                        }
                        case SCENE: return Scene.this;
                        case FOCUS_NODE: {
                            if (transientFocusContainer != null) {
                                return transientFocusContainer.queryAccessibleAttribute(AccessibleAttribute.FOCUS_NODE);
                            }
                            return getFocusOwner();
                        }
                        default:
                    }
                    return super.getAttribute(attribute, parameters);
                }
            });
            PlatformImpl.accessibilityActiveProperty().set(true);
        }
        return accessible;
    }
}<|MERGE_RESOLUTION|>--- conflicted
+++ resolved
@@ -2182,18 +2182,13 @@
             }
         }
 
-<<<<<<< HEAD
-        return getKeyHandler().process(e);
-    }
-=======
         final Node sceneFocusOwner = getFocusOwner();
         final EventTarget eventTarget =
                 (sceneFocusOwner != null && sceneFocusOwner.getScene() == Scene.this) ? sceneFocusOwner : Scene.this;
->>>>>>> 21aa630a
 
         // send the key event to the current focus owner or to scene if
         // the focus owner is not set
-        Event.fireEvent(eventTarget, e);
+        return EventUtil.fireEvent(eventTarget, e) == null;
     }
 
     void requestFocus(Node node, boolean focusVisible) {
@@ -4131,79 +4126,6 @@
         }
     }
 
-<<<<<<< HEAD
-    /* *****************************************************************************
-     *                                                                             *
-     * Key Event Handling                                                          *
-     *                                                                             *
-     ******************************************************************************/
-
-    class KeyHandler {
-        private void setFocusOwner(final Node value) {
-            // Cancel IM composition if there is one in progress.
-            // This needs to be done before the focus owner is switched as it
-            // generates event that needs to be delivered to the old focus owner.
-            if (oldFocusOwner != null) {
-                final Scene s = oldFocusOwner.getScene();
-                if (s != null) {
-                    final TKScene peer = s.getPeer();
-                    if (peer != null) {
-                        peer.finishInputMethodComposition();
-                    }
-                }
-            }
-            focusOwner.set(value);
-        }
-
-        private boolean windowFocused;
-        protected boolean isWindowFocused() { return windowFocused; }
-        protected void setWindowFocused(boolean value) {
-            windowFocused = value;
-            if (getFocusOwner() != null) {
-                getFocusOwner().setFocused(windowFocused);
-            }
-            if (windowFocused) {
-                if (accessible != null) {
-                    accessible.sendNotification(AccessibleAttribute.FOCUS_NODE);
-                }
-            }
-        }
-
-        private void windowForSceneChanged(Window oldWindow, Window window) {
-            if (oldWindow != null) {
-                oldWindow.focusedProperty().removeListener(sceneWindowFocusedListener);
-            }
-
-            if (window != null) {
-                window.focusedProperty().addListener(sceneWindowFocusedListener);
-                setWindowFocused(window.isFocused());
-            } else {
-                setWindowFocused(false);
-            }
-        }
-
-        private final InvalidationListener sceneWindowFocusedListener = valueModel -> setWindowFocused(((ReadOnlyBooleanProperty)valueModel).get());
-
-        private boolean process(KeyEvent e) {
-            final Node sceneFocusOwner = getFocusOwner();
-            final EventTarget eventTarget =
-                    (sceneFocusOwner != null && sceneFocusOwner.getScene() == Scene.this) ? sceneFocusOwner
-                                              : Scene.this;
-
-            // send the key event to the current focus owner or to scene if
-            // the focus owner is not set
-            return EventUtil.fireEvent(eventTarget, e) == null;
-        }
-
-        private void requestFocus(Node node) {
-            if (getFocusOwner() == node || (node != null && !node.isCanReceiveFocus())) {
-                return;
-            }
-            setFocusOwner(node);
-        }
-    }
-=======
->>>>>>> 21aa630a
     /* *************************************************************************
      *                                                                         *
      *                         Event Dispatch                                  *
