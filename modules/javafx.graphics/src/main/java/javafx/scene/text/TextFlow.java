/*
 * Copyright (c) 2012, 2024, Oracle and/or its affiliates. All rights reserved.
 * DO NOT ALTER OR REMOVE COPYRIGHT NOTICES OR THIS FILE HEADER.
 *
 * This code is free software; you can redistribute it and/or modify it
 * under the terms of the GNU General Public License version 2 only, as
 * published by the Free Software Foundation.  Oracle designates this
 * particular file as subject to the "Classpath" exception as provided
 * by Oracle in the LICENSE file that accompanied this code.
 *
 * This code is distributed in the hope that it will be useful, but WITHOUT
 * ANY WARRANTY; without even the implied warranty of MERCHANTABILITY or
 * FITNESS FOR A PARTICULAR PURPOSE.  See the GNU General Public License
 * version 2 for more details (a copy is included in the LICENSE file that
 * accompanied this code).
 *
 * You should have received a copy of the GNU General Public License version
 * 2 along with this work; if not, write to the Free Software Foundation,
 * Inc., 51 Franklin St, Fifth Floor, Boston, MA 02110-1301 USA.
 *
 * Please contact Oracle, 500 Oracle Parkway, Redwood Shores, CA 94065 USA
 * or visit www.oracle.com if you need additional information or have any
 * questions.
 */

package javafx.scene.text;

import java.util.ArrayList;
import java.util.Collections;
import java.util.List;
import javafx.beans.property.DoubleProperty;
import javafx.beans.property.IntegerProperty;
import javafx.beans.property.ObjectProperty;
import javafx.css.CssMetaData;
import javafx.css.Styleable;
import javafx.css.StyleableDoubleProperty;
import javafx.css.StyleableIntegerProperty;
import javafx.css.StyleableObjectProperty;
import javafx.css.StyleableProperty;
import javafx.css.converter.EnumConverter;
import javafx.css.converter.SizeConverter;
import javafx.geometry.HPos;
import javafx.geometry.Insets;
import javafx.geometry.NodeOrientation;
import javafx.geometry.Orientation;
import javafx.geometry.VPos;
import javafx.scene.AccessibleAttribute;
import javafx.scene.AccessibleRole;
import javafx.scene.Node;
import javafx.scene.layout.Pane;
import javafx.scene.shape.PathElement;
import com.sun.javafx.geom.BaseBounds;
import com.sun.javafx.geom.Point2D;
import com.sun.javafx.geom.RectBounds;
import com.sun.javafx.scene.text.GlyphList;
import com.sun.javafx.scene.text.TextFlowHelper;
import com.sun.javafx.scene.text.TextLayout;
import com.sun.javafx.scene.text.TextLayoutFactory;
import com.sun.javafx.scene.text.TextSpan;
import com.sun.javafx.text.PrismLayoutInfo;
import com.sun.javafx.text.TextUtils;
import com.sun.javafx.tk.Toolkit;

/**
 * A specialized layout for rich text.
 * It can be used to lay out several {@link Text} nodes in a single text flow.
 * {@code TextFlow} uses the text and the font of each {@code Text} node inside of it,
 * plus its own width and text alignment to determine the location for each child.
 * A single {@code Text} node can span over several lines due to wrapping, and
 * the visual location of the {@code Text} node can differ from the logical location
 * due to bidi reordering.
 *
 * <p>
 * Any {@code Node} other than {@code Text} will be treated as an embedded object in the
 * text layout. It will be inserted in the content using its preferred width,
 * height, and baseline offset.
 *
 * <p>
 * When a {@code Text} node is inside a {@code TextFlow}, some of its properties are ignored.
 * For example, the {@code x} and {@code y} properties of the {@code Text} node are ignored since
 * the location of the node is determined by the parent. Likewise, the wrapping
 * width in the {@code Text} node is ignored since the width used for wrapping
 * is the {@code TextFlow}'s width. The value of the {@code pickOnBounds} property
 * of a {@code Text} node is set to {@code false} when it is laid out by the
 * {@code TextFlow}. This happens because the content of a single {@code Text} node can be
 * split and placed in different locations in the {@code TextFlow} (usually due to
 * line breaking and bidi reordering).
 *
 * <p>
 * The wrapping width of the layout is determined by the region's current width.
 * It can be specified by the application by setting the {@code TextFlow}'s preferred
 * width. If no wrapping is desired, the application can either set the preferred
 * with to {@code Double.MAX_VALUE} or
 * {@link javafx.scene.layout.Region#USE_COMPUTED_SIZE Region.USE_COMPUTED_SIZE}.
 *
 * <p>
 * Paragraphs are separated by {@code '\n'} present in any {@code Text} child.
 *
 * <p>
 * Example of a TextFlow:
 * <pre>{@code
 *     Text text1 = new Text("Big italic red text");
 *     text1.setFill(Color.RED);
 *     text1.setFont(Font.font("Helvetica", FontPosture.ITALIC, 40));
 *     Text text2 = new Text(" little bold blue text");
 *     text2.setFill(Color.BLUE);
 *     text2.setFont(Font.font("Helvetica", FontWeight.BOLD, 10));
 *     TextFlow textFlow = new TextFlow(text1, text2);
 * }</pre>
 *
 * <p>
 * {@code TextFlow} lays out each managed child regardless of the child's visible property value;
 * unmanaged children are ignored for all layout calculations.</p>
 *
 * <p>
 * {@code TextFlow} may be styled with backgrounds and borders using CSS. See its
 * {@link javafx.scene.layout.Region Region} superclass for details.</p>
 *
 * <h2>Resizable Range</h2>
 *
 * <p>
 * A {@code TextFlow}'s parent will resize the {@code TextFlow} within the {@code TextFlow}'s range
 * during layout. By default, the {@code TextFlow} computes this range based on its content
 * as outlined in the tables below.
 * </p>
 *
 * <table border="1">
 * <caption>TextFlow Resize Table</caption>
 * <tr><td></td><th scope="col">width</th><th scope="col">height</th></tr>
 * <tr><th scope="row">minimum</th>
 * <td>left/right insets</td>
 * <td>top/bottom insets plus the height of the text content</td></tr>
 * <tr><th scope="row">preferred</th>
 * <td>left/right insets plus the width of the text content</td>
 * <td>top/bottom insets plus the height of the text content</td></tr>
 * <tr><th scope="row">maximum</th>
 * <td>{@code Double.MAX_VALUE}</td><td>{@code Double.MAX_VALUE}</td></tr>
 * </table>
 * <p>
 * A {@code TextFlow}'s unbounded maximum width and height are an indication to the parent that
 * it may be resized beyond its preferred size to fill whatever space is assigned to it.
 * <p>
 * {@code TextFlow} provides properties for setting the size range directly. These
 * properties default to the sentinel value {@code Region.USE_COMPUTED_SIZE}, however the
 * application may set them to other values as needed:
 * <pre><code>
 *     <b>textflow.setMaxWidth(500);</b>
 * </code></pre>
 * Applications may restore the computed values by setting these properties back
 * to {@code Region.USE_COMPUTED_SIZE}.
 * <p>
 * {@code TextFlow} does not clip its content by default, so it is possible that children's
 * bounds may extend outside of its own bounds if a child's preferred size is larger than
 * the space the {@code TextFlow} has to allocate for it.</p>
 *
 * @since JavaFX 8.0
 */
public class TextFlow extends Pane {

    private TextLayout layout;
    private boolean needsContent;
    private boolean inLayout;
    static { initAccessor(); }

    /**
     * Creates an empty TextFlow layout.
     */
    public TextFlow() {
        super();
        effectiveNodeOrientationProperty().addListener(observable -> checkOrientation());
        setAccessibleRole(AccessibleRole.TEXT);
    }

    /**
     * Creates a TextFlow layout with the given children.
     *
     * @param children children.
     */
    public TextFlow(Node... children) {
        this();
        getChildren().addAll(children);
    }

    private void checkOrientation() {
        NodeOrientation orientation = getEffectiveNodeOrientation();
        boolean rtl =  orientation == NodeOrientation.RIGHT_TO_LEFT;
        int dir = rtl ? TextLayout.DIRECTION_RTL : TextLayout.DIRECTION_LTR;
        TextLayout layout = getTextLayout();
        if (layout.setDirection(dir)) {
            requestLayout();
        }
    }

    /**
     * Maps local point to {@link HitInfo} in the content.
     *
     * @param point the specified point to be tested
     * @return a {@code HitInfo} representing the character index found
     * @since 9
     */
    public final HitInfo hitTest(javafx.geometry.Point2D point) {
        if (point != null) {
            TextLayout layout = getTextLayout();
            double x = point.getX();
            double y = point.getY();
            TextLayout.Hit h = layout.getHitInfo((float)x, (float)y);
            return new HitInfo(h.getCharIndex(), h.getInsertionIndex(), h.isLeading());
        } else {
            return null;
        }
    }

    /**
     * Returns shape of caret in local coordinates.
     *
     * @param charIndex the character index for the caret
     * @param leading whether the caret is biased on the leading edge of the character
     * @return an array of {@code PathElement} which can be used to create a {@code Shape}
     * @since 9
     */
    public PathElement[] caretShape(int charIndex, boolean leading) {
        float[] c = getTextLayout().getCaretInf(charIndex, leading);
        // TODO padding JDK-8341438?
        return TextUtils.getCaretShape(c, 0.0, 0.0);
    }

    /**
     * Returns shape for the range of the text in local coordinates.
     *
     * @param start the beginning character index for the range
     * @param end the end character index (non-inclusive) for the range
     * @return an array of {@code PathElement} which can be used to create a {@code Shape}
     * @since 9
     */
    public final PathElement[] rangeShape(int start, int end) {
        return getRange(start, end, TextLayout.TYPE_TEXT);
    }

    /**
     * Returns the shape for the underline in local coordinates.
     *
     * @param start the beginning character index for the range
     * @param end the end character index (non-inclusive) for the range
     * @return an array of {@code PathElement} which can be used to create a {@code Shape}
     * @since 21
     */
    public final PathElement[] underlineShape(int start, int end) {
        return getRange(start, end, TextLayout.TYPE_UNDERLINE);
    }

    /**
     * Returns the shape for the strike-through in local coordinates.
     *
     * @param start the beginning character index for the range
     * @param end the end character index (non-inclusive) for the range
     * @return an array of {@code PathElement} which can be used to create a {@code Shape}
     * @since 24
     */
    public final PathElement[] strikeThroughShape(int start, int end) {
        return getRange(start, end, TextLayout.TYPE_STRIKETHROUGH);
    }

    @Override
    public boolean usesMirroring() {
        return false;
    }

    @Override protected void setWidth(double value) {
        if (value != getWidth()) {
            TextLayout layout = getTextLayout();
            Insets insets = getInsets();
            double left = snapSpaceX(insets.getLeft());
            double right = snapSpaceX(insets.getRight());
            double width = Math.max(1, value - left - right);
            layout.setWrapWidth((float)width);
            super.setWidth(value);
        }
    }

    @Override protected double computePrefWidth(double height) {
        TextLayout layout = getTextLayout();
        layout.setWrapWidth(0);
        double width = layout.getBounds().getWidth();
        Insets insets = getInsets();
        double left = snapSpaceX(insets.getLeft());
        double right = snapSpaceX(insets.getRight());
        double wrappingWidth = Math.max(1, getWidth() - left - right);
        layout.setWrapWidth((float)wrappingWidth);
        return left + width + right;
    }

    @Override protected double computePrefHeight(double width) {
        TextLayout layout = getTextLayout();
        Insets insets = getInsets();
        double left = snapSpaceX(insets.getLeft());
        double right = snapSpaceX(insets.getRight());
        if (width == USE_COMPUTED_SIZE) {
            layout.setWrapWidth(0);
        } else {
            double wrappingWidth = Math.max(1, width - left - right);
            layout.setWrapWidth((float)wrappingWidth);
        }
        double height = layout.getBounds().getHeight();
        double wrappingWidth = Math.max(1, getWidth() - left - right);
        layout.setWrapWidth((float)wrappingWidth);
        double top = snapSpaceY(insets.getTop());
        double bottom = snapSpaceY(insets.getBottom());
        return top + height + bottom;
    }

    @Override protected double computeMinHeight(double width) {
        return computePrefHeight(width);
    }

    @Override public void requestLayout() {
        /* The geometry of text nodes can be changed during layout children.
         * For that reason it has to call NodeHelper.geomChanged(this) causing
         * requestLayout() to happen during layoutChildren().
         * The inLayout flag prevents this call to cause any extra work.
         */
        if (inLayout) return;

        /*
        * There is no need to reset the text layout's content every time
        * requestLayout() is called. For example, the content needs
        * to be set when:
        *  children add or removed
        *  children managed state changes
        *  children geomChanged (width/height of embedded node)
        *  children content changes (text/font of text node)
        * The content does not need to set when:
        *  the width/height changes in the region
        *  the insets changes in the region
        *
        * Unfortunately, it is not possible to know what change invoked request
        * layout. The solution is to always reset the content in the text
        * layout and rely on it to preserve itself if the new content equals to
        * the old one. The cost to generate the new content is not avoid.
        */
        needsContent = true;
        super.requestLayout();
    }

    @Override public Orientation getContentBias() {
        return Orientation.HORIZONTAL;
    }

    @Override protected void layoutChildren() {
        inLayout = true;
        Insets insets = getInsets();
        double top = snapSpaceY(insets.getTop());
        double left = snapSpaceX(insets.getLeft());

        GlyphList[] runs = getTextLayout().getRuns();
        for (int j = 0; j < runs.length; j++) {
            GlyphList run = runs[j];
            TextSpan span = run.getTextSpan();
            if (span instanceof EmbeddedSpan) {
                Node child = ((EmbeddedSpan)span).getNode();
                Point2D location = run.getLocation();
                double baselineOffset = -run.getLineBounds().getMinY();

                layoutInArea(child, left + location.x, top + location.y,
                             run.getWidth(), run.getHeight(),
                             baselineOffset, null, true, true,
                             HPos.CENTER, VPos.BASELINE);
            }
        }

        List<Node> managed = getManagedChildren();
        for (Node node: managed) {
            if (node instanceof Text) {
                Text text = (Text)node;
                text.layoutSpan(runs);
                BaseBounds spanBounds = text.getSpanBounds();
                text.relocate(left + spanBounds.getMinX(),
                              top + spanBounds.getMinY());
            }
        }
        inLayout = false;
    }

    private PathElement[] getRange(int start, int end, int type) {
        TextLayout layout = getTextLayout();
        return TextUtils.getRange(layout, start, end, type, 0, 0);
    }

    private static class EmbeddedSpan implements TextSpan {
        RectBounds bounds;
        Node node;
        public EmbeddedSpan(Node node, double baseline, double width, double height) {
            this.node = node;
            bounds = new RectBounds(0, (float)-baseline,
                                    (float)width, (float)(height - baseline));
        }

        @Override public String getText() {
            return "\uFFFC";
        }

        @Override public Object getFont() {
            return null;
        }

        @Override public RectBounds getBounds() {
            return bounds;
        }

        public Node getNode() {
            return node;
        }
    }

    TextLayout getTextLayout() {
        if (layout == null) {
            TextLayoutFactory factory = Toolkit.getToolkit().getTextLayoutFactory();
            layout = factory.createLayout();
            layout.setTabSize(getTabSize());
            needsContent = true;
        }
        if (needsContent) {
            List<Node> children = getManagedChildren();
            TextSpan[] spans = new TextSpan[children.size()];
            for (int i = 0; i < spans.length; i++) {
                Node node = children.get(i);
                if (node instanceof Text) {
                    spans[i] = ((Text)node).getTextSpan();
                } else {
                    /* Creating a text span every time forces text layout
                     * to run a full text analysis in the new content.
                     */
                    double baseline = node.getBaselineOffset();
                    if (baseline == BASELINE_OFFSET_SAME_AS_HEIGHT) {
                        baseline = node.getLayoutBounds().getHeight();
                    }
                    double width = computeChildPrefAreaWidth(node, null);
                    double height = computeChildPrefAreaHeight(node, null);
                    spans[i] = new EmbeddedSpan(node, baseline, width, height);
                }
            }
            layout.setContent(spans);
            needsContent = false;
        }
        return layout;
    }

    /**
     * Defines horizontal text alignment.
     *
     * @defaultValue TextAlignment.LEFT
     */
    private ObjectProperty<TextAlignment> textAlignment;

    public final void setTextAlignment(TextAlignment value) {
        textAlignmentProperty().set(value);
    }

    public final TextAlignment getTextAlignment() {
        return textAlignment == null ? TextAlignment.LEFT : textAlignment.get();
    }

    public final ObjectProperty<TextAlignment> textAlignmentProperty() {
        if (textAlignment == null) {
            textAlignment =
                new StyleableObjectProperty<TextAlignment>(TextAlignment.LEFT) {
                @Override public Object getBean() { return TextFlow.this; }
                @Override public String getName() { return "textAlignment"; }
                @Override public CssMetaData<TextFlow, TextAlignment> getCssMetaData() {
                    return StyleableProperties.TEXT_ALIGNMENT;
                }
                @Override public void invalidated() {
                    TextAlignment align = get();
                    if (align == null) align = TextAlignment.LEFT;
                    TextLayout layout = getTextLayout();
                    layout.setAlignment(align.ordinal());
                    requestLayout();
                }
            };
        }
        return textAlignment;
    }

    /**
     * Defines the vertical space in pixel between lines.
     *
     * @defaultValue 0
     *
     * @since JavaFX 8.0
     */
    private DoubleProperty lineSpacing;

    public final void setLineSpacing(double spacing) {
        lineSpacingProperty().set(spacing);
    }

    public final double getLineSpacing() {
        return lineSpacing == null ? 0 : lineSpacing.get();
    }

    public final DoubleProperty lineSpacingProperty() {
        if (lineSpacing == null) {
            lineSpacing =
                new StyleableDoubleProperty(0) {
                @Override public Object getBean() { return TextFlow.this; }
                @Override public String getName() { return "lineSpacing"; }
                @Override public CssMetaData<TextFlow, Number> getCssMetaData() {
                    return StyleableProperties.LINE_SPACING;
                }
                @Override public void invalidated() {
                    TextLayout layout = getTextLayout();
                    if (layout.setLineSpacing((float)get())) {
                        requestLayout();
                    }
                }
            };
        }
        return lineSpacing;
    }

    /**
     * The size of a tab stop in spaces.
     * Values less than 1 are treated as 1. This value overrides the
     * {@code tabSize} of contained {@link Text} nodes.
     *
     * @defaultValue 8
     *
     * @since 14
     */
    private IntegerProperty tabSize;

    public final IntegerProperty tabSizeProperty() {
        if (tabSize == null) {
            tabSize = new StyleableIntegerProperty(TextLayout.DEFAULT_TAB_SIZE) {
                @Override public Object getBean() { return TextFlow.this; }
                @Override public String getName() { return "tabSize"; }
                @Override public CssMetaData getCssMetaData() {
                    return StyleableProperties.TAB_SIZE;
                }
                @Override protected void invalidated() {
                    TextLayout layout = getTextLayout();
                    if (layout.setTabSize(get())) {
                        requestLayout();
                    }
                }
            };
        }
        return tabSize;
    }

    public final int getTabSize() {
        return tabSize == null ? TextLayout.DEFAULT_TAB_SIZE : tabSize.get();
    }

    public final void setTabSize(int spaces) {
        tabSizeProperty().set(spaces);
    }

    @Override public final double getBaselineOffset() {
        Insets insets = getInsets();
        double top = snapSpaceY(insets.getTop());
        return top - getTextLayout().getBounds().getMinY();
    }

   /* *************************************************************************
    *                                                                         *
    *                            Stylesheet Handling                          *
    *                                                                         *
    **************************************************************************/

    /*
     * Super-lazy instantiation pattern from Bill Pugh.
     */
    private static class StyleableProperties {

        private static final
            CssMetaData<TextFlow, TextAlignment> TEXT_ALIGNMENT =
                new CssMetaData<>("-fx-text-alignment",
                new EnumConverter<>(TextAlignment.class),
                TextAlignment.LEFT) {

            @Override public boolean isSettable(TextFlow node) {
                return node.textAlignment == null || !node.textAlignment.isBound();
            }

            @Override public StyleableProperty<TextAlignment> getStyleableProperty(TextFlow node) {
                return (StyleableProperty<TextAlignment>)node.textAlignmentProperty();
            }
        };

        private static final
            CssMetaData<TextFlow,Number> LINE_SPACING =
                new CssMetaData<>("-fx-line-spacing",
                SizeConverter.getInstance(), 0) {

            @Override public boolean isSettable(TextFlow node) {
                return node.lineSpacing == null || !node.lineSpacing.isBound();
            }

            @Override public StyleableProperty<Number> getStyleableProperty(TextFlow node) {
                return (StyleableProperty<Number>)node.lineSpacingProperty();
            }
        };

        private static final CssMetaData<TextFlow, Number> TAB_SIZE =
                new CssMetaData<>("-fx-tab-size",
                SizeConverter.getInstance(), TextLayout.DEFAULT_TAB_SIZE) {

            @Override
            public boolean isSettable(TextFlow node) {
                return node.tabSize == null || !node.tabSize.isBound();
            }

            @Override
            public StyleableProperty<Number> getStyleableProperty(TextFlow node) {
                return (StyleableProperty<Number>)node.tabSizeProperty();
            }
        };

        private static final List<CssMetaData<? extends Styleable, ?>> STYLEABLES;
        static {
            final List<CssMetaData<? extends Styleable, ?>> styleables =
                new ArrayList<>(Pane.getClassCssMetaData());
            styleables.add(TEXT_ALIGNMENT);
            styleables.add(LINE_SPACING);
            styleables.add(TAB_SIZE);
            STYLEABLES = Collections.unmodifiableList(styleables);
        }
    }

    /**
     * Gets the {@code CssMetaData} associated with this class, which may include the
     * {@code CssMetaData} of its superclasses.
     * @return the {@code CssMetaData}
     */
    public static List<CssMetaData<? extends Styleable, ?>> getClassCssMetaData() {
        return StyleableProperties.STYLEABLES;
    }

    @Override
    public List<CssMetaData<? extends Styleable, ?>> getCssMetaData() {
        return getClassCssMetaData();
    }

    /* The methods in this section are copied from Region due to package visibility restriction */
    static double boundedSize(double min, double pref, double max) {
        double a = pref >= min ? pref : min;
        double b = min >= max ? min : max;
        return a <= b ? a : b;
    }

    double computeChildPrefAreaWidth(Node child, Insets margin) {
        return computeChildPrefAreaWidth(child, margin, -1);
    }

    double computeChildPrefAreaWidth(Node child, Insets margin, double height) {
        double top = margin != null? snapSpaceY(margin.getTop()) : 0;
        double bottom = margin != null? snapSpaceY(margin.getBottom()) : 0;
        double left = margin != null? snapSpaceX(margin.getLeft()) : 0;
        double right = margin != null? snapSpaceX(margin.getRight()) : 0;
        double alt = -1;
        if (child.getContentBias() == Orientation.VERTICAL) { // width depends on height
            alt = snapSizeY(boundedSize(
                    child.minHeight(-1), height != -1? height - top - bottom :
                           child.prefHeight(-1), child.maxHeight(-1)));
        }
        return left + snapSizeX(boundedSize(child.minWidth(alt), child.prefWidth(alt), child.maxWidth(alt))) + right;
    }

    double computeChildPrefAreaHeight(Node child, Insets margin) {
        return computeChildPrefAreaHeight(child, margin, -1);
    }

    double computeChildPrefAreaHeight(Node child, Insets margin, double width) {
        double top = margin != null? snapSpaceY(margin.getTop()) : 0;
        double bottom = margin != null? snapSpaceY(margin.getBottom()) : 0;
        double left = margin != null? snapSpaceX(margin.getLeft()) : 0;
        double right = margin != null? snapSpaceX(margin.getRight()) : 0;
        double alt = -1;
        if (child.getContentBias() == Orientation.HORIZONTAL) { // height depends on width
            alt = snapSizeX(boundedSize(
                    child.minWidth(-1), width != -1? width - left - right :
                           child.prefWidth(-1), child.maxWidth(-1)));
        }
        return top + snapSizeY(boundedSize(child.minHeight(alt), child.prefHeight(alt), child.maxHeight(alt))) + bottom;
    }
    /* end of copied code */

    /** {@inheritDoc} */
    @Override
    public Object queryAccessibleAttribute(AccessibleAttribute attribute, Object... parameters) {
        switch (attribute) {
            case TEXT: {
                String accText = getAccessibleText();
                if (accText != null && !accText.isEmpty()) return accText;

                StringBuilder title = new StringBuilder();
                for (Node node: getChildren()) {
                    Object text = node.queryAccessibleAttribute(AccessibleAttribute.TEXT, parameters);
                    if (text != null) {
                        title.append(text.toString());
                    }
                }
                return title.toString();
            }
            default: return super.queryAccessibleAttribute(attribute, parameters);
        }
    }

<<<<<<< HEAD
    /**
     * Returns the object which provides a view into the text layout for this node, which allows for querying
     * the details of the layout.
     * <p>
     * While there is no general guarantee that successive invocations of this method return the same instance,
     * it is safe to either cache this object or call this method each time, since the information obtained from
     * this lightweight object remains valid until the next layout cycle.
     * <p>
     * The information obtained after the next layout cycle might be different as a result
     * of actions such as resizing of the container, or modification of certain properties.
     * For example updating the text or the font might change the layout, but a change of color would not.
     *
     * @return the layout information
     * @since 24
     */
    public final LayoutInfo getLayoutInfo() {
        return new PrismLayoutInfo(getTextLayout()) {
            @Override
            public double lineSpacing() {
                return getLineSpacing();
            }

            @Override
            public Insets insets() {
                return getInsets();
            }
        };
=======
    private static void initAccessor() {
        TextFlowHelper.setAccessor(new TextFlowHelper.Accessor() {
            @Override
            public TextLayout getTextLayout(TextFlow f) {
                return f.getTextLayout();
            }
        });
>>>>>>> d07d408f
    }
}<|MERGE_RESOLUTION|>--- conflicted
+++ resolved
@@ -1,5 +1,5 @@
 /*
- * Copyright (c) 2012, 2024, Oracle and/or its affiliates. All rights reserved.
+ * Copyright (c) 2012, 2025, Oracle and/or its affiliates. All rights reserved.
  * DO NOT ALTER OR REMOVE COPYRIGHT NOTICES OR THIS FILE HEADER.
  *
  * This code is free software; you can redistribute it and/or modify it
@@ -706,7 +706,15 @@
         }
     }
 
-<<<<<<< HEAD
+    private static void initAccessor() {
+        TextFlowHelper.setAccessor(new TextFlowHelper.Accessor() {
+            @Override
+            public TextLayout getTextLayout(TextFlow f) {
+                return f.getTextLayout();
+            }
+        });
+    }
+
     /**
      * Returns the object which provides a view into the text layout for this node, which allows for querying
      * the details of the layout.
@@ -734,14 +742,5 @@
                 return getInsets();
             }
         };
-=======
-    private static void initAccessor() {
-        TextFlowHelper.setAccessor(new TextFlowHelper.Accessor() {
-            @Override
-            public TextLayout getTextLayout(TextFlow f) {
-                return f.getTextLayout();
-            }
-        });
->>>>>>> d07d408f
     }
 }