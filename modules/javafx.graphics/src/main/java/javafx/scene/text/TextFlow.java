--- conflicted
+++ resolved
@@ -631,11 +631,7 @@
      * <p>
      * Note that this method should not be used to control the tab placement when multiple {@code Text} nodes
      * with different fonts are contained within this {@code TextFlow}.
-<<<<<<< HEAD
-     * In this case, the {@link #setTabStopPolicy(TabStopPolicy)} should be used instead.
-=======
      * In this case, {@link #setTabStopPolicy(TabStopPolicy)} should be used instead.
->>>>>>> da6965be
      *
      * @defaultValue 8
      *
@@ -673,11 +669,7 @@
     }
 
     /**
-<<<<<<< HEAD
-     * {@code TabStopPolicy} determines the tab stop positions within this {@code TextFlow}.
-=======
      * Determines the tab stop positions within this {@code TextFlow}.
->>>>>>> da6965be
      * <p>
      * A non-null {@code TabStopPolicy} overrides values set by {@link #setTabSize(int)},
      * as well as any values set by {@link Text#setTabSize(int)} in individual {@code Text} instances within
@@ -685,11 +677,7 @@
      *
      * @defaultValue null
      *
-<<<<<<< HEAD
-     * @since 999 TODO
-=======
      * @since 25
->>>>>>> da6965be
      */
     private SimpleObjectProperty<TabStopPolicy> tabStopPolicy;
 
@@ -732,22 +720,14 @@
                 protected void invalidated() {
                     if (old != null) {
                         old.tabStops().removeListener(monitor);
-<<<<<<< HEAD
-                        old.defaultStopsProperty().removeListener(monitor);
-=======
                         old.defaultIntervalProperty().removeListener(monitor);
->>>>>>> da6965be
                     }
 
                     TabStopPolicy p = get();
                     if (p != null) {
                         // FIX does this create a memory leak?
                         p.tabStops().addListener(monitor);
-<<<<<<< HEAD
-                        p.defaultStopsProperty().addListener(monitor);
-=======
                         p.defaultIntervalProperty().addListener(monitor);
->>>>>>> da6965be
                     }
                     old = p;
                     updateTabAdvancePolicy();
