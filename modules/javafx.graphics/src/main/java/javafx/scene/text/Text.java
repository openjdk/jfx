--- conflicted
+++ resolved
@@ -59,7 +59,6 @@
 import javafx.css.converter.SizeConverter;
 import javafx.geometry.BoundingBox;
 import javafx.geometry.Bounds;
-import javafx.geometry.Insets;
 import javafx.geometry.NodeOrientation;
 import javafx.geometry.Point2D;
 import javafx.geometry.VPos;
@@ -1063,11 +1062,7 @@
             TextLayout layout = getTextLayout();
             double dx = getX();
             double dy = getY() - getYRendering();
-<<<<<<< HEAD
             return TextUtils.getRange(layout, start, end, type, dx, dy, lineSpacing);
-=======
-            return TextUtils.getRange(layout, start, end, type, dx, dy);
->>>>>>> de1016be
         }
         return EMPTY_PATH_ELEMENT_ARRAY;
     }
