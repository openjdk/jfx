--- conflicted
+++ resolved
@@ -26,7 +26,6 @@
 package javafx.scene;
 
 
-import java.security.AccessControlContext;
 import java.util.ArrayList;
 import java.util.Arrays;
 import java.util.Collections;
@@ -115,30 +114,13 @@
 import javafx.scene.input.TouchEvent;
 import javafx.scene.input.TransferMode;
 import javafx.scene.input.ZoomEvent;
-<<<<<<< HEAD
+import javafx.scene.shape.Shape;
 import javafx.scene.shape.Shape3D;
-=======
-import javafx.scene.shape.Shape;
->>>>>>> f9532842
 import javafx.scene.text.Font;
 import javafx.scene.transform.Rotate;
 import javafx.scene.transform.Transform;
 import javafx.stage.Window;
 import javafx.util.Callback;
-<<<<<<< HEAD
-=======
-
-import java.util.ArrayList;
-import java.util.Arrays;
-import java.util.Collections;
-import java.util.EnumSet;
-import java.util.HashMap;
-import java.util.LinkedList;
-import java.util.List;
-import java.util.Map;
-import java.util.Set;
-
->>>>>>> f9532842
 import com.sun.glass.ui.Accessible;
 import com.sun.glass.ui.Application;
 import com.sun.javafx.beans.IDProperty;
@@ -150,17 +132,7 @@
 import com.sun.javafx.css.TransitionDefinitionConverter;
 import com.sun.javafx.css.TransitionDefinitionCssMetaData;
 import com.sun.javafx.css.TransitionTimer;
-<<<<<<< HEAD
-=======
 import com.sun.javafx.css.media.MediaQueryContext;
-import javafx.css.Selector;
-import javafx.css.Style;
-import javafx.css.converter.BooleanConverter;
-import javafx.css.converter.CursorConverter;
-import javafx.css.converter.EffectConverter;
-import javafx.css.converter.EnumConverter;
-import javafx.css.converter.SizeConverter;
->>>>>>> f9532842
 import com.sun.javafx.effect.EffectDirtyBits;
 import com.sun.javafx.geom.BaseBounds;
 import com.sun.javafx.geom.BoxBounds;
@@ -189,6 +161,7 @@
 import com.sun.javafx.scene.input.PickResultChooser;
 import com.sun.javafx.scene.transform.TransformHelper;
 import com.sun.javafx.scene.transform.TransformUtils;
+import com.sun.javafx.scene.traversal.TopMostTraversalEngine;
 import com.sun.javafx.sg.prism.NGNode;
 import com.sun.javafx.tk.Toolkit;
 import com.sun.javafx.util.Logging;
@@ -8570,21 +8543,6 @@
         }
     }
 
-<<<<<<< HEAD
-=======
-    /**
-     * Traverses from this node in the direction indicated. Note that this
-     * node need not actually have the focus, nor need it be focusTraversable.
-     * However, the node must be part of a scene, otherwise this request
-     * is ignored.
-     */
-    final boolean traverse(Direction dir, TraversalMethod method) {
-        if (getScene() == null) {
-            return false;
-        }
-        return getScene().traverse(this, dir, method);
-    }
-
     /**
      * Requests to move the focus from this {@code Node} in the specified direction.
      * The {@code Node} serves as a reference point and does not have to be focused or focusable.
@@ -8595,14 +8553,35 @@
      *
      * @param direction the direction of focus traversal, non-null
      * @return {@code true} if traversal was successful
-     * @since 24
+     * @since 25
      */
     public final boolean requestFocusTraversal(TraversalDirection direction) {
-        Direction d = Direction.of(direction);
-        return traverse(d, TraversalMethod.KEY);
-    }
-
->>>>>>> f9532842
+        return traverse(this, direction, true);
+    }
+    // from FocusTraversal, now defunct
+    // TODO hide, replace with something
+    /**
+     * TODO remove
+     * @param node
+     * @param dir
+     * @param focusVisible
+     * @return
+     */
+    public static boolean traverse(Node node, TraversalDirection dir, boolean focusVisible) {
+        if (node != null) {
+            SubScene ss = NodeHelper.getSubScene(node);
+            if (ss != null) {
+                return TopMostTraversalEngine.trav(ss.getRoot(), node, dir, focusVisible) != null;
+            }
+
+            Scene sc = node.getScene();
+            if (sc != null) {
+                return TopMostTraversalEngine.trav(sc.getRoot(), node, dir, focusVisible) != null;
+            }
+        }
+        return false;
+    }
+
     //--------------------------
     //  Private Implementation
     //--------------------------
