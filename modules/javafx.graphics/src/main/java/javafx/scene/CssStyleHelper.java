/*
 * Copyright (c) 2011, 2024, Oracle and/or its affiliates. All rights reserved.
 * DO NOT ALTER OR REMOVE COPYRIGHT NOTICES OR THIS FILE HEADER.
 *
 * This code is free software; you can redistribute it and/or modify it
 * under the terms of the GNU General Public License version 2 only, as
 * published by the Free Software Foundation.  Oracle designates this
 * particular file as subject to the "Classpath" exception as provided
 * by Oracle in the LICENSE file that accompanied this code.
 *
 * This code is distributed in the hope that it will be useful, but WITHOUT
 * ANY WARRANTY; without even the implied warranty of MERCHANTABILITY or
 * FITNESS FOR A PARTICULAR PURPOSE.  See the GNU General Public License
 * version 2 for more details (a copy is included in the LICENSE file that
 * accompanied this code).
 *
 * You should have received a copy of the GNU General Public License version
 * 2 along with this work; if not, write to the Free Software Foundation,
 * Inc., 51 Franklin St, Fifth Floor, Boston, MA 02110-1301 USA.
 *
 * Please contact Oracle, 500 Oracle Parkway, Redwood Shores, CA 94065 USA
 * or visit www.oracle.com if you need additional information or have any
 * questions.
 */
package javafx.scene;

import java.lang.ref.WeakReference;
import java.util.ArrayList;
import java.util.Collections;
import java.util.HashMap;
import java.util.HashSet;
import java.util.List;
import java.util.Locale;
import java.util.Map;
import java.util.Map.Entry;
import java.util.Set;

import javafx.beans.property.ObjectProperty;
import javafx.beans.property.SimpleObjectProperty;
import javafx.beans.value.WritableValue;
import com.sun.javafx.css.CascadingStyle;
import com.sun.javafx.css.ImmutablePseudoClassSetsCache;

import javafx.css.CssMetaData;
import javafx.css.CssParser;
import javafx.css.FontCssMetaData;
import javafx.css.ParsedValue;
import javafx.css.PseudoClass;
import javafx.css.Rule;
import javafx.css.Selector;
import javafx.css.Style;
import javafx.css.StyleConverter;
import javafx.css.StyleOrigin;
import javafx.css.Styleable;
import javafx.css.StyleableProperty;
import javafx.css.Stylesheet;
import javafx.scene.text.Font;
import javafx.scene.text.FontPosture;
import javafx.scene.text.FontWeight;

import com.sun.javafx.css.CalculatedValue;
import com.sun.javafx.css.ParsedValueImpl;
import com.sun.javafx.css.PseudoClassState;
import com.sun.javafx.css.StyleCache;
import com.sun.javafx.css.StyleCacheEntry;
import com.sun.javafx.css.StyleManager;
import com.sun.javafx.css.StyleMap;
import com.sun.javafx.css.TransitionDefinitionCssMetaData;
import javafx.css.converter.FontConverter;
import com.sun.javafx.util.Logging;
import com.sun.javafx.util.Utils;

import com.sun.javafx.logging.PlatformLogger;
import com.sun.javafx.logging.PlatformLogger.Level;

import static com.sun.javafx.css.CalculatedValue.*;

/**
 * The StyleHelper is a helper class used for applying CSS information to Nodes.
 */
final class CssStyleHelper {

    private static final PlatformLogger LOGGER = com.sun.javafx.util.Logging.getCSSLogger();

    private CssStyleHelper() {
    }

    /**
     * Creates a new StyleHelper.
     */
    static CssStyleHelper createStyleHelper(final Node node) {

        // need to know how far we are to root in order to init arrays.
        // TODO: should we hang onto depth to avoid this nonsense later?
        // TODO: is there some other way of knowing how far from the root a node is?
        Styleable parent = node;
        int depth = 0;
        while(parent != null) {
            depth++;
            parent = parent.getStyleableParent();
        }

        // The List<CacheEntry> should only contain entries for those
        // pseudo-class states that have styles. The StyleHelper's
        // pseudoclassStateMask is a bitmask of those pseudoclasses that
        // appear in the node's StyleHelper's smap. This list of
        // pseudo-class masks is held by the StyleCacheKey. When a node is
        // styled, its pseudoclasses and the pseudoclasses of its parents
        // are gotten. By comparing the actual pseudo-class state to the
        // pseudo-class states that apply, a CacheEntry can be created or
        // fetched using only those pseudoclasses that matter.
        final PseudoClassState[] triggerStates = new PseudoClassState[depth];

        final StyleMap styleMap =
                StyleManager.getInstance().findMatchingStyles(node, node.getSubScene(), triggerStates);

        //
        // reuse the existing styleHelper if possible.
        //
        if ( canReuseStyleHelper(node, styleMap) ) {

            //
            // RT-33080
            //
            // If we're reusing a style helper, clear the fontSizeCache in case either this node or some parent
            // node has changed font from a user calling setFont.
            //
            // It may be the case that the node's font has changed from a call to setFont, which will
            // trigger a REAPPLY. If the REAPPLY comes because of a change in font, then the fontSizeCache
            // needs to be invalidated (cleared) so that new values will be looked up for all transition states.
            //
            if (node.styleHelper.cacheContainer != null && node.styleHelper.isUserSetFont(node)) {
                node.styleHelper.cacheContainer.fontSizeCache.clear();
            }
            node.styleHelper.cacheContainer.forceSlowpath = true;

            if (triggerStates[0] != null) {
                node.styleHelper.triggerStates.addAll(triggerStates[0]);
            }

            updateParentTriggerStates(node, depth, triggerStates);
            return node.styleHelper;

        }

        if (styleMap == null || styleMap.isEmpty()) {

            boolean mightInherit = false;

            final List<CssMetaData<? extends Styleable, ?>> props = node.getCssMetaData();

            final int pMax = props != null ? props.size() : 0;
            for (int p=0; p<pMax; p++) {

                final CssMetaData<? extends Styleable, ?> prop = props.get(p);
                if (prop.isInherits()) {
                    mightInherit = true;
                    break;
                }
            }

            if (mightInherit == false) {

                // If this node had a style helper, then reset properties to their initial value
                // since the node won't have a style helper after this call
                if (node.styleHelper != null) {
                    node.styleHelper.resetToInitialValues(node);
                }

                //
                // This node didn't have a StyleHelper before and it doesn't need one now since there are
                // no styles in the StyleMap and no inherited styles.
                return null;
            }

        }

        final CssStyleHelper helper = new CssStyleHelper();

        if (triggerStates[0] != null) {
            helper.triggerStates.addAll(triggerStates[0]);
        }

        updateParentTriggerStates(node, depth, triggerStates);

        helper.cacheContainer = new CacheContainer(node, styleMap, depth);

        helper.firstStyleableAncestor = new WeakReference<>(findFirstStyleableAncestor(node));

        // If this node had a style helper, then reset properties to their initial value
        // since the style map might now be different
        if (node.styleHelper != null) {
            node.styleHelper.resetToInitialValues(node);
        }
        return helper;
    }

    private static void updateParentTriggerStates(Styleable styleable, int depth, PseudoClassState[] triggerStates) {
        // make sure parent's transition states include the pseudo-classes
        // found when matching selectors
        Styleable parent = styleable.getStyleableParent();
        for(int n=1; n<depth; n++) {

            // TODO: this means that a style like .menu-item:hover won't work. Need to separate CssStyleHelper tree from scene-graph tree
            if (parent instanceof Node == false) {
                parent=parent.getStyleableParent();
                continue;
            }
            Node parentNode = (Node)parent;

            final PseudoClassState triggerState = triggerStates[n];

            // if there is nothing in triggerState, then continue since there
            // isn't any pseudo-class state that might trigger a state change
            if (triggerState != null && triggerState.size() > 0) {

                // Create a StyleHelper for the parent, if necessary.
                // TODO : check why calling createStyleHelper(parentNode) does not work here?
                if (parentNode.styleHelper == null) {
                    parentNode.styleHelper = new CssStyleHelper();
                    parentNode.styleHelper.firstStyleableAncestor = new WeakReference(findFirstStyleableAncestor(parentNode)) ;
                }
                parentNode.styleHelper.triggerStates.addAll(triggerState);

            }

            parent=parent.getStyleableParent();
        }

    }
    //
    // return true if the fontStyleableProperty's origin is USER
    //
    private boolean isUserSetFont(Styleable node) {

        if (node == null) return false; // should never happen, but just to be safe...

        CssMetaData<Styleable, Font> fontCssMetaData = cacheContainer != null ? cacheContainer.fontProp : null;
        if (fontCssMetaData != null) {
            StyleableProperty<Font> fontStyleableProperty = fontCssMetaData != null ? fontCssMetaData.getStyleableProperty(node) : null;
            if (fontStyleableProperty != null && fontStyleableProperty.getStyleOrigin() == StyleOrigin.USER) return true;
        }

        Styleable styleableParent = firstStyleableAncestor.get();
        CssStyleHelper parentStyleHelper = getStyleHelper(firstStyleableAncestor.get());

        if (parentStyleHelper != null) {
            return parentStyleHelper.isUserSetFont(styleableParent);
        } else {
            return false;
        }
    }

    private static CssStyleHelper getStyleHelper(Node n) {
        return (n != null)? n.styleHelper : null;
    }

    private static Node findFirstStyleableAncestor(Styleable st) {
        Node ancestor = null;
        Styleable parent = st.getStyleableParent();
        while (parent != null) {
            if (parent instanceof Node) {
                if (((Node) parent).styleHelper != null) {
                    ancestor = (Node) parent;
                    break;
                }
            }
            parent = parent.getStyleableParent();
        }

        return ancestor;
    }

    //
    // return the value of the property
    //
    private static boolean isTrue(WritableValue<Boolean> booleanProperty) {
        return booleanProperty != null && booleanProperty.getValue();
    }

    //
    // set the value of the property to true
    //
    private static void setTrue(WritableValue<Boolean> booleanProperty) {
        if (booleanProperty != null) booleanProperty.setValue(true);
    }

    //
    // return true if the Node's current styleHelper can be reused.
    //
    private static boolean canReuseStyleHelper(final Node node, final StyleMap styleMap) {

        // Obviously, we cannot reuse the node's style helper if it doesn't have one.
        if (node == null || node.styleHelper == null) {
            return false;
        }

        // If we have a styleHelper but the new styleMap is null, then we don't need a styleHelper at all
        if (styleMap == null) {
            return false;
        }

        StyleMap currentMap = node.styleHelper.getStyleMap(node);

        // We cannot reuse the style helper if the styleMap is not the same instance as the current one
        // Note: check instance equality!
        if (currentMap != styleMap) {
            return false;
        }

        //update ancestor since this node may have changed positions in the scene graph (JDK-8237469)
        node.styleHelper.firstStyleableAncestor = new WeakReference<>(findFirstStyleableAncestor(node));

        // If the style maps are the same instance, we can re-use the current styleHelper if the cacheContainer is null.
        // Under this condition, there are no styles for this node _and_ no styles inherit.
        if (node.styleHelper.cacheContainer == null) {
            return true;
        }

        //
        // The current map might be the same, but one of the node's parent's maps might have changed which
        // might cause some calculated values to change. To see if we can re-use the style-helper, we need to
        // check if the StyleMap id's have changed, which we can do by inspecting the cacheContainer's styleCacheKey
        // since it is made up of the current set of StyleMap ids.
        //

        Styleable parent = node.getStyleableParent();

        // if the node's parent is null and the style maps are the same, then we can certainly reuse the style-helper
        if (parent == null) {
            return true;
        }

        CssStyleHelper parentHelper = getStyleHelper(node.styleHelper.firstStyleableAncestor.get());

        if (parentHelper != null && parentHelper.cacheContainer != null) {

            int[] parentIds = parentHelper.cacheContainer.styleCacheKey.getStyleMapIds();
            int[] nodeIds = node.styleHelper.cacheContainer.styleCacheKey.getStyleMapIds();

            if (parentIds.length == nodeIds.length - 1) {

                boolean isSame = true;

                // check that all of the style map ids are the same.
                for (int i = 0; i < parentIds.length; i++) {
                    if (nodeIds[i + 1] != parentIds[i]) {
                        isSame = false;
                        break;
                    }
                }

                return isSame;

            }
        }

        return false;
    }

    private static final WeakReference<Node> EMPTY_NODE = new WeakReference<>(null);

    /* This is the first Styleable parent (of Node this StyleHelper belongs to)
     * having a valid StyleHelper */
    private WeakReference<Node> firstStyleableAncestor = EMPTY_NODE;

    private CacheContainer cacheContainer;

    private final static class CacheContainer {

        // Set internal internalState structures
        private CacheContainer(
                Node node,
                final StyleMap styleMap,
                int depth) {

            int ctr = 0;
            int[] smapIds = new int[depth];
            smapIds[ctr++] = this.smapId = styleMap.getId();

            //
            // Create a set of StyleMap id's from the parent's smapIds.
            // The resulting smapIds array may have less than depth elements.
            // If a parent doesn't have a styleHelper or the styleHelper's
            // internal state is null, then that parent doesn't contribute
            // to the selection of a style. Any Node that has the same
            // set of smapId's can potentially share previously calculated
            // values.
            //
            Styleable parent = node.getStyleableParent();
            for(int d=1; d<depth; d++) {

                // TODO: won't work for something like .menu-item:hover. Need to separate CssStyleHelper tree from scene-graph tree
                if ( parent instanceof Node) {
                    Node parentNode = (Node)parent;
                final CssStyleHelper helper = parentNode.styleHelper;
                    if (helper != null && helper.cacheContainer != null) {
                        smapIds[ctr++] = helper.cacheContainer.smapId;
                    }
                }
                parent = parent.getStyleableParent();

            }

            this.styleCacheKey = new StyleCache.Key(smapIds, ctr);

            CssMetaData<Styleable,Font> styleableFontProperty = null;

            final List<CssMetaData<? extends Styleable, ?>> props = node.getCssMetaData();
            final int pMax = props != null ? props.size() : 0;
            for (int p=0; p<pMax; p++) {
                final CssMetaData<? extends Styleable, ?> prop = props.get(p);

                if ("-fx-font".equals(prop.getProperty())) {
                    // unchecked!
                    styleableFontProperty = (CssMetaData<Styleable, Font>) prop;
                    break;
                }
            }

            this.fontProp = styleableFontProperty;
            this.fontSizeCache = new HashMap<>();

            this.cssSetProperties = new HashMap<>();

        }

        private StyleMap getStyleMap(Styleable styleable) {
            if (styleable != null) {
                SubScene subScene =  (styleable instanceof Node) ? ((Node) styleable).getSubScene() : null;
                return StyleManager.getInstance().getStyleMap(styleable, subScene, smapId);
            } else {
                return StyleMap.EMPTY_MAP;
            }

        }

        // This is the key we use to find the shared cache
        private final StyleCache.Key styleCacheKey;

        // If the node has a fontProperty, we hang onto the CssMetaData for it
        // so we can get at it later.
        // TBD - why not the fontProperty itself?
        private final CssMetaData<Styleable,Font> fontProp;

        // The id of StyleMap that contains the styles that apply to this node
        private final int smapId;

        // All nodes with the same set of styles share the same cache of
        // calculated values. But one node might have a different font-size
        // than another so the values are stored in cache by font-size.
        // This map associates a style cache entry with the font to use when
        // getting a value from or putting a value into cache.
        private final Map<StyleCacheEntry.Key, CalculatedValue> fontSizeCache;

        // Any properties that have been set by this style helper are tracked
        // here so the property can be reset without expanding properties that
        // were not set by css.
        private final Map<CssMetaData, CalculatedValue> cssSetProperties;

        private boolean forceSlowpath = false;
    }

    private boolean resetInProgress = false;

    private void resetToInitialValues(final Styleable styleable) {

        if (cacheContainer == null ||
                cacheContainer.cssSetProperties == null ||
                cacheContainer.cssSetProperties.isEmpty()) return;

        resetInProgress = true;
        // RT-31714 - make a copy of the entry set and clear the cssSetProperties immediately.
        Set<Entry<CssMetaData, CalculatedValue>> entrySet = new HashSet<>(cacheContainer.cssSetProperties.entrySet());
        cacheContainer.cssSetProperties.clear();

        for (Entry<CssMetaData, CalculatedValue> resetValues : entrySet) {

            final CssMetaData metaData = resetValues.getKey();
            final StyleableProperty styleableProperty = metaData.getStyleableProperty(styleable);

            final StyleOrigin styleOrigin = styleableProperty.getStyleOrigin();
            if (styleOrigin != null && styleOrigin != StyleOrigin.USER) {
                final CalculatedValue calculatedValue = resetValues.getValue();
                styleableProperty.applyStyle(calculatedValue.getOrigin(), calculatedValue.getValue());
            }
        }
        resetInProgress = false;
    }


    private StyleMap getStyleMap(Styleable styleable) {
        if (cacheContainer == null || styleable == null) return null;
        return cacheContainer.getStyleMap(styleable);
    }

    /**
     * A Set of all the pseudo-class states which, if they change, need to
     * cause the Node to be set to UPDATE its CSS styles on the next pulse.
     * For example, your stylesheet might have:
     * <pre><code>
     * .button { ... }
     * .button:hover { ... }
     * .button *.label { text-fill: black }
     * .button:hover *.label { text-fill: blue }
     * </code></pre>
     * In this case, the first 2 rules apply to the Button itself, but the
     * second two rules apply to the label within a Button. When the hover
     * changes on the Button, however, we must mark the Button as needing
     * an UPDATE. StyleHelper though only contains styles for the first two
     * rules for Button. The pseudoclassStateMask would in this case have
     * only a single bit set for "hover". In this way the StyleHelper associated
     * with the Button would know whether a change to "hover" requires the
     * button and all children to be update. Other pseudo-class state changes
     * that are not in this hash set are ignored.
     * *
     * Called "triggerStates" since they would trigger a CSS update.
     */
    private final PseudoClassState triggerStates = new PseudoClassState();

    boolean pseudoClassStateChanged(PseudoClass pseudoClass) {
        return triggerStates.contains(pseudoClass);
    }

    /**
     * Dynamic pseudo-class state of the node and its parents.
     * Only valid during a pulse.
     *
     * The StyleCacheEntry to choose depends on the Node's pseudo-class state
     * and the pseudo-class state of its parents. Without the parent
     * pseudo-class state, the fact that the the node in this pseudo-class state
     * matched foo:blah bar { } is lost.
     */
    // TODO: this should work on Styleable, not Node
    private Set<PseudoClass>[] getTransitionStates(final Node node) {

        // if cacheContainer is null, then CSS just doesn't apply to this node
        if (cacheContainer == null) return null;

        int depth = 0;
        Node parent = node;
        while (parent != null) {
            depth += 1;
            parent = parent.getParent();
        }

        //
        // StyleHelper#triggerStates is the set of pseudo-classes that appear
        // in the style maps of this StyleHelper. Calculated values are
        // cached by pseudo-class state, but only the pseudo-class states
        // that mater are used in the search. So we take the transition states
        // and intersect them with triggerStates to remove the
        // transition states that don't matter when it comes to matching states
        // on a  selector. For example if the style map contains only
        // .foo:hover { -fx-fill: red; } then only the hover state matters
        // but the transtion state could be [hover, focused]
        //
        final Set<PseudoClass>[] retainedStates = new Set[depth];

        //
        // Note Well: The array runs from leaf to root. That is,
        // retainedStates[0] is the pseudo-class state for node and
        // retainedStates[1..(states.length-1)] are the retainedStates for the
        // node's parents.
        //

        int count = 0;
        parent = node;

        while (parent != null) { // This loop traverses through all ancestors till root
            if (parent.styleHelper != null) {
                PseudoClassState pseudoClassState = new PseudoClassState();

                pseudoClassState.addAll(parent.pseudoClassStates);
                pseudoClassState.retainAll(parent.styleHelper.triggerStates);

                retainedStates[count++] = ImmutablePseudoClassSetsCache.of(pseudoClassState);
            }

            parent = parent.getParent();
        }

        if (count == depth) {
          return retainedStates;
        }

        final Set<PseudoClass>[] transitionStates = new Set[count];
        System.arraycopy(retainedStates, 0, transitionStates, 0, count);

        return transitionStates;

    }

    // The font size property of Controls that are inherited from class Labeled is a shared property,
    // it is shared with a child LabeledText control.
    // This font size is first computed when applying CSS to the Control and then the relative sized
    // CSS properties of the Control are computed relative to this font size.
    // This shared font size may get changed if a different font size is computed for child LabeledText control.
    // So in such scenario if font size gets changed then the relative sized css properties of the Control
    // no longer remain relative to its font size.
    // This method is a remedy to above problem. It is executed when LabeledText changes the shared
    // font size property and it recalculates the relative sized properties of Control.
    // Currently this method is executed only by Labeled.fontProperty().set(), when its font size
    // is changed by LabeledText.
    // This method is a reduced version of transitionToState() method, it is added as a fix for JDK-8204568.
    // Any modifications to the method transitionToState() should be applied here if needed.
    void recalculateRelativeSizeProperties(final Node node, Font fontForRelativeSizes) {

        if (transitionStateInProgress || resetInProgress) {
            // It is not required to recalculate the relative sized properties,
            // 1. [transitionStateInProgress]: if transitionToState() is being executed for the current control then all
            //    the css properties will get calculated there, OR
            // 2. [resetInProgress]: if resetToInitialValues() is being executed, which sets font to default font.
            //    The css style set by user if any is applied post this reset which calls
            //    recalculateRelativeSizeProperties() again.
            //    JDK-8266966: StyleManager.styleMapList stores the StyleMaps of nodes using an id as key.
            //    Each node stores this id in CssStyleHelper.CacheContainer.smapId
            //    CssStyleHelper.getStyleMap(node) gets a StyleMap from StyleManager.styleMapList by using the
            //    CssStyleHelper.CacheContainer.smapId as key.
            //    When resetToInitialValues() is in progress, the StyleManager.styleMapList gets updated, therefore
            //    calls to getStyleMap(node) should be avoided, as it may return an incorrect StyleMap for a given node.

            return;
        }
        if (cacheContainer == null) {
            return;
        }
        final StyleMap styleMap = getStyleMap(node);
        if (styleMap == null) {
            return;
        }
        // if the style-map is empty, then we are only looking for inherited styles.
        final boolean inheritOnly = styleMap.isEmpty();

        final Set<PseudoClass>[] transitionStates = getTransitionStates(node);
        CalculatedValue cachedFont = new CalculatedValue(fontForRelativeSizes, null, false);

        final List<CssMetaData<? extends Styleable,  ?>> styleables = node.getCssMetaData();
        final int numStyleables = styleables.size();

        for (int n = -1; n < numStyleables; n++) {
            // The 'transition' property is a special pseudo-property that is always processed
            // before other CSS properties, as its value might affect the transitions that are
            // applied to other properties.
            final CssMetaData<Styleable, ?> cssMetaData = n < 0 ?
                    (CssMetaData<Styleable, ?>)(CssMetaData<?, ?>)TransitionDefinitionCssMetaData.getInstance() :
                    (CssMetaData<Styleable, ?>)styleables.get(n);

            // Don't bother looking up styles that don't inherit.
            if (inheritOnly && cssMetaData.isInherits() == false) {
                continue;
            }

            // Skip the lookup if we know there isn't a chance for this property
            // to be set (usually due to a "bind").
            if (!cssMetaData.isSettable(node)) {
                continue;
            }

            final String property = cssMetaData.getProperty();
            boolean isFontProperty = property.equals("-fx-font") || property.equals("-fx-font-size");
            // This method is executed as a result of change in font size of the control,
            // hence font property should be skipped.
            if (isFontProperty) {
                continue;
            }

            CascadingStyle style = getStyle(node, property, styleMap, transitionStates[0]);
            if (style != null) {
                final ParsedValue cssValue = style.getParsedValue();
                ParsedValue resolved = resolveLookups(node, cssValue, styleMap, transitionStates[0], new HashSet<>());
                boolean isRelative = ParsedValueImpl.containsFontRelativeSize(resolved, false);
                if (!isRelative) {
                    continue;
                }
            } else {
                final List<CssMetaData<? extends Styleable, ?>> subProperties = cssMetaData.getSubProperties();
                final int numSubProperties = (subProperties != null) ? subProperties.size() : 0;
                if (numSubProperties == 0) {
                    continue;
                } else {
                    // TODO: further optimization
                    // Determine a way to find if any of the sub properties are specified with relative size.
                    // if none is relatively sized then continue;
                }
            }

            // If code flow reaches here then it means that the property is
            // explicitly specified in css style by user with a relative size.
            // We should not use the cached value as relative
            // sized properties must be recalculated when font size changes.

            CalculatedValue calculatedValue = lookup(node, cssMetaData, styleMap, transitionStates[0],
                        node, cachedFont);

            // lookup is not supposed to return null.
            if (calculatedValue == null || calculatedValue == SKIP) {
                continue;
            }

            try {
                StyleableProperty styleableProperty = cssMetaData.getStyleableProperty(node);
                final StyleOrigin originOfCurrentValue = styleableProperty.getStyleOrigin();
                final StyleOrigin originOfCalculatedValue = calculatedValue.getOrigin();

                if (originOfCalculatedValue == null) {
                    continue;
                }

                if (originOfCurrentValue == StyleOrigin.USER) {
                    if (originOfCalculatedValue == StyleOrigin.USER_AGENT) {
                        continue;
                    }
                }

                final Object value = calculatedValue.getValue();
                final Object currentValue = styleableProperty.getValue();

                if ((originOfCurrentValue != originOfCalculatedValue)
                        || (currentValue != null
                        ? currentValue.equals(value) == false
                        : value != null)) {

                    if (LOGGER.isLoggable(Level.FINER)) {
                        LOGGER.finer(property + ", call applyStyle: " + styleableProperty + ", value =" +
                                String.valueOf(value) + ", originOfCalculatedValue=" + originOfCalculatedValue);
                    }
                    styleableProperty.applyStyle(originOfCalculatedValue, value);

                    CalculatedValue initialValue = new CalculatedValue(currentValue, originOfCurrentValue, true);
                    cacheContainer.cssSetProperties.put(cssMetaData, initialValue);
                }
            } catch (Exception e) {
                // This exception should have been handled by transitionToState().
                // Here, we will not try to reset the value but only log the warning.
                StyleableProperty styleableProperty = cssMetaData.getStyleableProperty(node);

                final String msg = String.format("Failed to recalculate and set css [%s] on [%s] due to '%s'\n",
                        cssMetaData.getProperty(), styleableProperty, e.getMessage());

                PlatformLogger logger = Logging.getCSSLogger();
                if (logger.isLoggable(Level.WARNING)) {
                    logger.warning(msg);
                }
            }
        }
    }

    private boolean transitionStateInProgress = false;

    /**
     * Called by the Node whenever it has transitioned from one set of
     * pseudo-class states to another. This function will then lookup the
     * new values for each of the styleable variables on the Node, and
     * then set the new value via {@link StyleableProperty#applyStyle}.
     */
    void transitionToState(final Node node) {

        if (cacheContainer == null) {
            return;
        }

        //
        // If styleMap is null, then StyleManager has blown it away and we need to reapply CSS.
        //
        final StyleMap styleMap = getStyleMap(node);
        if (styleMap == null) {
            cacheContainer = null;
            node.reapplyCSS();
            return;
        }

        // if the style-map is empty, then we are only looking for inherited styles.
        final boolean inheritOnly = styleMap.isEmpty();

        //
        // Styles that need lookup can be cached provided none of the styles
        // are from Node.style.
        //
        final StyleCache sharedCache = StyleManager.getInstance().getSharedCache(node, node.getSubScene(), cacheContainer.styleCacheKey);

        if (sharedCache == null) {
            // Shared cache was blown away by StyleManager.
            // Therefore, this CssStyleHelper is no good.
            cacheContainer = null;
            node.reapplyCSS();
            return;

        }

        final Set<PseudoClass>[] transitionStates = getTransitionStates(node);

        final StyleCacheEntry.Key fontCacheKey = new StyleCacheEntry.Key(transitionStates, Font.getDefault());
        CalculatedValue cachedFont = cacheContainer.fontSizeCache.get(fontCacheKey);

        if (cachedFont == null) {

            cachedFont = lookupFont(node, "-fx-font", styleMap, cachedFont);

            if (cachedFont == SKIP) cachedFont = getCachedFont(node.getStyleableParent());
            if (cachedFont == null) cachedFont = new CalculatedValue(Font.getDefault(), null, false);

            cacheContainer.fontSizeCache.put(fontCacheKey,cachedFont);

        }

        final Font fontForRelativeSizes = (Font)cachedFont.getValue();

        final StyleCacheEntry.Key cacheEntryKey = new StyleCacheEntry.Key(transitionStates, fontForRelativeSizes);
        StyleCacheEntry cacheEntry = sharedCache.getStyleCacheEntry(cacheEntryKey);

        // if the cacheEntry already exists, take the fastpath
        final boolean fastpath = cacheEntry != null;

        if (cacheEntry == null) {
            cacheEntry = new StyleCacheEntry();
            sharedCache.addStyleCacheEntry(cacheEntryKey, cacheEntry);
        }

        final List<CssMetaData<? extends Styleable,  ?>> styleables = node.getCssMetaData();

        // Used in the for loop below, and a convenient place to stop when debugging.
        final int max = styleables.size();

        final boolean isForceSlowpath = cacheContainer.forceSlowpath;
        cacheContainer.forceSlowpath = false;

        // For each property that is settable, we need to do a lookup and
        // transition to that value.
        transitionStateInProgress = true;

        for (int n = -1; n < max; n++) {
            // The 'transition' property is a special pseudo-property that is always processed
            // before other CSS properties, as its value might affect the transitions that are
            // applied to other properties.
            final CssMetaData<Styleable, ?> cssMetaData = n < 0 ?
                    (CssMetaData<Styleable, ?>)(CssMetaData<?, ?>)TransitionDefinitionCssMetaData.getInstance() :
                    (CssMetaData<Styleable, ?>)styleables.get(n);

            // Don't bother looking up styles that don't inherit.
            if (inheritOnly && cssMetaData.isInherits() == false) {
                continue;
            }

            // Skip the lookup if we know there isn't a chance for this property
            // to be set (usually due to a "bind").
            if (!cssMetaData.isSettable(node)) continue;

            final String property = cssMetaData.getProperty();

            CalculatedValue calculatedValue = cacheEntry.get(property);

            // If there is no calculatedValue and we're on the fast path,
            // take the slow path if cssFlags is REAPPLY (RT-31691)
            final boolean forceSlowpath =
                    fastpath && calculatedValue == null && isForceSlowpath;

            final boolean addToCache =
                    (!fastpath && calculatedValue == null) || forceSlowpath;

            if (fastpath && !forceSlowpath) {

                // If the cache contains SKIP, then there was an
                // exception thrown from applyStyle
                if (calculatedValue == SKIP) {
                    continue;
                }

            } else if (calculatedValue == null) {

                // slowpath!
                calculatedValue = lookup(node, cssMetaData, styleMap, transitionStates[0],
                        node, cachedFont);

                // lookup is not supposed to return null.
                if (calculatedValue == null) {
                    assert false : "lookup returned null for " + property;
                    continue;
                }

            }

            // StyleableProperty#applyStyle might throw an exception and it is called
            // from two places in this try block.
            try {

                //
                // RT-19089
                // If the current value of the property was set by CSS
                // and there is no style for the property, then reset this
                // property to its initial value. If it was not set by CSS
                // then leave the property alone.
                //
                if (calculatedValue == null || calculatedValue == SKIP) {

                    // cssSetProperties keeps track of the StyleableProperty's that were set by CSS in the previous state.
                    // If this property is not in cssSetProperties map, then the property was not set in the previous state.
                    // This accomplishes two things. First, it lets us know if the property was set in the previous state
                    // so it can be reset in this state if there is no value for it. Second, it calling
                    // CssMetaData#getStyleableProperty which is rather expensive as it may cause expansion of lazy
                    // properties.
                    CalculatedValue initialValue = cacheContainer.cssSetProperties.get(cssMetaData);

                    // if the current value was set by CSS and there
                    // is no calculated value for the property, then
                    // there was no style for the property in the current
                    // state, so reset the property to its initial value.
                    if (initialValue != null) {

                        StyleableProperty styleableProperty = cssMetaData.getStyleableProperty(node);
                        if (styleableProperty.getStyleOrigin() != StyleOrigin.USER) {
                            styleableProperty.applyStyle(initialValue.getOrigin(), initialValue.getValue());
                        }
                    }

                    continue;

                }

                if (addToCache) {

                    // If we're not on the fastpath, then add the calculated
                    // value to cache.
                    cacheEntry.put(property, calculatedValue);
                }

                StyleableProperty styleableProperty = cssMetaData.getStyleableProperty(node);

                // need to know who set the current value - CSS, the user, or init
                final StyleOrigin originOfCurrentValue = styleableProperty.getStyleOrigin();


                // RT-10522:
                // If the user set the property and there is a style and
                // the style came from the user agent stylesheet, then
                // skip the value. A style from a user agent stylesheet should
                // not override the user set style.
                //
                // Note: this check should be after the value was added to the cache
                // as the cache is shared between all properties with the same pseudo states,
                // and not all of the nodes will have the property set manually.
                //
                final StyleOrigin originOfCalculatedValue = calculatedValue.getOrigin();

                // A calculated value should never have a null style origin since that would
                // imply the style didn't come from a stylesheet or in-line style.
                if (originOfCalculatedValue == null) {
                    assert false : styleableProperty.toString();
                    continue;
                }

                if (originOfCurrentValue == StyleOrigin.USER) {
                    if (originOfCalculatedValue == StyleOrigin.USER_AGENT) {
                        continue;
                    }
                }

                final Object value = calculatedValue.getValue();
                final Object currentValue = styleableProperty.getValue();

                // RT-21185: Only apply the style if something has changed.
                if ((originOfCurrentValue != originOfCalculatedValue)
                        || (currentValue != null
                        ? currentValue.equals(value) == false
                        : value != null)) {

                    if (LOGGER.isLoggable(Level.FINER)) {
                        LOGGER.finer(property + ", call applyStyle: " + styleableProperty + ", value =" +
                                String.valueOf(value) + ", originOfCalculatedValue=" + originOfCalculatedValue);
                    }

                    styleableProperty.applyStyle(originOfCalculatedValue, value);

                    if (cacheContainer.cssSetProperties.containsKey(cssMetaData) == false) {
                        // track this property
                        CalculatedValue initialValue = new CalculatedValue(currentValue, originOfCurrentValue, false);
                        cacheContainer.cssSetProperties.put(cssMetaData, initialValue);
                    }

                }

            } catch (Exception e) {

                StyleableProperty styleableProperty = cssMetaData.getStyleableProperty(node);

                final String msg = String.format("Failed to set css [%s] on [%s] due to '%s'\n",
                        cssMetaData.getProperty(), styleableProperty, e.getMessage());

                List<CssParser.ParseError> errors = null;
                if ((errors = StyleManager.getErrors()) != null) {
                    final CssParser.ParseError error = new CssParser.ParseError.PropertySetError(cssMetaData, node, msg);
                    errors.add(error);
                }

                PlatformLogger logger = Logging.getCSSLogger();
                if (logger.isLoggable(Level.WARNING)) {
                    logger.warning(msg);
                }

                // RT-27155: if setting value raises exception, reset value
                // the value to initial and thereafter skip setting the property
                cacheEntry.put(property, SKIP);

                CalculatedValue cachedValue = null;
                if (cacheContainer != null && cacheContainer.cssSetProperties != null) {
                    cachedValue = cacheContainer.cssSetProperties.get(cssMetaData);
                }
                Object value = (cachedValue != null) ? cachedValue.getValue() : cssMetaData.getInitialValue(node);
                StyleOrigin origin = (cachedValue != null) ? cachedValue.getOrigin() : null;
                try {
                    styleableProperty.applyStyle(origin, value);
                } catch (Exception ebad) {
                    // This would be bad.
                    if (logger.isLoggable(Level.SEVERE)) {
                        logger.severe(String.format("Could not reset [%s] on [%s] due to %s\n" ,
                                cssMetaData.getProperty(), styleableProperty, e.getMessage()));
                    }
                }

            }

        }
        transitionStateInProgress = false;
    }

    /**
     * Gets the CSS CascadingStyle for the property of this node in these pseudo-class
     * states. A null style may be returned if there is no style information
     * for this combination of input parameters.
     *
     *
     * @param styleable
     * @param property
     * @param styleMap
     * @param states   @return
     * */
    private CascadingStyle getStyle(final Styleable styleable, final String property, final StyleMap styleMap, final Set<PseudoClass> states){

        if (styleMap == null || styleMap.isEmpty()) return null;

        final Map<String, List<CascadingStyle>> cascadingStyleMap = styleMap.getCascadingStyles();
        if (cascadingStyleMap == null || cascadingStyleMap.isEmpty()) return null;

        // Get all of the Styles which may apply to this particular property
        List<CascadingStyle> styles = cascadingStyleMap.get(property);

        // If there are no styles for this property then we can just bail
        if ((styles == null) || styles.isEmpty()) return null;

        // Go looking for the style. We do this by visiting each CascadingStyle in
        // order finding the first that matches the current node & set of
        // pseudo-class states. We use an iteration style that avoids creating
        // garbage iterators (and wish javac did it for us...)
       CascadingStyle style = null;
        final int max = (styles == null) ? 0 : styles.size();
        for (int i=0; i<max; i++) {
            final CascadingStyle s = styles.get(i);
            final Selector sel = s == null ? null : s.getSelector();
            if (sel == null) continue; // bail if the selector is null.
//System.out.println(node.toString() + "\n\tstates=" + PseudoClassSet.getPseudoClasses(states) + "\n\tstateMatches? " + sel.stateMatches(node, states) + "\n\tsel=" + sel.toString());
            if (sel.stateMatches(styleable, states)) {
                style = s;
                break;
            }
        }

        return style;
    }

    /**
     * The main workhorse of this class, the lookup method walks up the CSS
     * style tree looking for the style information for the Node, the
     * property associated with the given styleable, in these states for this font.
     *
     *
     *
     *
     * @param styleable
     * @param states
     * @param originatingStyleable
     * @return
     */
    private CalculatedValue lookup(final Styleable styleable,
                                   final CssMetaData cssMetaData,
                                   final StyleMap styleMap,
                                   final Set<PseudoClass> states,
                                   final Styleable originatingStyleable,
                                   final CalculatedValue cachedFont) {

        if (cssMetaData.getConverter() == FontConverter.getInstance()) {
            return lookupFont(styleable, cssMetaData.getProperty(), styleMap, cachedFont);
        }

        final String property = cssMetaData.getProperty();

        // Get the CascadingStyle which may apply to this particular property
        CascadingStyle style = getStyle(styleable, property, styleMap, states);

        // If no style was found and there are no sub styleables, then there
        // are no matching styles for this property. We will then either SKIP
        // or we will INHERIT. We will inspect the default value for the styleable,
        // and if it is INHERIT then we will inherit otherwise we just skip it.
        final List<CssMetaData<? extends Styleable, ?>> subProperties = cssMetaData.getSubProperties();
        final int numSubProperties = (subProperties != null) ? subProperties.size() : 0;
        if (style == null) {

            if (numSubProperties == 0) {

                return handleNoStyleFound(styleable, cssMetaData,
                        styleMap, states, originatingStyleable, cachedFont);

            } else {

                // If style is null then it means we didn't successfully find the
                // property we were looking for. However, there might be sub styleables,
                // in which case we should perform a lookup for them. For example,
                // there might not be a style for "font", but there might be one
                // for "font-size" or "font-weight". So if the style is null, then
                // we need to check with the sub-styleables.

                // Build up a list of all SubProperties which have a constituent part.
                // I default the array to be the size of the number of total
                // sub styleables to avoid having the array grow.
                Map<CssMetaData,Object> subs = null;
                StyleOrigin origin = null;

                boolean isRelative = false;

                for (int i=0; i<numSubProperties; i++) {
                    CssMetaData subkey = subProperties.get(i);
                    CalculatedValue constituent =
                        lookup(styleable, subkey, styleMap, states,
                                originatingStyleable, cachedFont);
                    if (constituent != SKIP) {
                        if (subs == null) {
                            subs = new HashMap<>();
                        }
                        subs.put(subkey, constituent.getValue());

                        // origin of this style is the most specific
                        if ((origin != null && constituent.getOrigin() != null)
                                ? origin.compareTo(constituent.getOrigin()) < 0
                                : constituent.getOrigin() != null) {
                            origin = constituent.getOrigin();
                        }

                        // if the constiuent uses relative sizes, then
                        // isRelative is true;
                        isRelative = isRelative || constituent.isRelative();

                    }
                }

                // If there are no subkeys which apply...
                if (subs == null || subs.isEmpty()) {
                    return handleNoStyleFound(styleable, cssMetaData,
                            styleMap, states, originatingStyleable, cachedFont);
                }

                try {
                    final StyleConverter keyType = cssMetaData.getConverter();
                    Object ret = keyType.convert(subs);
                    return new CalculatedValue(ret, origin, isRelative);
                } catch (ClassCastException cce) {
                    final String msg = formatExceptionMessage(styleable, cssMetaData, null, cce);
                    List<CssParser.ParseError> errors = null;
                    if ((errors = StyleManager.getErrors()) != null) {
                        final CssParser.ParseError error = new CssParser.ParseError.PropertySetError(cssMetaData, styleable, msg);
                        errors.add(error);
                    }
                    if (LOGGER.isLoggable(Level.WARNING)) {
                        LOGGER.warning(msg);
                        LOGGER.fine("caught: ", cce);
                        LOGGER.fine("styleable = " + cssMetaData);
                        LOGGER.fine("node = " + styleable.toString());
                    }
                    return SKIP;
                }
            }

        }

        /*
         * Even if this style comes from the user agent stylesheet,
         * and the user has set the property directly, the value should
         * still be calculated as it may be cached and shared for all nodes
         * with the same pseudo states.
         *
         * The caller of this function should decide (after potentially
         * caching the value) whether or not to proceed with applying
         * the style.
         */

        // If there was a style found, then we want to check whether the
        // value was "inherit". If so, then we will simply inherit.
        final ParsedValue cssValue = style.getParsedValue();
        if (cssValue != null && "inherit".equals(cssValue.getValue())) {
            style = getInheritedStyle(styleable, property);
            if (style == null) return SKIP;
        }

        return calculateValue(style, styleable, cssMetaData, styleMap, states,
                originatingStyleable, cachedFont);
    }

    /**
     * Called when there is no style found.
     */
    private CalculatedValue handleNoStyleFound(final Styleable styleable,
                                               final CssMetaData cssMetaData,
                                               final StyleMap styleMap, Set<PseudoClass> pseudoClassStates, Styleable originatingStyleable,
                                               final CalculatedValue cachedFont) {

        if (cssMetaData.isInherits()) {


            StyleableProperty styleableProperty = cssMetaData.getStyleableProperty(styleable);
            StyleOrigin origin = styleableProperty != null ? styleableProperty.getStyleOrigin() : null;

            // RT-16308: if there is no matching style and the user set
            // the property, do not look for inherited styles.
            if (origin == StyleOrigin.USER) {

                    return SKIP;

            }

            CascadingStyle style = getInheritedStyle(styleable, cssMetaData.getProperty());
            if (style == null) return SKIP;

            CalculatedValue cv =
                    calculateValue(style, styleable, cssMetaData,
                            styleMap, pseudoClassStates, originatingStyleable,
                                   cachedFont);

            return cv;

        } else {

            // Not inherited. There is no style
            return SKIP;

        }
    }
    /**
     * Called when we must getInheritedStyle a value from a parent node in the scenegraph.
     */
    private CascadingStyle getInheritedStyle(
            final Styleable styleable,
            final String property) {

        Styleable parent = ((Node)styleable).styleHelper.firstStyleableAncestor.get();
        CssStyleHelper parentStyleHelper = getStyleHelper((Node) parent);

        if (parent != null && parentStyleHelper != null) {

            StyleMap parentStyleMap = parentStyleHelper.getStyleMap(parent);
            Set<PseudoClass> transitionStates = ((Node)parent).pseudoClassStates;
            CascadingStyle cascadingStyle = parentStyleHelper.getStyle(parent, property, parentStyleMap, transitionStates);

            if (cascadingStyle != null) {

                final ParsedValue cssValue = cascadingStyle.getParsedValue();

                if ("inherit".equals(cssValue.getValue())) {
                    return getInheritedStyle(parent, property);
                }
                return cascadingStyle;
            }
        }

        return null;
    }


    // helps with self-documenting the code
    private static final Set<PseudoClass> NULL_PSEUDO_CLASS_STATE = null;

    /**
     * Find the property among the styles that pertain to the Node
     */
    private CascadingStyle resolveRef(final Styleable styleable, final String property, final StyleMap styleMap, final Set<PseudoClass> states) {

        final CascadingStyle style = getStyle(styleable, property, styleMap, states);
        if (style != null) {
            return style;
        } else {
            // if style is null, it may be because there isn't a style for this
            // node in this state, or we may need to look up the parent chain
            if (states != null && states.size() > 0) {
                // if states > 0, then we need to check this node again,
                // but without any states.
                return resolveRef(styleable,property, styleMap, NULL_PSEUDO_CLASS_STATE);
            } else {
                // TODO: This block was copied from inherit. Both should use same code somehow.

                Styleable styleableParent = ((Node)styleable).styleHelper.firstStyleableAncestor.get();
                CssStyleHelper parentStyleHelper = getStyleHelper((Node) styleableParent);

                if (styleableParent == null || parentStyleHelper == null) {
                    return null;
                }

                StyleMap parentStyleMap = parentStyleHelper.getStyleMap(styleableParent);
                Set<PseudoClass> styleableParentPseudoClassStates =
                    styleableParent instanceof Node
                        ? ((Node)styleableParent).pseudoClassStates
                        : styleable.getPseudoClassStates();

                return parentStyleHelper.resolveRef(styleableParent, property,
                        parentStyleMap, styleableParentPseudoClassStates);
            }
        }
    }

    // to resolve a lookup, we just need to find the parsed value.
    private ParsedValue resolveLookups(
            final Styleable styleable,
            final ParsedValue parsedValue,
            final StyleMap styleMap, Set<PseudoClass> states,
            Set<ParsedValue> resolves) {

        //
        // either the value itself is a lookup, or the value contain a lookup
        //
        if (parsedValue.isLookup()) {

            // The value we're looking for should be a Paint, one of the
            // containers for linear, radial or ladder, or a derived color.
            final Object val = parsedValue.getValue();
            if (val instanceof String) {

                final String sval = ((String) val).toLowerCase(Locale.ROOT);

                CascadingStyle resolved =
                    resolveRef(styleable, sval, styleMap, states);

                if (resolved != null) {
                    ParsedValue<?, ?> resolvedParsedValue = resolved.getParsedValue();

                    if (!resolves.add(resolvedParsedValue)) {
                        if (LOGGER.isLoggable(Level.WARNING)) {
                            LOGGER.warning("Loop detected in " + resolved.getRule().toString() + " while resolving '" + sval + "'");
                        }

                        throw new IllegalArgumentException("Loop detected in " + resolved.getRule().toString() + " while resolving '" + sval + "'");
                    }

                    // the resolved value may itself need to be resolved.
                    // For example, if the value "color" resolves to "base",
                    // then "base" will need to be resolved as well.
<<<<<<< HEAD
                    ParsedValue<?, ?> pv = resolveLookups(styleable, resolvedParsedValue, styleMap, states, whence, resolves);
=======
                    ParsedValue pv = resolveLookups(styleable, resolved.getParsedValue(), styleMap, states, resolves);
>>>>>>> 686a396c

                    resolves.remove(resolvedParsedValue);

                    return pv;

                }
            }
        }

        // If the value doesn't contain any values that need lookup, then bail
        if (!parsedValue.isContainsLookups()) {
            return parsedValue;
        }

        final Object val = parsedValue.getValue();

        if (val instanceof ParsedValue[][]) {

            // If ParsedValue is a layered sequence of values, resolve the lookups for each.
            final ParsedValue[][] layers = (ParsedValue[][])val;
            ParsedValue[][] resolved = new ParsedValue[layers.length][0];
            for (int l=0; l<layers.length; l++) {
                resolved[l] = new ParsedValue[layers[l].length];
                for (int ll=0; ll<layers[l].length; ll++) {
                    if (layers[l][ll] == null) continue;
                    resolved[l][ll] =
                        resolveLookups(styleable, layers[l][ll], styleMap, states, resolves);
                }
            }

            return new ParsedValueImpl(resolved, parsedValue.getConverter(), false);

        } else if (val instanceof ParsedValueImpl[]) {

            // If ParsedValue is a sequence of values, resolve the lookups for each.
            final ParsedValue[] layer = (ParsedValue[])val;
            ParsedValue[] resolved = new ParsedValue[layer.length];
            for (int l=0; l<layer.length; l++) {
                if (layer[l] == null) continue;
                resolved[l] =
                    resolveLookups(styleable, layer[l], styleMap, states, resolves);
            }

            return new ParsedValueImpl(resolved, parsedValue.getConverter(), false);

        }

        return parsedValue;

    }

    private String getUnresolvedLookup(final ParsedValue resolved) {

        Object value = resolved.getValue();

        if (resolved.isLookup() && value instanceof String) {
            return (String)value;
        }

        if (value instanceof ParsedValue[][]) {
            final ParsedValue[][] layers = (ParsedValue[][])value;
            for (int l=0; l<layers.length; l++) {
                for (int ll=0; ll<layers[l].length; ll++) {
                    if (layers[l][ll] == null) continue;
                    String unresolvedLookup = getUnresolvedLookup(layers[l][ll]);
                    if (unresolvedLookup != null) return unresolvedLookup;
                }
            }

        } else if (value instanceof ParsedValue[]) {
        // If ParsedValue is a sequence of values, resolve the lookups for each.
            final ParsedValue[] layer = (ParsedValue[])value;
            for (int l=0; l<layer.length; l++) {
                if (layer[l] == null) continue;
                String unresolvedLookup = getUnresolvedLookup(layer[l]);
                if (unresolvedLookup != null) return unresolvedLookup;
            }
        }

        return null;
    }

    private String formatUnresolvedLookupMessage(Styleable styleable, CssMetaData cssMetaData, Style style, ParsedValue resolved, ClassCastException cce) {

        // Find value that could not be looked up. If the resolved value does not contain lookups, then the
        // ClassCastException is not because of trying to convert a String (which is the missing lookup)
        // to some value, but is because the convert method got some wrong value - like a paint when it should be a color.
        // See RT-33319 for an example of this.
        String missingLookup = resolved != null && resolved.isContainsLookups() ? getUnresolvedLookup(resolved) : null;

        StringBuilder sbuf = new StringBuilder();
        if (missingLookup != null) {
            sbuf.append("Could not resolve '")
                    .append(missingLookup)
                    .append("'")
                    .append(" while resolving lookups for '")
                    .append(cssMetaData.getProperty())
                    .append("'");
        } else {
            sbuf.append("Caught '")
                    .append(cce)
                    .append("'")
                    .append(" while converting value for '")
                    .append(cssMetaData.getProperty())
                    .append("'");
        }

        final Rule rule = style != null ? style.getDeclaration().getRule(): null;
        final Stylesheet stylesheet = rule != null ? rule.getStylesheet() : null;
        final String url = stylesheet != null ? stylesheet.getUrl() : null;
        if (url != null) {
            sbuf.append(" from rule '")
                .append(style.getSelector())
                .append("' in stylesheet ").append(url);
        } else if (stylesheet != null && StyleOrigin.INLINE == stylesheet.getOrigin()) {
            sbuf.append(" from inline style on " )
                .append(styleable.toString());
        }

        return sbuf.toString();
    }

    private String formatExceptionMessage(Styleable styleable, CssMetaData cssMetaData, Style style, Exception e) {

        StringBuilder sbuf = new StringBuilder();
        sbuf.append("Caught ")
            .append(String.valueOf(e));

        if (cssMetaData != null) {
            sbuf.append("'")
                .append(" while calculating value for '")
                .append(cssMetaData.getProperty())
                .append("'");
        }

        if (style != null) {

            final Rule rule = style.getDeclaration().getRule();
            final Stylesheet stylesheet = rule != null ? rule.getStylesheet() : null;
            final String url = stylesheet != null ? stylesheet.getUrl() : null;

            if (url != null) {
                sbuf.append(" from rule '")
                        .append(style.getSelector())
                        .append("' in stylesheet ").append(url);
            } else if (styleable != null && stylesheet != null && StyleOrigin.INLINE == stylesheet.getOrigin()) {
                sbuf.append(" from inline style on " )
                        .append(styleable.toString());
            } else {
                sbuf.append(" from style '")
                    .append(String.valueOf(style))
                    .append("'");
            }
        }

        return sbuf.toString();
    }


    private CalculatedValue calculateValue(
            final CascadingStyle style,
            final Styleable styleable,
            final CssMetaData cssMetaData,
            final StyleMap styleMap, final Set<PseudoClass> states,
            final Styleable originatingStyleable,
            final CalculatedValue fontFromCacheEntry) {

        final ParsedValue cssValue = style.getParsedValue();
        if (cssValue != null && !("null".equals(cssValue.getValue()) || "none".equals(cssValue.getValue()))) {

            ParsedValue resolved = null;
            try {

                resolved = resolveLookups(styleable, cssValue, styleMap, states, new HashSet<>());

                final String property = cssMetaData.getProperty();

                // The computed value
                Object val = null;
                boolean isFontProperty =
                        "-fx-font".equals(property) ||
                        "-fx-font-size".equals(property);

                boolean isRelative = ParsedValueImpl.containsFontRelativeSize(resolved, isFontProperty);

                //
                // Avoid using a font calculated from a relative size
                // to calculate a font with a relative size.
                // For example:
                // Assume the default font size is 13 and we have a style with
                // -fx-font-size: 1.5em, then the cacheEntry font value will
                // have a size of 13*1.5=19.5.
                // Now, when converting that same font size again in response
                // to looking up a value for -fx-font, we do not want to use
                // 19.5 as the font for relative size conversion since this will
                // yield a font 19.5*1.5=29.25 when really what we want is
                // a font size of 19.5.
                // In this situation, then, we use the font from the parent's
                // cache entry.
                Font fontForFontRelativeSizes = null;

                if (isRelative && isFontProperty &&
                    (fontFromCacheEntry == null || fontFromCacheEntry.isRelative())) {

                    Styleable parent = styleable;
                    CalculatedValue childsCachedFont = fontFromCacheEntry;
                    do {

                        CalculatedValue parentsCachedFont = getCachedFont(parent.getStyleableParent());

                        if (parentsCachedFont != null)  {

                            if (parentsCachedFont.isRelative()) {

                                //
                                // If the cached fonts are the same, then the cached font came from the same
                                // style and we need to keep looking. Otherwise, use the font we found.
                                //
                                if (childsCachedFont == null || parentsCachedFont.equals(childsCachedFont)) {
                                    childsCachedFont = parentsCachedFont;
                                } else {
                                    fontForFontRelativeSizes = (Font)parentsCachedFont.getValue();
                                }

                            } else  {
                                // fontValue.isRelative() == false!
                                fontForFontRelativeSizes = (Font)parentsCachedFont.getValue();
                            }

                        }

                    } while(fontForFontRelativeSizes == null &&
                            (parent = parent.getStyleableParent()) != null);
                }

                // did we get a fontValue from the preceding block?
                // if not, get it from our cacheEntry or choose the default
                if (fontForFontRelativeSizes == null) {
                    if (fontFromCacheEntry != null && (!fontFromCacheEntry.isRelative() || !isFontProperty)) {
                        fontForFontRelativeSizes = (Font)fontFromCacheEntry.getValue();
                    } else {
                        fontForFontRelativeSizes = Font.getDefault();
                    }
                }

                final StyleConverter cssMetaDataConverter = cssMetaData.getConverter();
                // RT-37727 - handling of properties that are insets is wonky. If the property is -fx-inset, then
                // there isn't an issue because the converter assigns the InsetsConverter to the ParsedValue.
                // But -my-insets will parse as an array of numbers and the parser will assign the Size sequence
                // converter to it. So, if the CssMetaData says it uses InsetsConverter, use the InsetsConverter
                // and not the parser assigned converter.
                if (cssMetaDataConverter == StyleConverter.getInsetsConverter()) {
                    if (resolved.getValue() instanceof ParsedValue) {
                        // If you give the parser "-my-insets: 5;" you end up with a ParsedValue<ParsedValue<?,Size>, Number>
                        // and not a ParsedValue<ParsedValue[], Number[]> so here we wrap the value into an array
                        // to make the InsetsConverter happy.
                        resolved = new ParsedValueImpl(new ParsedValue[] {(ParsedValue)resolved.getValue()}, null, false);
                    }
                    val = cssMetaDataConverter.convert(resolved, fontForFontRelativeSizes);
                }
                else if (resolved.getConverter() != null)
                    val = resolved.convert(fontForFontRelativeSizes);
                else
                    val = cssMetaData.getConverter().convert(resolved, fontForFontRelativeSizes);

                return new CalculatedValue(val, style.getOrigin(), isRelative);

            } catch (ClassCastException cce) {
                final String msg = formatUnresolvedLookupMessage(styleable, cssMetaData, style.getStyle(),resolved, cce);
                List<CssParser.ParseError> errors = null;
                if ((errors = StyleManager.getErrors()) != null) {
                    final CssParser.ParseError error = new CssParser.ParseError.PropertySetError(cssMetaData, styleable, msg);
                    errors.add(error);
                }
                if (LOGGER.isLoggable(Level.WARNING)) {
                    LOGGER.warning(msg);
                    LOGGER.fine("node = " + styleable.toString());
                    LOGGER.fine("cssMetaData = " + cssMetaData);
                    LOGGER.fine("styles = " + getMatchingStyles(styleable, cssMetaData));
                }
                return SKIP;
            } catch (IllegalArgumentException iae) {
                final String msg = formatExceptionMessage(styleable, cssMetaData, style.getStyle(), iae);
                List<CssParser.ParseError> errors = null;
                if ((errors = StyleManager.getErrors()) != null) {
                    final CssParser.ParseError error = new CssParser.ParseError.PropertySetError(cssMetaData, styleable, msg);
                    errors.add(error);
                }
                if (LOGGER.isLoggable(Level.WARNING)) {
                    LOGGER.warning(msg);
                    LOGGER.fine("caught: ", iae);
                    LOGGER.fine("styleable = " + cssMetaData);
                    LOGGER.fine("node = " + styleable.toString());
                }
                return SKIP;
            } catch (NullPointerException npe) {
                final String msg = formatExceptionMessage(styleable, cssMetaData, style.getStyle(), npe);
                List<CssParser.ParseError> errors = null;
                if ((errors = StyleManager.getErrors()) != null) {
                    final CssParser.ParseError error = new CssParser.ParseError.PropertySetError(cssMetaData, styleable, msg);
                    errors.add(error);
                }
                if (LOGGER.isLoggable(Level.WARNING)) {
                    LOGGER.warning(msg);
                    LOGGER.fine("caught: ", npe);
                    LOGGER.fine("styleable = " + cssMetaData);
                    LOGGER.fine("node = " + styleable.toString());
                }
                return SKIP;
            }

        }
        // either cssValue was null or cssValue's value was "null" or "none"
        return new CalculatedValue(null, style.getOrigin(), false);

    }

    private static final CssMetaData dummyFontProperty =
            new FontCssMetaData<Node>("-fx-font", Font.getDefault()) {

        @Override
        public boolean isSettable(Node node) {
            return true;
        }

        @Override
        public StyleableProperty<Font> getStyleableProperty(Node node) {
            return null;
        }
    };

    private CalculatedValue getCachedFont(final Styleable styleable) {

        if (styleable instanceof Node == false) return null;

        CalculatedValue cachedFont = null;

        Node parent = (Node)styleable;

        final CssStyleHelper parentHelper = parent.styleHelper;

        // if there is no parentHelper,
        // or there is a parentHelper but no cacheContainer,
        // then look to the next parent
        if (parentHelper == null || parentHelper.cacheContainer == null) {

            cachedFont = getCachedFont(parent.getStyleableParent());

        // there is a parent helper and a cacheContainer,
        } else  {

            CacheContainer parentCacheContainer = parentHelper.cacheContainer;
            if ( parentCacheContainer != null
                    && parentCacheContainer.fontSizeCache != null
                    && parentCacheContainer.fontSizeCache.isEmpty() == false) {

                Set<PseudoClass>[] transitionStates = parentHelper.getTransitionStates(parent);
                StyleCacheEntry.Key parentCacheEntryKey = new StyleCacheEntry.Key(transitionStates, Font.getDefault());
                cachedFont = parentCacheContainer.fontSizeCache.get(parentCacheEntryKey);
            }

            if (cachedFont == null)  {
                StyleMap smap = parentHelper.getStyleMap(parent);
                cachedFont = parentHelper.lookupFont(parent, "-fx-font", smap, null);
            }
        }

        return cachedFont != SKIP ? cachedFont : null;
    }

    /*package access for testing*/ FontPosture getFontPosture(Font font) {
        if (font == null) return FontPosture.REGULAR;

        String fontName = font.getName().toLowerCase(Locale.ROOT);

        if (fontName.contains("italic")) {
            return FontPosture.ITALIC;
        }

        return FontPosture.REGULAR;
    }

    /*package access for testing*/ FontWeight getFontWeight(Font font) {
        if (font == null) return FontWeight.NORMAL;

        String fontName = font.getName().toLowerCase(Locale.ROOT);

        if (fontName.contains("bold")) {
            if (fontName.contains("extra")) return FontWeight.EXTRA_BOLD;
            if (fontName.contains("ultra")) return FontWeight.EXTRA_BOLD;
            else if (fontName.contains("semi")) return FontWeight.SEMI_BOLD;
            else if (fontName.contains("demi")) return FontWeight.SEMI_BOLD;
            else return FontWeight.BOLD;

        } else if (fontName.contains("light")) {
            if (fontName.contains("extra")) return FontWeight.EXTRA_LIGHT;
            if (fontName.contains("ultra")) return FontWeight.EXTRA_LIGHT;
            else return FontWeight.LIGHT;

        } else if (fontName.contains("black")) {
            return FontWeight.BLACK;

        } else if (fontName.contains("heavy")) {
            return FontWeight.BLACK;

        } else if (fontName.contains("medium")) {
            return FontWeight.MEDIUM;
        }

        return FontWeight.NORMAL;

    }

    /*package access for testing*/ String getFontFamily(Font font) {
        if (font == null) return Font.getDefault().getFamily();
        return font.getFamily();
    }


    /*package access for testing*/ Font deriveFont(
            Font font,
            String fontFamily,
            FontWeight fontWeight,
            FontPosture fontPosture,
            double fontSize) {

        if (font != null && fontFamily == null) fontFamily = getFontFamily(font);
        else if (fontFamily != null) fontFamily = Utils.stripQuotes(fontFamily);

        if (font != null && fontWeight == null) fontWeight = getFontWeight(font);
        if (font != null && fontPosture == null) fontPosture = getFontPosture(font);
        if (font != null && fontSize <= 0) fontSize = font.getSize();

        return  Font.font(
                fontFamily,
                fontWeight,
                fontPosture,
                fontSize);
    }

    /**
     * Look up a font property. This is handled separately from lookup since
     * font is inherited and has sub-properties. One should expect that the
     * text font for the following would be 16px Arial. The lookup method would
     * give 16px system since it would look <em>only</em> for font-size,
     * font-family, etc <em>only</em> if the lookup on font failed.
     * <pre>
     * Text text = new Text("Hello World");
     * text.setStyle("-fx-font-size: 16px;");
     * Group group = new Group();
     * group.setStyle("-fx-font: 12px Arial;");
     * group.getChildren().add(text);
     * </pre>
     */
     /*package access for testing*/ CalculatedValue lookupFont(
            final Styleable styleable,
            final String property,
            final StyleMap styleMap,
            final CalculatedValue cachedFont)
    {

        StyleOrigin origin = null;

        // How far from this node did we travel to find a font shorthand?
        // Don't look past this distance for other font properties.
        int distance = 0;

        // Did we find a style?
        boolean foundStyle = false;

        String family = null;
        double size = -1;
        FontWeight weight = null;
        FontPosture posture = null;

        CalculatedValue cvFont = cachedFont;


        Set<PseudoClass> states = styleable instanceof Node ? ((Node)styleable).pseudoClassStates : styleable.getPseudoClassStates();

        // RT-20145 - if looking for font size and the node has a font,
        // use the font property's value if it was set by the user and
        // there is not an inline or author style.

        if (cacheContainer.fontProp != null) {
            StyleableProperty<Font> styleableProp = cacheContainer.fontProp.getStyleableProperty(styleable);
            StyleOrigin fpOrigin = styleableProp.getStyleOrigin();
            Font font = styleableProp.getValue();
            if (font == null) font = Font.getDefault();
            if (fpOrigin == StyleOrigin.USER) {
                origin = fpOrigin;
                family = getFontFamily(font);
                size = font.getSize();
                weight = getFontWeight(font);
                posture = getFontPosture(font);
                cvFont = new CalculatedValue(font, fpOrigin, false);
            }
        }

        CalculatedValue parentCachedFont = getCachedFont(styleable.getStyleableParent());
        if (parentCachedFont == null) parentCachedFont = new CalculatedValue(Font.getDefault(), null, false);

        //
        // Look up the font- properties
        //
        CascadingStyle fontShorthand = getStyle(styleable, property, styleMap, states);

        // don't look past current node for font shorthand if user set the font
        if (fontShorthand == null && origin != StyleOrigin.USER) {

            Styleable parent = styleable != null ? styleable.getStyleableParent() : null;

            while (parent != null) { // This loop traverses through all ancestors till root

                CssStyleHelper parentStyleHelper = parent instanceof Node ? ((Node)parent).styleHelper : null;
                if (parentStyleHelper != null) {

                    distance += 1;

                    StyleMap parentStyleMap = parentStyleHelper.getStyleMap(parent);
                    Set<PseudoClass> transitionStates = ((Node)parent).pseudoClassStates;
                    CascadingStyle cascadingStyle = parentStyleHelper.getStyle(parent, property, parentStyleMap, transitionStates);

                    if (cascadingStyle != null) {

                        final ParsedValue cssValue = cascadingStyle.getParsedValue();

                        if ("inherit".equals(cssValue.getValue()) == false) {
                            fontShorthand = cascadingStyle;
                            break;
                        }
                    }

                }

                parent = parent.getStyleableParent();

            }

        }

        if (fontShorthand != null) {

            //
            // If we don't have an existing font, or if the origin of the
            // existing font is less than that of the shorthand, then
            // take the shorthand. If the origins compare equals, then take
            // the shorthand since the fontProp value will not have been
            // updated yet.
            //
            if (origin == null || origin.compareTo(fontShorthand.getOrigin()) <= 0) {

                final CalculatedValue cv =
                        calculateValue(fontShorthand, styleable, dummyFontProperty,
                                styleMap, states, styleable, parentCachedFont);

                // cv could be SKIP
                if (cv.getValue() instanceof Font) {
                    origin = cv.getOrigin();
                    Font font = (Font)cv.getValue();
                    family = getFontFamily(font);
                    size = font.getSize();
                    weight = getFontWeight(font);
                    posture = getFontPosture(font);
                    cvFont = cv;
                    foundStyle = true;
                }

            }
        }

        CascadingStyle fontSize = getStyle(styleable, property.concat("-size"), styleMap, states);
        if (fontSize != null) {
            // if we have a font shorthand and it is more specific than font-size, then don't use the font-size style
            if (fontShorthand != null && fontShorthand.compareTo(fontSize) < 0) {
                fontSize = null;
            } else if (origin == StyleOrigin.USER) {
                // If fontSize is an inline or author-stylesheet style, use it.
                // Otherwise, fontSize is a user-agent stylesheet style and should not override the USER style.
                if (StyleOrigin.USER.compareTo(fontSize.getOrigin()) > 0) {
                    fontSize = null;
                }
            }
        } else if (origin != StyleOrigin.USER) {
            //
            // If we don't have a font-size, see if there is an inherited font-size.
            // If lookupInheritedFontProperty returns other than null, then we know that font-size is closer (more specific)
            // than the font shorthand
            //
            fontSize = lookupInheritedFontProperty(styleable, property.concat("-size"), styleMap, distance, fontShorthand);
        }

        if (fontSize != null) {

            // The logic above ensures that, if fontSize is not null, then it is either
            // 1) a style matching this node and is more specific than the font shorthand or
            // 2) an inherited style that is more specific than the font shorthand
            // and, therefore, we can use the fontSize style

            final CalculatedValue cv =
                    calculateValue(fontSize, styleable, dummyFontProperty,
                            styleMap, states, styleable, parentCachedFont);

            if (cv.getValue() instanceof Double) {
                if (origin == null || origin.compareTo(fontSize.getOrigin()) <= 0) {

                    origin = cv.getOrigin();
                }
                size = (Double) cv.getValue();

                if (cvFont != null) {
                    boolean isRelative = cvFont.isRelative() || cv.isRelative();
                    Font font = deriveFont((Font) cvFont.getValue(), family, weight, posture, size);
                    cvFont = new CalculatedValue(font, origin, isRelative);
                } else {
                    boolean isRelative = cv.isRelative();
                    Font font = deriveFont(Font.getDefault(), family, weight, posture, size);
                    cvFont = new CalculatedValue(font, origin, isRelative);
                }
                foundStyle = true;
            }

        }

        // if cachedFont is null, then we're in this method to look up a font for the CacheContainer's fontSizeCache
        // and we only care about font-size or the size from font shorthand.
        if (cachedFont == null) {
            return (cvFont != null) ? cvFont : SKIP;
        }

        CascadingStyle fontWeight = getStyle(styleable, property.concat("-weight"), styleMap, states);
        if (fontWeight != null) {
            // if we have a font shorthand and it is more specific than font-weight, then don't use the font-weight style
            if (fontShorthand != null && fontShorthand.compareTo(fontWeight) < 0) {
                fontWeight = null;
            }

        } else if (origin != StyleOrigin.USER) {
            //
            // If we don't have a font-weight, see if there is an inherited font-weight.
            // If lookupInheritedFontProperty returns other than null, then we know that font-weight is closer (more specific)
            // than the font shorthand
            //
            fontWeight = lookupInheritedFontProperty(styleable, property.concat("-weight"), styleMap, distance, fontShorthand);
        }

        if (fontWeight != null) {

            // The logic above ensures that, if fontWeight is not null, then it is either
            // 1) a style matching this node and is more specific than the font shorthand or
            // 2) an inherited style that is more specific than the font shorthand
            // and, therefore, we can use the fontWeight style

            final CalculatedValue cv =
                    calculateValue(fontWeight, styleable, dummyFontProperty,
                            styleMap, states, styleable, null);

            if (cv.getValue() instanceof FontWeight) {
                if (origin == null || origin.compareTo(fontWeight.getOrigin()) <= 0) {
                    origin = cv.getOrigin();
                }
                weight = (FontWeight)cv.getValue();
                foundStyle = true;
            }
        }


        CascadingStyle fontStyle = getStyle(styleable, property.concat("-style"), styleMap, states);
        if (fontStyle != null) {
            // if we have a font shorthand and it is more specific than font-style, then don't use the font-style style
            if (fontShorthand != null && fontShorthand.compareTo(fontStyle) < 0) {
                fontStyle = null;
            }

        } else if (origin != StyleOrigin.USER) {
            //
            // If we don't have a font-style, see if there is an inherited font-style.
            // If lookupInheritedFontProperty returns other than null, then we know that font-style is closer (more specific)
            // than the font shorthand
            //
            fontStyle = lookupInheritedFontProperty(styleable, property.concat("-style"), styleMap, distance, fontShorthand);
        }

        if (fontStyle != null) {

            // The logic above ensures that, if fontStyle is not null, then it is either
            // 1) a style matching this node and is more specific than the font shorthand or
            // 2) an inherited style that is more specific than the font shorthand
            // and, therefore, we can use the fontStyle style

            final CalculatedValue cv =
                    calculateValue(fontStyle, styleable, dummyFontProperty,
                            styleMap, states, styleable, null);

            if (cv.getValue() instanceof FontPosture) {
                if (origin == null || origin.compareTo(fontStyle.getOrigin()) <= 0) {
                    origin = cv.getOrigin();
                }
                posture = (FontPosture)cv.getValue();
                foundStyle = true;
            }

        }

        CascadingStyle fontFamily = getStyle(styleable, property.concat("-family"), styleMap, states);
        if (fontFamily != null) {
            // if we have a font shorthand and it is more specific than font-family, then don't use the font-family style
            if (fontShorthand != null && fontShorthand.compareTo(fontFamily) < 0) {
                fontFamily = null;
            }

        } else if (origin != StyleOrigin.USER) {
            //
            // If we don't have a font-family, see if there is an inherited font-family.
            // If lookupInheritedFontProperty returns other than null, then we know that font-family is closer (more specific)
            // than the font shorthand
            //
            fontFamily = lookupInheritedFontProperty(styleable, property.concat("-family"), styleMap, distance, fontShorthand);
        }

        if (fontFamily != null) {

            // The logic above ensures that, if fontFamily is not null, then it is either
            // 1) a style matching this node and is more specific than the font shorthand or
            // 2) an inherited style that is more specific than the font shorthand
            // and, therefore, we can use the fontFamily style

            final CalculatedValue cv =
                    calculateValue(fontFamily, styleable, dummyFontProperty,
                            styleMap, states, styleable, null);

            if (cv.getValue() instanceof String) {
                if (origin == null || origin.compareTo(fontFamily.getOrigin()) <= 0) {
                    origin = cv.getOrigin();
                }
                family = (String)cv.getValue();
                foundStyle = true;
            }

        }

        if (foundStyle) {

            Font font = cvFont != null ? (Font)cvFont.getValue() : Font.getDefault();
            Font derivedFont = deriveFont(font, family, weight, posture, size);
            return new CalculatedValue(derivedFont,origin,false);

        }

        return SKIP;
    }

    private CascadingStyle lookupInheritedFontProperty(
            final Styleable styleable,
            final String property,
            final StyleMap styleMap,
            final int distance,
            CascadingStyle fontShorthand) {

        Styleable parent = styleable != null ? styleable.getStyleableParent() : null;

        int nlooks = distance;
        while (parent != null && nlooks > 0) { // This loop traverses through all ancestors till root

            CssStyleHelper parentStyleHelper = parent instanceof Node ? ((Node)parent).styleHelper : null;
            if (parentStyleHelper != null) {

                nlooks -= 1;

                StyleMap parentStyleMap = parentStyleHelper.getStyleMap((parent));
                Set<PseudoClass> transitionStates = ((Node)parent).pseudoClassStates;
                CascadingStyle cascadingStyle = parentStyleHelper.getStyle(parent, property, parentStyleMap, transitionStates);

                if (cascadingStyle != null) {

                    // If we are closer to the node than the font shorthand, then font shorthand doesn't matter.
                    // If the font shorthand and this style are the same distance, then we need to compare.
                    if (fontShorthand != null && nlooks == 0) {
                        if (fontShorthand.compareTo(cascadingStyle) < 0) {
                            return null;
                        }
                    }

                    final ParsedValue cssValue = cascadingStyle.getParsedValue();

                    if ("inherit".equals(cssValue.getValue()) == false) {
                        return cascadingStyle;
                    }
                }

            }

            parent = parent.getStyleableParent();

        }

        return null;
    }


    /**
     * Called from Node NodeHelper.getMatchingStyles
     * @param styleable
     * @param styleableProperty
     * @return
     */
    static List<Style> getMatchingStyles(final Styleable styleable, final CssMetaData styleableProperty) {

        if (!(styleable instanceof Node)) return Collections.<Style>emptyList();

        Node node = (Node)styleable;
        final CssStyleHelper helper = (node.styleHelper != null) ? node.styleHelper : createStyleHelper(node);

        if (helper != null) {
            return helper.getMatchingStyles(node, styleableProperty, false);
        }
        else {
            return Collections.<Style>emptyList();
        }
    }

    static Map<StyleableProperty<?>, List<Style>> getMatchingStyles(Map<StyleableProperty<?>, List<Style>> map, final Node node) {

        final CssStyleHelper helper = (node.styleHelper != null) ? node.styleHelper : createStyleHelper(node);
        if (helper != null) {
            if (map == null) map = new HashMap<>();
            for (CssMetaData metaData : node.getCssMetaData()) {
                List<Style> styleList = helper.getMatchingStyles(node, metaData, true);
                if (styleList != null && !styleList.isEmpty()) {
                    StyleableProperty prop = metaData.getStyleableProperty(node);
                    map.put(prop, styleList);
                }
            }
        }

        if (node instanceof Parent) {
            for (Node child : ((Parent)node).getChildren()) {
                map = getMatchingStyles(map, child);
            }
        }

        return map;
    }

    private List<Style> getMatchingStyles(final Styleable node, final CssMetaData styleableProperty, boolean matchState) {

        final List<CascadingStyle> styleList = new ArrayList<>();

        getMatchingStyles(node, styleableProperty, styleList, matchState);

        List<CssMetaData<? extends Styleable, ?>> subProperties = styleableProperty.getSubProperties();
        if (subProperties != null) {
            for (int n=0,nMax=subProperties.size(); n<nMax; n++) {
                final CssMetaData subProperty = subProperties.get(n);
                getMatchingStyles(node, subProperty, styleList, matchState);
            }
        }

        Collections.sort(styleList);

        final List<Style> matchingStyles = new ArrayList<>(styleList.size());
        for (int n=0,nMax=styleList.size(); n<nMax; n++) {
            final Style style = styleList.get(n).getStyle();
            if (!matchingStyles.contains(style)) matchingStyles.add(style);
        }

        return matchingStyles;
    }

    private void getMatchingStyles(final Styleable node, final CssMetaData styleableProperty, final List<CascadingStyle> styleList, boolean matchState) {

        if (node != null) {

            String property = styleableProperty.getProperty();
            Node _node = node instanceof Node ? (Node)node : null;
            final StyleMap smap = getStyleMap(_node);
            if (smap == null) return;

            if (matchState) {
                CascadingStyle cascadingStyle = getStyle(node, styleableProperty.getProperty(), smap, _node.pseudoClassStates);
                if (cascadingStyle != null) {
                    styleList.add(cascadingStyle);
                    final ParsedValue parsedValue = cascadingStyle.getParsedValue();
                    getMatchingLookupStyles(node, parsedValue, styleList, matchState);
                }
            }  else {

                Map<String, List<CascadingStyle>> cascadingStyleMap = smap.getCascadingStyles();
                // StyleMap.getCascadingStyles() does not return null
                List<CascadingStyle> styles = cascadingStyleMap.get(property);

                if (styles != null) {
                    styleList.addAll(styles);
                    for (int n=0, nMax=styles.size(); n<nMax; n++) {
                        final CascadingStyle style = styles.get(n);
                        final ParsedValue parsedValue = style.getParsedValue();
                        getMatchingLookupStyles(node, parsedValue, styleList, matchState);
                    }
                }
            }

            if (styleableProperty.isInherits()) {
                Styleable parent = node.getStyleableParent();
                while (parent != null) { // This loop traverses through all ancestors till root
                    CssStyleHelper parentHelper = parent instanceof Node
                            ? ((Node)parent).styleHelper
                            : null;
                    if (parentHelper != null) {
                        parentHelper.getMatchingStyles(parent, styleableProperty, styleList, matchState);
                    }
                    parent = parent.getStyleableParent();
                }
            }

        }

    }

    // Pretty much a duplicate of resolveLookups, but without the state
    private void getMatchingLookupStyles(final Styleable node, final ParsedValue parsedValue, final List<CascadingStyle> styleList, boolean matchState) {

        if (parsedValue.isLookup()) {

            Object value = parsedValue.getValue();

            if (value instanceof String) {

                final String property = (String)value;
                // gather up any and all styles that contain this value as a property
                Styleable parent = node;
                do {

                    final Node _parent = parent instanceof Node ? (Node)parent : null;
                    final CssStyleHelper helper = _parent != null
                            ? _parent.styleHelper
                            : null;
                    if (helper != null) {

                        StyleMap styleMap = helper.getStyleMap(parent);
                        if (styleMap == null || styleMap.isEmpty()) continue;

                        final int start = styleList.size();

                        if (matchState) {
                            CascadingStyle cascadingStyle = helper.resolveRef(_parent, property, styleMap, _parent.pseudoClassStates);
                            if (cascadingStyle != null) {
                                styleList.add(cascadingStyle);
                            }
                        } else {
                            final Map<String, List<CascadingStyle>> smap = styleMap.getCascadingStyles();
                            // getCascadingStyles does not return null
                            List<CascadingStyle> styles = smap.get(property);

                            if (styles != null) {
                                styleList.addAll(styles);
                            }

                        }

                        final int end = styleList.size();

                        for (int index=start; index<end; index++) {
                            final CascadingStyle style = styleList.get(index);
                            getMatchingLookupStyles(parent, style.getParsedValue(), styleList, matchState);
                        }
                    }

                } while ((parent = parent.getStyleableParent()) != null); // This loop traverses through all ancestors till root

            }
        }

        // If the value doesn't contain any values that need lookup, then bail
        if (!parsedValue.isContainsLookups()) {
            return;
        }

        final Object val = parsedValue.getValue();
        if (val instanceof ParsedValue[][]) {
        // If ParsedValue is a layered sequence of values, resolve the lookups for each.
            final ParsedValue[][] layers = (ParsedValue[][])val;
            for (int l=0; l<layers.length; l++) {
                for (int ll=0; ll<layers[l].length; ll++) {
                    if (layers[l][ll] == null) continue;
                        getMatchingLookupStyles(node, layers[l][ll], styleList, matchState);
                }
            }

        } else if (val instanceof ParsedValue[]) {
        // If ParsedValue is a sequence of values, resolve the lookups for each.
            final ParsedValue[] layer = (ParsedValue[])val;
            for (int l=0; l<layer.length; l++) {
                if (layer[l] == null) continue;
                    getMatchingLookupStyles(node, layer[l], styleList, matchState);
            }
        }

    }

}<|MERGE_RESOLUTION|>--- conflicted
+++ resolved
@@ -1349,11 +1349,7 @@
                     // the resolved value may itself need to be resolved.
                     // For example, if the value "color" resolves to "base",
                     // then "base" will need to be resolved as well.
-<<<<<<< HEAD
                     ParsedValue<?, ?> pv = resolveLookups(styleable, resolvedParsedValue, styleMap, states, whence, resolves);
-=======
-                    ParsedValue pv = resolveLookups(styleable, resolved.getParsedValue(), styleMap, states, resolves);
->>>>>>> 686a396c
 
                     resolves.remove(resolvedParsedValue);
 
