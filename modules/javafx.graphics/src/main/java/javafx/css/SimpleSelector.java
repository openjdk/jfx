/*
 * Copyright (c) 2008, 2023, Oracle and/or its affiliates. All rights reserved.
 * DO NOT ALTER OR REMOVE COPYRIGHT NOTICES OR THIS FILE HEADER.
 *
 * This code is free software; you can redistribute it and/or modify it
 * under the terms of the GNU General Public License version 2 only, as
 * published by the Free Software Foundation.  Oracle designates this
 * particular file as subject to the "Classpath" exception as provided
 * by Oracle in the LICENSE file that accompanied this code.
 *
 * This code is distributed in the hope that it will be useful, but WITHOUT
 * ANY WARRANTY; without even the implied warranty of MERCHANTABILITY or
 * FITNESS FOR A PARTICULAR PURPOSE.  See the GNU General Public License
 * version 2 for more details (a copy is included in the LICENSE file that
 * accompanied this code).
 *
 * You should have received a copy of the GNU General Public License version
 * 2 along with this work; if not, write to the Free Software Foundation,
 * Inc., 51 Franklin St, Fifth Floor, Boston, MA 02110-1301 USA.
 *
 * Please contact Oracle, 500 Oracle Parkway, Redwood Shores, CA 94065 USA
 * or visit www.oracle.com if you need additional information or have any
 * questions.
 */

package javafx.css;

import javafx.geometry.NodeOrientation;
import javafx.scene.Node;

import java.io.DataInputStream;
import java.io.DataOutputStream;
import java.io.IOException;
import java.util.ArrayList;
import java.util.HashMap;
import java.util.Iterator;
import java.util.List;
import java.util.Map;
import java.util.Set;
import java.util.stream.Collectors;

import com.sun.javafx.css.FixedCapacitySet;
import com.sun.javafx.css.ImmutablePseudoClassSetsCache;
import com.sun.javafx.css.PseudoClassState;

import static javafx.geometry.NodeOrientation.INHERIT;
import static javafx.geometry.NodeOrientation.LEFT_TO_RIGHT;
import static javafx.geometry.NodeOrientation.RIGHT_TO_LEFT;

/**
 * A simple selector which behaves according to the CSS standard.
 *
 * @since 9
 * @deprecated This class was exposed erroneously and will be removed in a future version
 */
@Deprecated(since = "23", forRemoval = true)
final public class SimpleSelector extends Selector {

    /**
     * If specified in the CSS file, the name of the java class to which
     * this selector is applied. For example, if the CSS file had:
     * <code><pre>
     *   Rectangle { }
     * </pre></code>
     * then name would be "Rectangle".
     */
    final private String name;

    /**
     * Gets the name of the java class to which this selector is applied, or *.
     * @return the name of the java class
     */
    public String getName() {
        return name;
    }

    /**
     * Gets an immutable list of style-classes of the {@code Selector}.
     * @return an immutable list of style-classes of the {@code Selector}
     * @deprecated use {@link #getStyleClassNames()} instead
     */
    @Deprecated(forRemoval = true)
    public List<String> getStyleClasses() {
        return List.copyOf(selectorStyleClassNames);
    }

    /**
     * Gets the immutable {@code Set} of {@code StyleClass}es of the {@code Selector}.
     * @return the {@code Set} of {@code StyleClass}es
     * @deprecated {@code StyleClass} wrapper has become unnecessary, use {@link #getStyleClassNames()} instead
     */
    @Deprecated(forRemoval = true)
    public Set<StyleClass> getStyleClassSet() {
        if (cachedStyleClasses == null) {
            cachedStyleClasses = getStyleClassNames().stream().map(SimpleSelector::getStyleClass).collect(Collectors.toUnmodifiableSet());
        }

        return cachedStyleClasses;
    }

    /*
     * Copied from removed StyleClassSet to give StyleClasses a fixed index when
     * first encountered. No longer needed once StyleClass is removed.
     */

    private static final Map<String, Integer> styleClassMap = new HashMap<>(64);
    private static final List<StyleClass> styleClasses = new ArrayList<>();

    private static StyleClass getStyleClass(String styleClass) {

        if (styleClass == null || styleClass.trim().isEmpty()) {
            throw new IllegalArgumentException("styleClass cannot be null or empty String");
        }

        StyleClass instance = null;

        final Integer value = styleClassMap.get(styleClass);
        final int index = value != null ? value.intValue() : -1;

        final int size = styleClasses.size();
        assert index < size;

        if (index != -1 && index < size) {
            instance = styleClasses.get(index);
        }

        if (instance == null) {
            instance = new StyleClass(styleClass, size);
            styleClasses.add(instance);
            styleClassMap.put(styleClass, Integer.valueOf(size));
        }

        return instance;
    }

    /**
     * Gets the immutable {@code Set} of style class names of this {@code Selector}.
     *
     * @return a set of style class names, never {@code null}, or contains {@code null}s but can be empty
     * @since 23
     */
    public Set<String> getStyleClassNames() {
        return selectorStyleClassNames;
    }

    /**
     * styleClasses converted to a set of bit masks
     */
    private final FixedCapacitySet<String> selectorStyleClassNames;

    /**
     * Cache to avoid having to recreate this set on each call.
     */
    private transient Set<StyleClass> cachedStyleClasses;

    private final String id;

    /**
     * Gets the value of the selector id.
     * @return the value of the selector id, which may be an empty string
     */
    public String getId() {
        return id;
    }

    // a mask of bits corresponding to the pseudoclasses (immutable)
    private final Set<PseudoClass> pseudoClassState;

    // for test purposes
    Set<PseudoClass> getPseudoClassStates() {
        return pseudoClassState;
    }

    // true if name is not a wildcard
    final private boolean matchOnName;

    // true if id given
    final private boolean matchOnId;

    // true if style class given
    final private boolean matchOnStyleClass;

    // dir(ltr) or dir(rtl), otherwise inherit
    final private NodeOrientation nodeOrientation;

    // Used in Match. If nodeOrientation is ltr or rtl,
    // then count it as a pseudoclass
    /**
     * Gets the {@code NodeOrientation} of this {@code Selector}.
     * @return the {@code NodeOrientation}
     */
    public NodeOrientation getNodeOrientation() {
        return nodeOrientation;
    }

    // TODO: The parser passes styleClasses as a List. Should be array?
    SimpleSelector(final String name, final List<String> styleClasses,
            final List<String> pseudoClasses, final String id)
    {
        this.name = name == null ? "*" : name;
        // if name is not null and not empty or wildcard,
        // then match needs to check name
        this.matchOnName = (name != null && !("".equals(name)) && !("*".equals(name)));

        this.selectorStyleClassNames = styleClasses == null ? FixedCapacitySet.of(0) : convertStyleClassNamesToSet(styleClasses);
        this.selectorStyleClassNames.freeze();  // turns it read only without having to wrap it

        this.matchOnStyleClass = (this.selectorStyleClassNames.size() > 0);

        PseudoClassState pcs = new PseudoClassState();
        NodeOrientation dir = NodeOrientation.INHERIT;

        if (pseudoClasses != null) {
            for (int n = 0; n < pseudoClasses.size(); n++) {

                final String pclass = pseudoClasses.get(n);
                if (pclass == null || pclass.isEmpty()) continue;

                // TODO: This is not how we should handle functional pseudo-classes in the long-run!
                if ("dir(".regionMatches(true, 0, pclass, 0, 4)) {
                    final boolean rtl = "dir(rtl)".equalsIgnoreCase(pclass);
                    dir = rtl ? RIGHT_TO_LEFT : LEFT_TO_RIGHT;
                    continue;
                }

                pcs.add(PseudoClassState.getPseudoClass(pclass));
            }
        }

        this.pseudoClassState = ImmutablePseudoClassSetsCache.of(pcs);
        this.nodeOrientation = dir;
        this.id = id == null ? "" : id;
        // if id is not null and not empty, then match needs to check id
        this.matchOnId = (id != null && !("".equals(id)));

    }

<<<<<<< HEAD
    private FixedCapacitySet<String> convertStyleClassNamesToSet(List<String> styleClasses) {
        FixedCapacitySet<String> scs = FixedCapacitySet.of(styleClasses.size());

        for (int n = 0, nMax = styleClasses.size(); n < nMax; n++) {
            String styleClassName = styleClasses.get(n);

            if (styleClassName == null || styleClassName.isEmpty()) {
                continue;
            }

            scs.add(styleClassName);
        }

        return scs;
=======
    @Override
    public Set<String> getStyleClassNames() {
        return styleClassSet.stream()
            .map(StyleClass::getStyleClassName)
            .collect(Collectors.toUnmodifiableSet());
>>>>>>> b43c4edf
    }

    @Override public Match createMatch() {
        final int idCount = (matchOnId) ? 1 : 0;
        int styleClassCount = selectorStyleClassNames.size();
        return new Match(this, pseudoClassState, idCount, styleClassCount);
    }

    @Override public boolean applies(Styleable styleable) {

        // handle functional pseudo-class :dir()
        // INHERIT applies to both :dir(rtl) and :dir(ltr)
        if (nodeOrientation != INHERIT && styleable instanceof Node) {
            final Node node = (Node)styleable;
            final NodeOrientation orientation = node.getNodeOrientation();

            if (orientation == INHERIT
                    ? node.getEffectiveNodeOrientation() != nodeOrientation
                    : orientation != nodeOrientation)
            {
                return false;
            }
        }

        // if the selector has an id,
        // then bail if it doesn't match the node's id
        // (do this first since it is potentially the cheapest check)
        if (matchOnId) {
            final String otherId = styleable.getId();
            final boolean idMatch = id.equals(otherId);
            if (!idMatch) return false;
        }

        // If name is not a wildcard,
        // then bail if it doesn't match the node's class name
        // if not wildcard, then match name with node's class name
        if (matchOnName) {
            final String otherName = styleable.getTypeSelector();
            final boolean classMatch = this.name.equals(otherName);
            if (!classMatch) return false;
        }

        if (matchOnStyleClass) {
            if (!matchesStyleClasses(styleable.getStyleClass())) {
                return false;
            }
        }

        return true;
    }

    @Override public boolean applies(Styleable styleable, Set<PseudoClass>[] pseudoClasses, int depth) {


        final boolean applies = applies(styleable);

        //
        // We only need the pseudo-classes if the selector applies to the node.
        //
        if (applies && pseudoClasses != null && depth < pseudoClasses.length) {

            if (pseudoClasses[depth] == null) {
                pseudoClasses[depth] = new PseudoClassState();
            }

            pseudoClasses[depth].addAll(pseudoClassState);

        }
        return applies;
    }

    @Override public boolean stateMatches(final Styleable styleable, Set<PseudoClass> states) {
        // [foo bar] matches [foo bar bang],
        // but [foo bar bang] doesn't match [foo bar]
        return states != null ? states.containsAll(pseudoClassState) : false;
    }

    // Are the Selector's style classes a subset of the Node's style classes?
    //
    // http://www.w3.org/TR/css3-selectors/#class-html
    // The following selector matches any P element whose class attribute has been
    // assigned a list of whitespace-separated values that includes both
    // pastoral and marine:
    //
    //     p.pastoral.marine { color: green }
    //
    // This selector matches when class="pastoral blue aqua marine" but does not
    // match for class="pastoral blue".
    private boolean matchesStyleClasses(List<String> styleClassNames) {

        /*
         * Exit early if the input list is too small to possibly match all the styles
         * of this selector:
         */

        if (styleClassNames.size() < selectorStyleClassNames.size()) {
            return false;
        }

        return selectorStyleClassNames.isSuperSetOf(styleClassNames);
    }

    @Override public boolean equals(Object obj) {
        if (obj == null) {
            return false;
        }
        if (getClass() != obj.getClass()) {
            return false;
        }
        final SimpleSelector other = (SimpleSelector) obj;
        if ((this.name == null) ? (other.name != null) : !this.name.equals(other.name)) {
            return false;
        }
        if ((this.id == null) ? (other.id != null) : !this.id.equals(other.id)) {
            return false;
        }
        if (this.selectorStyleClassNames.equals(other.selectorStyleClassNames) == false) {
            return false;
        }
        if (this.pseudoClassState.equals(other.pseudoClassState) == false) {
            return false;
        }

        return true;
    }

    /* Hash code is used in Style's hash code and Style's hash
       code is used by StyleHelper */
    @Override public int hashCode() {
        int hash = 7;
        hash = 31 * (hash + name.hashCode());
        hash = 31 * (hash + selectorStyleClassNames.hashCode());
        hash = 31 * (hash + selectorStyleClassNames.hashCode());
        hash = (id != null) ? 31 * (hash + id.hashCode()) : 0;
        hash = 31 * (hash + pseudoClassState.hashCode());
        return hash;
    }

    /** Converts this object to a string. */
    @Override public String toString() {

        StringBuilder sbuf = new StringBuilder();
        if (name != null && name.isEmpty() == false) sbuf.append(name);
        else sbuf.append("*");
        Iterator<String> iter1 = selectorStyleClassNames.iterator();
        while(iter1.hasNext()) {
            final String styleClass = iter1.next();
            sbuf.append('.').append(styleClass);
        }
        if (id != null && id.isEmpty() == false) {
            sbuf.append('#');
            sbuf.append(id);
        }
        Iterator<PseudoClass> iter2 = pseudoClassState.iterator();
        while(iter2.hasNext()) {
            final PseudoClass pseudoClass = iter2.next();
            sbuf.append(':').append(pseudoClass.getPseudoClassName());
        }

        return sbuf.toString();
    }

    @Override protected final void writeBinary(final DataOutputStream os, final StyleConverter.StringStore stringStore)
        throws IOException
    {
        super.writeBinary(os, stringStore);
        os.writeShort(stringStore.addString(name));
        os.writeShort(selectorStyleClassNames.size());
        Iterator<String> iter1 = selectorStyleClassNames.iterator();
        while(iter1.hasNext()) {
            final String sc = iter1.next();
            os.writeShort(stringStore.addString(sc));
        }
        os.writeShort(stringStore.addString(id));
        int pclassSize = pseudoClassState.size()
                + (nodeOrientation == RIGHT_TO_LEFT || nodeOrientation == LEFT_TO_RIGHT ? 1 : 0);
        os.writeShort(pclassSize);
        Iterator<PseudoClass> iter2 = pseudoClassState.iterator();
        while(iter2.hasNext()) {
            final PseudoClass pc = iter2.next();
            os.writeShort(stringStore.addString(pc.getPseudoClassName()));
        }
        if (nodeOrientation == RIGHT_TO_LEFT) {
            os.writeShort(stringStore.addString("dir(rtl)"));
        } else if (nodeOrientation == LEFT_TO_RIGHT) {
            os.writeShort(stringStore.addString("dir(ltr)"));
        }
    }

    static SimpleSelector readBinary(int bssVersion, final DataInputStream is, final String[] strings)
        throws IOException
    {
        final String name = strings[is.readShort()];
        final int nStyleClasses = is.readShort();
        final List<String> styleClasses = new ArrayList<>();
        for (int n=0; n < nStyleClasses; n++) {
            styleClasses.add(strings[is.readShort()]);
        }
        final String id = strings[is.readShort()];
        final int nPseudoclasses = is.readShort();
        final List<String> pseudoclasses = new ArrayList<>();
        for(int n=0; n < nPseudoclasses; n++) {
            pseudoclasses.add(strings[is.readShort()]);
        }
        return new SimpleSelector(name, styleClasses, pseudoclasses, id);
    }
}<|MERGE_RESOLUTION|>--- conflicted
+++ resolved
@@ -235,7 +235,6 @@
 
     }
 
-<<<<<<< HEAD
     private FixedCapacitySet<String> convertStyleClassNamesToSet(List<String> styleClasses) {
         FixedCapacitySet<String> scs = FixedCapacitySet.of(styleClasses.size());
 
@@ -250,13 +249,6 @@
         }
 
         return scs;
-=======
-    @Override
-    public Set<String> getStyleClassNames() {
-        return styleClassSet.stream()
-            .map(StyleClass::getStyleClassName)
-            .collect(Collectors.toUnmodifiableSet());
->>>>>>> b43c4edf
     }
 
     @Override public Match createMatch() {
