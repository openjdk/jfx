--- conflicted
+++ resolved
@@ -109,13 +109,8 @@
         return id;
     }
 
-<<<<<<< HEAD
-    // a mask of bits corresponding to the pseudoclasses
-    final private Set<PseudoClass> pseudoClassState;
-=======
     // a mask of bits corresponding to the pseudoclasses (immutable)
     private final Set<PseudoClass> pseudoClassState;
->>>>>>> 9ad0e908
 
     // for test purposes
     Set<PseudoClass> getPseudoClassStates() {
@@ -169,10 +164,7 @@
         this.matchOnStyleClass = (this.styleClassSet.size() > 0);
 
         PseudoClassState pcs = new PseudoClassState();
-<<<<<<< HEAD
-=======
         NodeOrientation dir = NodeOrientation.INHERIT;
->>>>>>> 9ad0e908
 
         if (pseudoClasses != null) {
             for (int n = 0; n < pseudoClasses.size(); n++) {
@@ -189,17 +181,9 @@
 
                 pcs.add(PseudoClassState.getPseudoClass(pclass));
             }
-<<<<<<< HEAD
-
-            pcs.add(PseudoClassState.getPseudoClass(pclass));
         }
 
         this.pseudoClassState = ImmutablePseudoClassSetsCache.of(pcs);
-=======
-        }
-
-        this.pseudoClassState = Collections.unmodifiableSet(pcs);
->>>>>>> 9ad0e908
         this.nodeOrientation = dir;
         this.id = id == null ? "" : id;
         // if id is not null and not empty, then match needs to check id
