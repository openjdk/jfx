--- conflicted
+++ resolved
@@ -27,15 +27,10 @@
 
 import static javafx.geometry.NodeOrientation.INHERIT;
 
-<<<<<<< HEAD
-import java.util.Set;
+import com.sun.javafx.css.ImmutablePseudoClassSetsCache;
 
-import com.sun.javafx.css.ImmutablePseudoClassSetsCache;
-=======
-import java.util.Collections;
 import java.util.Objects;
 import java.util.Set;
->>>>>>> 9ad0e908
 
 /**
  * Used by {@link Rule} to determine whether or not the selector applies to a
@@ -47,15 +42,9 @@
  */
 public final class Match implements Comparable<Match> {
 
-<<<<<<< HEAD
-    final Selector selector;
-    final Set<PseudoClass> pseudoClasses;
-    final int idCount;
-=======
     private final Selector selector;
     private final Set<PseudoClass> pseudoClasses;
 
->>>>>>> 9ad0e908
     final int styleClassCount;
     final int idCount;
 
@@ -64,22 +53,13 @@
     final int specificity;
 
     Match(final Selector selector, Set<PseudoClass> pseudoClasses, int idCount, int styleClassCount) {
-<<<<<<< HEAD
-        assert selector != null;
-        assert pseudoClasses != null;
-=======
         Objects.requireNonNull(selector);
         Objects.requireNonNull(pseudoClasses);
->>>>>>> 9ad0e908
 
         this.selector = selector;
         this.idCount = idCount;
         this.styleClassCount = styleClassCount;
-<<<<<<< HEAD
         this.pseudoClasses = ImmutablePseudoClassSetsCache.of(pseudoClasses);
-=======
-        this.pseudoClasses = Collections.unmodifiableSet(pseudoClasses);
->>>>>>> 9ad0e908
         int nPseudoClasses = pseudoClasses.size();
         if (selector instanceof SimpleSelector simple) {
             if (simple.getNodeOrientation() != INHERIT) {
@@ -99,15 +79,9 @@
     }
 
     /**
-<<<<<<< HEAD
-     * Gets the pseudo class state.
-     *
-     * @return an immutable set of {@link PseudoClass}es, never {@code null}
-=======
      * Gets the pseudo class states as an immutable set.
      *
      * @return the pseudo class state, never {@code null}
->>>>>>> 9ad0e908
      */
     public Set<PseudoClass> getPseudoClasses() {
         return pseudoClasses;
