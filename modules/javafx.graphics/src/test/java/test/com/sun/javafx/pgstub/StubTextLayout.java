/*
 * Copyright (c) 2012, 2025, Oracle and/or its affiliates. All rights reserved.
 * DO NOT ALTER OR REMOVE COPYRIGHT NOTICES OR THIS FILE HEADER.
 *
 * This code is free software; you can redistribute it and/or modify it
 * under the terms of the GNU General Public License version 2 only, as
 * published by the Free Software Foundation.  Oracle designates this
 * particular file as subject to the "Classpath" exception as provided
 * by Oracle in the LICENSE file that accompanied this code.
 *
 * This code is distributed in the hope that it will be useful, but WITHOUT
 * ANY WARRANTY; without even the implied warranty of MERCHANTABILITY or
 * FITNESS FOR A PARTICULAR PURPOSE.  See the GNU General Public License
 * version 2 for more details (a copy is included in the LICENSE file that
 * accompanied this code).
 *
 * You should have received a copy of the GNU General Public License version
 * 2 along with this work; if not, write to the Free Software Foundation,
 * Inc., 51 Franklin St, Fifth Floor, Boston, MA 02110-1301 USA.
 *
 * Please contact Oracle, 500 Oracle Parkway, Redwood Shores, CA 94065 USA
 * or visit www.oracle.com if you need additional information or have any
 * questions.
 */

package test.com.sun.javafx.pgstub;

<<<<<<< HEAD
import javafx.scene.text.Font;
import com.sun.javafx.geom.BaseBounds;
import com.sun.javafx.geom.Path2D;
import com.sun.javafx.geom.RectBounds;
import com.sun.javafx.geom.Shape;
import com.sun.javafx.scene.text.GlyphList;
import com.sun.javafx.scene.text.TextLayout;
import com.sun.javafx.scene.text.TextLine;
import com.sun.javafx.scene.text.TextSpan;
=======
import com.sun.javafx.text.GlyphLayout;
import com.sun.javafx.text.PrismTextLayout;
>>>>>>> 91433775

/**
 * Same as PrismTextLayout but with stubbed out fonts.
 */
public class StubTextLayout extends PrismTextLayout {

<<<<<<< HEAD
    @Override
    public boolean setContent(TextSpan[] spans) {
        this.spans = spans;
        this.text = null; /* Initialized in getText() */
        this.nullFontSize = 10; // need a non-zero size
        return true;
    }

    private TextSpan[] spans;
    private String text;
    private Font font;
    private int tabSize = DEFAULT_TAB_SIZE;
    private int nullFontSize = 0;
    private float spacing;

    @Override
    public boolean setContent(String text, Object font) {
        this.text = text;
        final StubFontLoader.StubFont stub = ((StubFontLoader.StubFont)font);
        this.font = stub == null ? null : stub.font;
        return true;
    }

    @Override
    public boolean setAlignment(int alignment) {
        return true;
    }

    @Override
    public boolean setWrapWidth(float wrapWidth) {
        return true;
    }

    @Override
    public boolean setLineSpacing(float spacing) {
        this.spacing = spacing;
        return true;
    }

    @Override
    public boolean setDirection(int direction) {
        return true;
    }

    @Override
    public boolean setBoundsType(int type) {
        return true;
    }

    @Override
    public BaseBounds getBounds() {
        return getBounds(null, new RectBounds());
    }

    @Override
    public BaseBounds getBounds(TextSpan filter, BaseBounds bounds) {
        double fontSizeH = nullFontSize;
        double fontSizeW = nullFontSize;
        if (font != null) {
            fontSizeH = font.getSize();
            fontSizeW = font.getSize();

            // For better testing, we make bold text a little bit bigger.
            boolean bold = font.getStyle().toLowerCase().contains("bold");
            if (bold) {
                fontSizeW++;
            }
        }

        final String[] lines = getText().split("\n");
        double width = 0.0;
        double height = fontSizeH * lines.length + spacing * (lines.length - 1);
        for (String line : lines) {
            final int length;
            if (line.contains("\t")) {
                // count chars but when encountering a tab round up to a tabSize boundary
                char [] chrs = line.toCharArray();
                int spaces = 0;
                for (int i = 0; i < chrs.length; i++) {
                    if (chrs[i] == '\t') {
                        if (tabSize != 0) {
                            while ((++spaces % tabSize) != 0) {}
                        }
                    } else {
                        spaces++;
                    }
                }
                length = spaces;
            } else {
                length = line.length();
            }
            width = Math.max(width, fontSizeW * length);
        }
        return bounds.deriveWithNewBounds(0, (float)-fontSizeH, 0,
                (float)width, (float)(height-fontSizeH), 0);
    }

    class StubTextLine implements TextLine {
        @Override public GlyphList[] getRuns() {
            return new GlyphList[0];
        }
        @Override public RectBounds getBounds() {
            return new RectBounds();
        }
        @Override public float getLeftSideBearing() {
            return 0;
        }
        @Override public float getRightSideBearing() {
            return 0;
        }
        @Override public int getStart() {
            return 0;
        }
        @Override public int getLength() {
            return 0;
        }
    }

    @Override
    public TextLine[] getLines() {
        return new TextLine[] {new StubTextLine()};
    }

    @Override
    public GlyphList[] getRuns() {
        return new GlyphList[0];
    }

    @Override
    public Shape getShape(int type, TextSpan filter) {
        return new Path2D();
    }

    @Override
    public Hit getHitInfo(float x, float y) {
        // TODO this probably needs to be entirely rewritten...
        if (getText() == null) {
            return new Hit(0, -1, true);
        }

        final double fontSize = (font == null ? nullFontSize : font.getSize());
        final String[] lines = text.split("\n");
        int lineIndex = Math.min(lines.length - 1, (int) (y / fontSize));
        if (lineIndex >= lines.length) {
            throw new IllegalStateException("Asked for hit info out of y range: x=" + x + "y=" +
                    + y + "text='" + text + "', lineIndex=" + lineIndex + ", numLines=" + lines.length +
                    ", fontSize=" + fontSize);
        }
        int offset = 0;
        for (int i=0; i<lineIndex; i++) {
            offset += lines[i].length() + 1; // add in the \n
        }

        int charPos = (int) (x / lines[lineIndex].length());
        if (charPos + offset > text.length()) {
            throw new IllegalStateException("Asked for hit info out of x range");
        }

        return new Hit(offset + charPos, -1, true);
    }

    @Override
    public float[] getCaretGeometry(int offset, boolean isLeading) {
        // FIX this can be implemented if needed, following the logic used in getBounds() and getHitInfo()
        return null;
    }

    @Override
    public void getRange(int start, int end, int type, GeometryCallback client) {
        // FIX this can be implemented if needed, following the logic used in getBounds() and getHitInfo()
    }

    @Override
    public BaseBounds getVisualBounds(int type) {
        return new RectBounds();
    }

    @Override
    public boolean setTabSize(int spaces) {
        if (spaces < 1) {
            spaces = 1;
        }
        if (tabSize != spaces) {
            tabSize = spaces;
            return true;
        }
        return false;
    }

    private String getText() {
        if (text == null) {
            if (spans != null) {
                StringBuilder sb = new StringBuilder();
                for (TextSpan span : spans) {
                    sb.append(span.getText());
                }
                text = sb.toString();
            }
        }
        return text;
=======
    public StubTextLayout() {
        super(0);
    }

    @Override
    protected GlyphLayout glyphLayout() {
        return new StubGlyphLayout();
>>>>>>> 91433775
    }
}<|MERGE_RESOLUTION|>--- conflicted
+++ resolved
@@ -25,228 +25,14 @@
 
 package test.com.sun.javafx.pgstub;
 
-<<<<<<< HEAD
-import javafx.scene.text.Font;
-import com.sun.javafx.geom.BaseBounds;
-import com.sun.javafx.geom.Path2D;
-import com.sun.javafx.geom.RectBounds;
-import com.sun.javafx.geom.Shape;
-import com.sun.javafx.scene.text.GlyphList;
-import com.sun.javafx.scene.text.TextLayout;
-import com.sun.javafx.scene.text.TextLine;
-import com.sun.javafx.scene.text.TextSpan;
-=======
 import com.sun.javafx.text.GlyphLayout;
 import com.sun.javafx.text.PrismTextLayout;
->>>>>>> 91433775
 
 /**
  * Same as PrismTextLayout but with stubbed out fonts.
  */
 public class StubTextLayout extends PrismTextLayout {
 
-<<<<<<< HEAD
-    @Override
-    public boolean setContent(TextSpan[] spans) {
-        this.spans = spans;
-        this.text = null; /* Initialized in getText() */
-        this.nullFontSize = 10; // need a non-zero size
-        return true;
-    }
-
-    private TextSpan[] spans;
-    private String text;
-    private Font font;
-    private int tabSize = DEFAULT_TAB_SIZE;
-    private int nullFontSize = 0;
-    private float spacing;
-
-    @Override
-    public boolean setContent(String text, Object font) {
-        this.text = text;
-        final StubFontLoader.StubFont stub = ((StubFontLoader.StubFont)font);
-        this.font = stub == null ? null : stub.font;
-        return true;
-    }
-
-    @Override
-    public boolean setAlignment(int alignment) {
-        return true;
-    }
-
-    @Override
-    public boolean setWrapWidth(float wrapWidth) {
-        return true;
-    }
-
-    @Override
-    public boolean setLineSpacing(float spacing) {
-        this.spacing = spacing;
-        return true;
-    }
-
-    @Override
-    public boolean setDirection(int direction) {
-        return true;
-    }
-
-    @Override
-    public boolean setBoundsType(int type) {
-        return true;
-    }
-
-    @Override
-    public BaseBounds getBounds() {
-        return getBounds(null, new RectBounds());
-    }
-
-    @Override
-    public BaseBounds getBounds(TextSpan filter, BaseBounds bounds) {
-        double fontSizeH = nullFontSize;
-        double fontSizeW = nullFontSize;
-        if (font != null) {
-            fontSizeH = font.getSize();
-            fontSizeW = font.getSize();
-
-            // For better testing, we make bold text a little bit bigger.
-            boolean bold = font.getStyle().toLowerCase().contains("bold");
-            if (bold) {
-                fontSizeW++;
-            }
-        }
-
-        final String[] lines = getText().split("\n");
-        double width = 0.0;
-        double height = fontSizeH * lines.length + spacing * (lines.length - 1);
-        for (String line : lines) {
-            final int length;
-            if (line.contains("\t")) {
-                // count chars but when encountering a tab round up to a tabSize boundary
-                char [] chrs = line.toCharArray();
-                int spaces = 0;
-                for (int i = 0; i < chrs.length; i++) {
-                    if (chrs[i] == '\t') {
-                        if (tabSize != 0) {
-                            while ((++spaces % tabSize) != 0) {}
-                        }
-                    } else {
-                        spaces++;
-                    }
-                }
-                length = spaces;
-            } else {
-                length = line.length();
-            }
-            width = Math.max(width, fontSizeW * length);
-        }
-        return bounds.deriveWithNewBounds(0, (float)-fontSizeH, 0,
-                (float)width, (float)(height-fontSizeH), 0);
-    }
-
-    class StubTextLine implements TextLine {
-        @Override public GlyphList[] getRuns() {
-            return new GlyphList[0];
-        }
-        @Override public RectBounds getBounds() {
-            return new RectBounds();
-        }
-        @Override public float getLeftSideBearing() {
-            return 0;
-        }
-        @Override public float getRightSideBearing() {
-            return 0;
-        }
-        @Override public int getStart() {
-            return 0;
-        }
-        @Override public int getLength() {
-            return 0;
-        }
-    }
-
-    @Override
-    public TextLine[] getLines() {
-        return new TextLine[] {new StubTextLine()};
-    }
-
-    @Override
-    public GlyphList[] getRuns() {
-        return new GlyphList[0];
-    }
-
-    @Override
-    public Shape getShape(int type, TextSpan filter) {
-        return new Path2D();
-    }
-
-    @Override
-    public Hit getHitInfo(float x, float y) {
-        // TODO this probably needs to be entirely rewritten...
-        if (getText() == null) {
-            return new Hit(0, -1, true);
-        }
-
-        final double fontSize = (font == null ? nullFontSize : font.getSize());
-        final String[] lines = text.split("\n");
-        int lineIndex = Math.min(lines.length - 1, (int) (y / fontSize));
-        if (lineIndex >= lines.length) {
-            throw new IllegalStateException("Asked for hit info out of y range: x=" + x + "y=" +
-                    + y + "text='" + text + "', lineIndex=" + lineIndex + ", numLines=" + lines.length +
-                    ", fontSize=" + fontSize);
-        }
-        int offset = 0;
-        for (int i=0; i<lineIndex; i++) {
-            offset += lines[i].length() + 1; // add in the \n
-        }
-
-        int charPos = (int) (x / lines[lineIndex].length());
-        if (charPos + offset > text.length()) {
-            throw new IllegalStateException("Asked for hit info out of x range");
-        }
-
-        return new Hit(offset + charPos, -1, true);
-    }
-
-    @Override
-    public float[] getCaretGeometry(int offset, boolean isLeading) {
-        // FIX this can be implemented if needed, following the logic used in getBounds() and getHitInfo()
-        return null;
-    }
-
-    @Override
-    public void getRange(int start, int end, int type, GeometryCallback client) {
-        // FIX this can be implemented if needed, following the logic used in getBounds() and getHitInfo()
-    }
-
-    @Override
-    public BaseBounds getVisualBounds(int type) {
-        return new RectBounds();
-    }
-
-    @Override
-    public boolean setTabSize(int spaces) {
-        if (spaces < 1) {
-            spaces = 1;
-        }
-        if (tabSize != spaces) {
-            tabSize = spaces;
-            return true;
-        }
-        return false;
-    }
-
-    private String getText() {
-        if (text == null) {
-            if (spans != null) {
-                StringBuilder sb = new StringBuilder();
-                for (TextSpan span : spans) {
-                    sb.append(span.getText());
-                }
-                text = sb.toString();
-            }
-        }
-        return text;
-=======
     public StubTextLayout() {
         super(0);
     }
@@ -254,6 +40,5 @@
     @Override
     protected GlyphLayout glyphLayout() {
         return new StubGlyphLayout();
->>>>>>> 91433775
     }
 }