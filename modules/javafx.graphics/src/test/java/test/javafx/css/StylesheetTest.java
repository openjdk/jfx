/*
 * Copyright (c) 2011, 2025, Oracle and/or its affiliates. All rights reserved.
 * DO NOT ALTER OR REMOVE COPYRIGHT NOTICES OR THIS FILE HEADER.
 *
 * This code is free software; you can redistribute it and/or modify it
 * under the terms of the GNU General Public License version 2 only, as
 * published by the Free Software Foundation.  Oracle designates this
 * particular file as subject to the "Classpath" exception as provided
 * by Oracle in the LICENSE file that accompanied this code.
 *
 * This code is distributed in the hope that it will be useful, but WITHOUT
 * ANY WARRANTY; without even the implied warranty of MERCHANTABILITY or
 * FITNESS FOR A PARTICULAR PURPOSE.  See the GNU General Public License
 * version 2 for more details (a copy is included in the LICENSE file that
 * accompanied this code).
 *
 * You should have received a copy of the GNU General Public License version
 * 2 along with this work; if not, write to the Free Software Foundation,
 * Inc., 51 Franklin St, Fifth Floor, Boston, MA 02110-1301 USA.
 *
 * Please contact Oracle, 500 Oracle Parkway, Redwood Shores, CA 94065 USA
 * or visit www.oracle.com if you need additional information or have any
 * questions.
 */

package test.javafx.css;

import com.sun.javafx.css.SimpleSelector;
import com.sun.javafx.css.StyleManager;
import com.sun.javafx.css.media.expression.FunctionExpression;
import javafx.application.ColorScheme;
import javafx.css.StyleConverter.StringStore;
import javafx.css.converter.EnumConverter;
import javafx.css.converter.StringConverter;

import java.io.ByteArrayInputStream;
import java.io.ByteArrayOutputStream;
import java.io.DataInputStream;
import java.io.DataOutputStream;
import java.io.File;
import java.io.FileWriter;
import java.io.IOException;
import java.net.URISyntaxException;
import java.net.URL;
import java.nio.charset.StandardCharsets;
import java.util.Base64;
import java.util.Collections;
import java.util.List;
import java.util.Locale;
import javafx.css.CssParser;
import javafx.css.Declaration;
import javafx.css.ParsedValue;
import javafx.css.Rule;
import javafx.css.RuleShim;
import javafx.css.Selector;
import javafx.css.StyleConverter;
import javafx.css.StyleOrigin;
import javafx.css.StyleableProperty;
import javafx.css.Stylesheet;
import javafx.css.StylesheetShim;

import javafx.geometry.NodeOrientation;
import javafx.geometry.Orientation;
import javafx.geometry.Pos;
import javafx.geometry.VPos;
import javafx.scene.Group;
import javafx.scene.Scene;
import javafx.scene.layout.Background;
import javafx.scene.layout.StackPane;
import javafx.scene.paint.Color;
import javafx.scene.paint.Paint;
import javafx.scene.paint.RadialGradient;
import javafx.scene.shape.Rectangle;
import javafx.scene.text.Font;
import javafx.scene.text.FontSmoothingType;
import javafx.scene.text.TextAlignment;
import javafx.stage.Stage;

import org.junit.jupiter.api.Test;
import static org.junit.jupiter.api.Assertions.*;

public class StylesheetTest {

    String testURL = null;
    final String EXPECTED_WARNING = "EXPECTED WARNING: This is a negative test"
        + " to verify loop detection in CSS. A Loop detected warning message is expected.";

    public StylesheetTest() {
        testURL = getClass().getResource("HonorDeveloperSettingsTest_UA.css").toExternalForm();
    }

    /**
     * Test of getUrl method, of class Stylesheet.
     */
    @Test
    public void testGetUrl() {
        Stylesheet instance = new StylesheetShim();
        URL expResult = null;
        String result = instance.getUrl();
        assertEquals(expResult, result);

        instance = new StylesheetShim(testURL);
        result = instance.getUrl();
        assertEquals(testURL, result);
    }

    /**
     * Test of getSource method, of class Stylesheet.
     */
    @Test
    public void testGetStylesheetSourceGetterAndSetter() {
        Stylesheet instance = new StylesheetShim();
        StyleOrigin expResult = StyleOrigin.AUTHOR;
        StyleOrigin result = instance.getOrigin();
        assertEquals(expResult, result);

        instance.setOrigin(StyleOrigin.INLINE);
        expResult = StyleOrigin.INLINE;
        result = instance.getOrigin();
        assertEquals(expResult, result);

        instance.setOrigin(StyleOrigin.USER);
        expResult = StyleOrigin.USER;
        result = instance.getOrigin();
        assertEquals(expResult, result);

        instance.setOrigin(StyleOrigin.USER_AGENT);
        expResult = StyleOrigin.USER_AGENT;
        result = instance.getOrigin();
        assertEquals(expResult, result);
    }

    /**
     * Test of addRule method, of class Stylesheet.
     */
    @Test
    public void testStylesheetAddAndGetRule() {
        Rule rule = RuleShim.getRule(Collections.EMPTY_LIST, Collections.EMPTY_LIST);
        Stylesheet instance = new StylesheetShim();
        instance.getRules().add(rule);
        instance.getRules().add(rule);
        instance.getRules().add(rule);
        instance.getRules().add(rule);
        instance.getRules().add(rule);
        List<Rule> rules = instance.getRules();
        assert(rules.size() == 5);
        for(Rule r : rules) assertEquals(r, rule);
    }

    @Test
    public void testAddingRuleSetsStylesheetOnRule() {
        Rule rule = RuleShim.getRule(Collections.EMPTY_LIST, Collections.EMPTY_LIST);
        Stylesheet instance = new StylesheetShim();
        instance.getRules().add(rule);
        assert(rule.getStylesheet() == instance);
    }

    @Test
    public void testRemovingRuleSetsStylesheetNullOnRule() {
        Rule rule = RuleShim.getRule(Collections.EMPTY_LIST, Collections.EMPTY_LIST);
        Stylesheet instance = new StylesheetShim();
        instance.getRules().add(rule);
        instance.getRules().remove(rule);
        assertNull(rule.getStylesheet());
    }

    /**
     * Test of equals method, of class Stylesheet.
     */
    @Test
    public void testStylesheetEquals() {
        Object obj = new StylesheetShim();
        Stylesheet instance = new StylesheetShim();
        boolean expResult = true;
        boolean result = instance.equals(obj);
        assertEquals(expResult, result);

        obj = new StylesheetShim(testURL);
        instance = new StylesheetShim(testURL);
        expResult = true;
        result = instance.equals(obj);
        assertEquals(expResult, result);

        obj = new StylesheetShim();
        instance = new StylesheetShim(testURL);
        expResult = false;
        result = instance.equals(obj);
        assertEquals(expResult, result);

        obj = instance = new StylesheetShim(testURL);
        expResult = true;
        result = instance.equals(obj);
        assertEquals(expResult, result);

    }

    /**
     * Test of toString method, of class Stylesheet.
     */
    @Test
    public void testStylesheetToString() {
        Stylesheet instance = new StylesheetShim();
        String expResult = "/*  */";
        String result = instance.toString();
        assertEquals(expResult, result);

        instance = new StylesheetShim(testURL);
        expResult = "/* " + testURL + " */";
        result = instance.toString();
        assertEquals(expResult, result);

        instance = new StylesheetShim(testURL);
        Rule rule = RuleShim.getRule(Collections.EMPTY_LIST, Collections.EMPTY_LIST);
        instance.getRules().add(rule);
        expResult = "/* " + testURL + " */\n{\n}\n";
        result = instance.toString();
        assertEquals(expResult, result);
    }

    /**
     * Test of writeBinary method, of class Stylesheet.
    @Test
    public void testWriteAndReadBinary() throws Exception {
        DataOutputStream os = null;
        StringStore stringStore = null;
        Stylesheet instance = new StylesheetShim(testURL);
        instance.writeBinary(os, stringStore);
    }
     */

    /**
     * Test of loadBinary method, of class Stylesheet.
    @Test
    public void testLoadBinary() {
        System.out.println("loadBinary");
        URL url = null;
        Stylesheet expResult = null;
        Stylesheet result = Stylesheet.loadBinary(url);
        assertEquals(expResult, result);
        // TODO review the generated test code and remove the default call to fail.
        fail("The test case is a prototype.");
    }
     */

    @Test public void test_RT_18126() {
        // CSS cannot write binary -fx-background-repeat: repeat, no-repeat;
        String data = "#rt18126 {"
                + "-fx-background-repeat: repeat, no-repeat;"
                + "-fx-border-image-repeat: repeat, no-repeat;"
                + "}";

        try {
            Stylesheet stylesheet = new CssParser().parse(data);

            StringStore stringStore = new StringStore();
            ByteArrayOutputStream baos = new ByteArrayOutputStream();
            DataOutputStream dos = new DataOutputStream(baos);
            StylesheetShim.writeBinary(stylesheet, dos, stringStore);
            dos.flush();
            dos.close();

            ByteArrayInputStream bais = new ByteArrayInputStream(baos.toByteArray());
            DataInputStream dis = new DataInputStream(bais);

            Stylesheet restored = new StylesheetShim();
            StylesheetShim.readBinary(restored, StylesheetShim.BINARY_CSS_VERSION, dis, stringStore.strings.toArray(new String[stringStore.strings.size()]));

            List<Rule> cssRules = stylesheet.getRules();
            List<Rule> bssRules = restored.getRules();

            // Rule does not have an equals method
            assert(cssRules.size() == bssRules.size());
            for (int n=0; n<cssRules.size(); n++) {
                Rule expected = cssRules.get(n);
                Rule actual = bssRules.get(n);
                assertEquals(RuleShim.getUnobservedDeclarationList(expected),
                             RuleShim.getUnobservedDeclarationList(actual),
                             Integer.toString(n));
            }

        } catch (IOException ioe) {
            fail(ioe.toString());
        }

    }

    @Test
    public void testRT_23140() {

        try {
            Group root = new Group();
            root.getChildren().add(new Rectangle(50,50));
            Scene scene = new Scene(root, 500, 500);
            root.getStylesheets().add("bogus.css");
            Stage stage = new Stage();
            stage.setScene(scene);
            stage.show();
        } catch (NullPointerException e) {
            // JDK-8126949 is supposed to fix the NPE. Did it?
            fail("Test purpose failed: " + e.toString());
        } catch (Exception e) {
            // Something other than an NPE should still raise a red flag,
            // but the exception is not what JDK-8126949 fixed.

            fail("Exception not expected: " + e.toString());
        }

    }

    @Test public void testRT_31316() {

        try {

            Rectangle rect = new Rectangle(50,50);
            rect.setStyle("-fx-base: red; -fx-fill: -fx-base;");
            rect.setFill(Color.GREEN);

            Group root = new Group();
            root.getChildren().add(rect);
            Scene scene = new Scene(root, 500, 500);

            root.applyCss();

            // Shows inline style works.
            assertEquals(Color.RED, rect.getFill());

            // reset fill
            ((StyleableProperty<Paint>)rect.fillProperty()).applyStyle(null, null);

            System.err.println(EXPECTED_WARNING);

            // loop in style!
            rect.setStyle("-fx-base: -fx-fill; -fx-fill: -fx-base;");
            root.applyCss();

            // Shows value was left alone
            assertNull(rect.getFill());


        } catch (Exception e) {
            // The code generates an IllegalArgumentException that should never reach here
            fail("Exception not expected: " + e.toString());
        }

    }

    @Test public void testRT_31316_with_complex_value() {

        try {

            Rectangle rect = new Rectangle(50,50);
            rect.setStyle("-fx-base: red; -fx-color: -fx-base; -fx-fill: radial-gradient(radius 100%, red, -fx-color);");
            rect.setFill(Color.GREEN);

            Group root = new Group();
            root.getChildren().add(rect);
            Scene scene = new Scene(root, 500, 500);

            root.applyCss();

            // Shows inline style works.
            assertTrue(rect.getFill() instanceof RadialGradient);

            // reset fill
            ((StyleableProperty<Paint>)rect.fillProperty()).applyStyle(null, null);

            System.err.println(EXPECTED_WARNING);

            // loop in style!
            rect.setStyle("-fx-base: -fx-color; -fx-color: -fx-base; -fx-fill: radial-gradient(radius 100%, red, -fx-color);");

            root.applyCss();

            // Shows value was left alone
            assertNull(rect.getFill());

        } catch (Exception e) {
            // The code generates an IllegalArgumentException that should never reach here
            fail("Exception not expected: " + e.toString());
        }
    }


    @Test public void testRT_31316_with_complex_scenegraph() {

        try {

            Rectangle rect = new Rectangle(50,50);
            rect.setStyle("-fx-fill: radial-gradient(radius 100%, red, -fx-color);");
            rect.setFill(Color.GREEN);

            StackPane pane = new StackPane();
            pane.setStyle("-fx-color: -fx-base;");
            pane.getChildren().add(rect);

            Group root = new Group();
            // loop in style!
            root.setStyle("-fx-base: red;");
            root.getChildren().add(pane);
            Scene scene = new Scene(root, 500, 500);

            root.applyCss();

            // Shows inline style works.
            assertTrue(rect.getFill() instanceof RadialGradient);

            // reset fill
            ((StyleableProperty<Paint>)rect.fillProperty()).applyStyle(null, null);

            System.err.println(EXPECTED_WARNING);

            // loop in style
            root.setStyle("-fx-base: -fx-color;");

            root.applyCss();

            // Shows value was left alone
            assertNull(rect.getFill());

        } catch (Exception e) {
            // The code generates an IllegalArgumentException that should never reach here
            fail("Exception not expected: " + e.toString());
        }

    }

    @Test public void testRT_32229() {

        try {

            Rectangle rect = new Rectangle(50,50);
            rect.setStyle("-fx-base: red; -fx-fill: radial-gradient(radius 100%, derive(-fx-base, -25%), derive(-fx-base, 25%));");
            rect.setFill(Color.GREEN);

            Group root = new Group();
            root.getChildren().add(rect);
            Scene scene = new Scene(root, 500, 500);

            root.applyCss();

            // Shows inline style works.
            assertTrue(rect.getFill() instanceof RadialGradient);

            // reset fill
            ((StyleableProperty<Paint>)rect.fillProperty()).applyStyle(null, null);

            System.err.println(EXPECTED_WARNING);

            // loop in style!
            root.setStyle("-fx-base: -fx-fill;");
            rect.setStyle("-fx-fill: radial-gradient(radius 100%, derive(-fx-base, -25%), derive(-fx-base, 25%));");


            root.applyCss();

            // Shows value was left alone
            assertNull(rect.getFill());

        } catch (Exception e) {
            // The code generates an IllegalArgumentException that should never reach here
            fail("Exception not expected: " + e.toString());
        }
    }

    @Test
    public void testRT_30953_parse() {

        try {
            // Make sure RT-30953.css can be parsed, serialized and deserialized with the current code,
            // no matter the bss version
            URL url = StylesheetTest.class.getResource("RT-30953.css");
            if (url == null) {
                fail("Can't find RT-30953.css");
            }

            Stylesheet ss = new CssParser().parse(url);
            int nFontFaceSrcs = checkFontFace(ss);
            assertEquals(3, nFontFaceSrcs);
            checkConvert(ss);

        } catch (Exception e) {
            fail(e.toString());
        }

    }

    @Test public void testRT_30953_deserialize_from_v4() {
        // RT-30953-v4.bss was generated with version 4
        Stylesheet ss = deserialize("RT-30953-v4.bss");
        checkConvert(ss);
    }

    @Test
    public void testRT_30953_deserialize_from_2_2_45() {

        // RT-30953-2.2.45.bss was generated with javafx version 2.2.45 from 7u??
        Stylesheet ss = deserialize("RT-30953-2.2.45.bss");
        checkConvert(ss);
    }

    @Test
    public void testRT_30953_deserialize_from_2_2_4() {

        // RT-30953-2.2.4.bss was generated with javafx version 2.2.4 from 7u10
        Stylesheet ss = deserialize("RT-30953-2.2.4.bss");
        checkConvert(ss);
    }

    @Test
    public void testRT_30953_deserialize_from_2_2_21() {

        // RT-30953-2.2.21.bss was generated with javafx version 2.2.21 from 7u21
        Stylesheet ss = deserialize("RT-30953-2.2.21.bss");
        checkConvert(ss);

    }

    private Stylesheet deserialize(String bssFile) {
        Stylesheet ss = null;
        try {
            URL url = StylesheetTest.class.getResource(bssFile);
            if (url == null) {
                fail(bssFile);
            }
            ss = Stylesheet.loadBinary(url);
        } catch (IOException ioe) {
            fail(ioe.toString());
        } catch (Exception e) {
            fail(e.toString());
        }
        return ss;
    }

    private void checkConvert(Stylesheet ss) {
        Declaration decl = null;
        StyleConverter converter = null;
        try {
            for (Rule r : ss.getRules()) {
                for (Declaration d : r.getDeclarations()) {
                    decl = d;
                    ParsedValue pv = decl.getParsedValue();
                    converter = pv.getConverter();
                    if (converter == null) {

                        if ("inherit".equals(pv.getValue())) continue;

                        String prop = d.getProperty().toLowerCase(Locale.ROOT);
                        if ("-fx-shape".equals(prop)) {
                            StringConverter.getInstance().convert(pv, null);
                        } else if ("-fx-font-smoothing-type".equals(prop)) {
                            (new EnumConverter<>(FontSmoothingType.class)).convert(pv, null);
                        } else if ("-fx-text-alignment".equals(prop)) {
                            (new EnumConverter<>(TextAlignment.class)).convert(pv, null);
                        } else if ("-fx-alignment".equals(prop)) {
                            (new EnumConverter<>(Pos.class)).convert(pv, null);
                        } else if ("-fx-text-origin".equals(prop)) {
                            (new EnumConverter<>(VPos.class)).convert(pv, null);
                        } else if ("-fx-text-overrun".equals(prop)) {
                            Class cl = null;
                            try {
                                cl = Class.forName("javafx.scene.control.OverrunStyle");
                            } catch (Exception ignored) {
                                // just means we're running ant test from javafx-ui-common
                            }
                            if (cl != null) {
                                (new EnumConverter(cl)).convert(pv, null);
                            }
                        } else if ("-fx-orientation".equals(prop)) {
                            (new EnumConverter<>(Orientation.class)).convert(pv, null);
                        } else if ("-fx-content-display".equals(prop)) {
                            Class cl = null;
                            try {
                                cl = Class.forName("javafx.scene.control.CpntentDisplay");
                            } catch (Exception ignored) {
                                // just means we're running ant test from javafx-ui-common
                            }
                            if (cl != null) {
                                (new EnumConverter(cl)).convert(pv, null);
                            }
                        } else if ("-fx-hbar-policy".equals(prop)) {
                            Class cl = null;
                            try {
                                cl = Class.forName("javafx.scene.control.ScrollPane.ScrollBarPolicy");
                            } catch (Exception ignored) {
                                // just means we're running ant test from javafx-ui-common
                            }
                            if (cl != null) {
                                (new EnumConverter(cl)).convert(pv, null);
                            }
                        } else {
                            System.out.println("No converter for " + d.toString() + ". Skipped conversion.");
                        }
                        continue;
                    }
                    Object value = converter.convert(pv, Font.getDefault());
                }
            }
        } catch (Exception e) {
            if (decl == null) fail(e.toString());
            else if (converter != null) fail(decl.getProperty() + ", " + converter + ", " + e.toString());
            else fail(decl.getProperty() + ", " + e.toString());
        }

    }

    private int checkFontFace(Stylesheet stylesheet) {
        return test.javafx.css.CssParserTest.checkFontFace(stylesheet);
    }

   @Test
   public void testRT_37122() {
       try {
           URL url = StylesheetTest.class.getResource("RT-37122.css");
           File source = new File(url.toURI());
           File target = File.createTempFile("RT_37122_", "bss");
           Stylesheet.convertToBinary(source, target);
           Stylesheet.convertToBinary(source, target);
       } catch (URISyntaxException | IOException e) {
           fail(e.toString());
       }
   }

    @SuppressWarnings("deprecation")
    @Test
    public void testRT_37301() {
        try {
            File source = File.createTempFile("RT_37301_", "css");
            FileWriter writer = new FileWriter(source);
            writer.write("A:dir(rtl) {} B:dir(ltr) {} C {}");
            writer.flush();
            writer.close();
            File target = File.createTempFile("RT_37301_", "bss");
            Stylesheet.convertToBinary(source, target);
            Stylesheet stylesheet = Stylesheet.loadBinary(target.toURL());
            int good = 0;
            for (Rule rule : stylesheet.getRules()) {
                for (Selector sel : rule.getSelectors()) {
                    SimpleSelector simpleSelector = (SimpleSelector)sel;
                    if ("A".equals(simpleSelector.getName())) {
                        assertEquals(NodeOrientation.RIGHT_TO_LEFT, simpleSelector.getNodeOrientation());
                    } else if ("B".equals(simpleSelector.getName())) {
                        assertEquals(NodeOrientation.LEFT_TO_RIGHT, simpleSelector.getNodeOrientation());
                    } else if ("C".equals(simpleSelector.getName())) {
                        assertEquals(NodeOrientation.INHERIT, simpleSelector.getNodeOrientation());
                    } else {
                        fail(simpleSelector.toString());
                    }
                }
            }
        } catch (IOException e) {
            fail(e.toString());
        }
    }

    private byte[] convertCssTextToBinary(String cssText) throws IOException {
        var stylesheet = new CssParser().parse(cssText);
        var stream = new ByteArrayOutputStream();
        var stringStore = new StringStore();
        StylesheetShim.writeBinary(stylesheet, new DataOutputStream(stream), stringStore);
        var stylesheetData = stream.toByteArray();
        stream = new ByteArrayOutputStream();
        var dataStream = new DataOutputStream(stream);
        dataStream.writeShort(StylesheetShim.BINARY_CSS_VERSION);
        stringStore.writeBinary(dataStream);
        dataStream.write(stylesheetData);
        return stream.toByteArray();
    }

    @Test
    public void testLoadBinaryStylesheetFromStream() throws IOException {
        byte[] stylesheetData = convertCssTextToBinary(".rect { -fx-fill: blue; }");

        var rules = Stylesheet.loadBinary(new ByteArrayInputStream(stylesheetData)).getRules();
        assertEquals(1, rules.size());

        var rule = rules.get(0);
        assertEquals(1, rule.getDeclarations().size());

        var decl = rule.getDeclarations().get(0);
        assertEquals("-fx-fill", decl.getProperty());
        assertEquals("0x0000ffff", decl.getParsedValue().getValue().toString());
    }

    @Test
    public void testLoadStylesheetFromDataURI() {
        var rect = new Rectangle();
        var root = new StackPane(rect);
        rect.getStyleClass().add("rect");

        // Stylesheet content: .rect { -fx-fill: blue; }
        root.getStylesheets().add("data:base64,LnJlY3QgeyAtZngtZmlsbDogYmx1ZTsgfQ==");
        Scene scene = new Scene(root);
        scene.getRoot().applyCss();

        assertEquals(Color.BLUE, rect.getFill());
    }

    @Test
    public void testLoadStylesheetFromTextCssDataURI() {
        var rect = new Rectangle();
        var root = new StackPane(rect);
        rect.getStyleClass().add("rect");

        // Stylesheet content: .rect { -fx-fill: blue; }
        root.getStylesheets().add("data:text/css;charset=utf-8;base64,LnJlY3QgeyAtZngtZmlsbDogYmx1ZTsgfQ==");
        Scene scene = new Scene(root);
        scene.getRoot().applyCss();

        assertEquals(Color.BLUE, rect.getFill());
    }

    @Test
    public void testLoadStylesheetFromBinaryDataURI() throws IOException {
        byte[] stylesheetData = convertCssTextToBinary(".rect { -fx-fill: blue; }");

        var rect = new Rectangle();
        var root = new StackPane(rect);
        rect.getStyleClass().add("rect");
        root.getStylesheets().add("data:application/octet-stream;base64," + Base64.getEncoder().encodeToString(stylesheetData));
        Scene scene = new Scene(root);
        scene.getRoot().applyCss();

        assertEquals(Color.BLUE, rect.getFill());
    }

    @Test
    public void testLoadStylesheetFromDataURIFailsForUnsupportedMimeType() {
        var errors = StyleManager.errorsProperty();
        errors.clear();

        var rect = new Rectangle();
        var root = new StackPane(rect);
        rect.getStyleClass().add("rect");
        root.getStylesheets().add("data:text/html;base64,LnJlY3QgeyAtZngtZmlsbDogYmx1ZTsgfQ==");
        Scene scene = new Scene(root);
        scene.getRoot().applyCss();

        assertEquals(1, errors.size());
        assertTrue(errors.get(0).getMessage().startsWith("Unexpected MIME type \"text/html\""));
    }

    @Test
    public void testLoadStylesheetFromDataURIFailsForUnsupportedCharset() {
        var errors = StyleManager.errorsProperty();
        errors.clear();

        var rect = new Rectangle();
        var root = new StackPane(rect);
        rect.getStyleClass().add("rect");
        root.getStylesheets().add("data:charset=ABC-321;base64,LnJlY3QgeyAtZngtZmlsbDogYmx1ZTsgfQ==");
        Scene scene = new Scene(root);
        scene.getRoot().applyCss();

        assertEquals(1, errors.size());
        assertTrue(errors.get(0).getMessage().startsWith("Unsupported charset \"ABC-321\""));
    }

    @Test
    public void testStyleRevertsWhenDataURIStylesheetIsRemoved() {
        var rect = new Rectangle();
        var root = new StackPane(rect);
        rect.getStyleClass().add("rect");

        // Stylesheet content: .rect { -fx-fill: blue; }
        root.getStylesheets().add("data:base64,LnJlY3QgeyAtZngtZmlsbDogYmx1ZTsgfQ==");

        // Stylesheet content: .rect { -fx-fill: red; }
        String stylesheet = "data:base64,LnJlY3QgeyAtZngtZmlsbDogcmVkOyB9";
        root.getStylesheets().add(stylesheet);

        Scene scene = new Scene(root);
        scene.getRoot().applyCss();

        assertEquals(Color.RED, rect.getFill());

        root.getStylesheets().remove(stylesheet);
        scene.getRoot().applyCss();

        assertEquals(Color.BLUE, rect.getFill());
    }

    @Test
<<<<<<< HEAD
    void serializeStylesheetWithMediaRule() throws IOException {
        byte[] data = convertCssTextToBinary("""
            .rect { -fx-fill: blue; }
            @media (prefers-color-scheme: dark) {
                .rect { -fx-fill: red; }
            }
            """);

        var stylesheet = Stylesheet.loadBinary(new ByteArrayInputStream(data));
        assertEquals(2, stylesheet.getRules().size());
        assertNull(stylesheet.getRules().get(0).getMediaRule());

        var mediaRule = stylesheet.getRules().get(1).getMediaRule();
        assertEquals(
            new FunctionExpression<>("prefers-color-scheme", "dark", _ -> null, ColorScheme.DARK),
            mediaRule.getQueries().getFirst());
=======
    public void testRootPseudoClassSelectsRootNode() {
        var root = new StackPane();
        var _ = new Scene(root);

        root.applyCss();
        assertNotEquals(Background.fill(Color.RED), root.getBackground());

        root.getStylesheets().add("data:base64," + Base64.getEncoder().encodeToString("""
            :root {
                -fx-background-color: red;
            }
            """.getBytes(StandardCharsets.UTF_8)));

        root.applyCss();
        assertEquals(Background.fill(Color.RED), root.getBackground());
>>>>>>> 1a65f4c3
    }
}<|MERGE_RESOLUTION|>--- conflicted
+++ resolved
@@ -780,7 +780,24 @@
     }
 
     @Test
-<<<<<<< HEAD
+    public void testRootPseudoClassSelectsRootNode() {
+        var root = new StackPane();
+        var _ = new Scene(root);
+
+        root.applyCss();
+        assertNotEquals(Background.fill(Color.RED), root.getBackground());
+
+        root.getStylesheets().add("data:base64," + Base64.getEncoder().encodeToString("""
+            :root {
+                -fx-background-color: red;
+            }
+            """.getBytes(StandardCharsets.UTF_8)));
+
+        root.applyCss();
+        assertEquals(Background.fill(Color.RED), root.getBackground());
+    }
+
+    @Test
     void serializeStylesheetWithMediaRule() throws IOException {
         byte[] data = convertCssTextToBinary("""
             .rect { -fx-fill: blue; }
@@ -797,22 +814,5 @@
         assertEquals(
             new FunctionExpression<>("prefers-color-scheme", "dark", _ -> null, ColorScheme.DARK),
             mediaRule.getQueries().getFirst());
-=======
-    public void testRootPseudoClassSelectsRootNode() {
-        var root = new StackPane();
-        var _ = new Scene(root);
-
-        root.applyCss();
-        assertNotEquals(Background.fill(Color.RED), root.getBackground());
-
-        root.getStylesheets().add("data:base64," + Base64.getEncoder().encodeToString("""
-            :root {
-                -fx-background-color: red;
-            }
-            """.getBytes(StandardCharsets.UTF_8)));
-
-        root.applyCss();
-        assertEquals(Background.fill(Color.RED), root.getBackground());
->>>>>>> 1a65f4c3
     }
 }