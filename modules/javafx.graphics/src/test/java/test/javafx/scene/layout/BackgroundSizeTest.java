--- conflicted
+++ resolved
@@ -26,22 +26,12 @@
 package test.javafx.scene.layout;
 
 import javafx.scene.layout.BackgroundSize;
-<<<<<<< HEAD
 import org.junit.jupiter.api.Disabled;
 import org.junit.jupiter.api.Nested;
 import org.junit.jupiter.api.Test;
 
 import static javafx.scene.layout.BackgroundSize.AUTO;
 import static org.junit.jupiter.api.Assertions.*;
-=======
-
-import org.junit.jupiter.api.Disabled;
-import org.junit.jupiter.api.Test;
-import static org.junit.jupiter.api.Assertions.assertEquals;
-import static org.junit.jupiter.api.Assertions.assertFalse;
-import static org.junit.jupiter.api.Assertions.assertTrue;
-import static org.junit.jupiter.api.Assertions.assertThrows;
->>>>>>> 29004352
 
 /**
  */
@@ -81,70 +71,40 @@
 
     @Test
     public void negativeWidthThrowsException() {
-<<<<<<< HEAD
-        assertThrows(
-            IllegalArgumentException.class,
-            () -> new BackgroundSize(-.2, 1, true, true, false, false));
-=======
         assertThrows(IllegalArgumentException.class, () -> {
             new BackgroundSize(-.2, 1, true, true, false, false);
         });
->>>>>>> 29004352
     }
 
     @Test
     public void negativeWidthThrowsException2() {
-<<<<<<< HEAD
-        assertThrows(
-            IllegalArgumentException.class,
-            () -> new BackgroundSize(-2, 1, true, true, false, false));
-=======
         assertThrows(IllegalArgumentException.class, () -> {
             new BackgroundSize(-2, 1, true, true, false, false);
         });
->>>>>>> 29004352
     }
 
     @Disabled("JDK-8234090")
     @Test
     public void positiveInfinityWidthThrowsException() {
-<<<<<<< HEAD
-        assertThrows(
-            IllegalArgumentException.class,
-            () -> new BackgroundSize(Double.POSITIVE_INFINITY, 1, true, true, false, false));
-=======
         assertThrows(IllegalArgumentException.class, () -> {
             new BackgroundSize(Double.POSITIVE_INFINITY, 1, true, true, false, false);
         });
->>>>>>> 29004352
     }
 
     @Disabled("JDK-8234090")
     @Test
     public void negativeInfinityWidthThrowsException() {
-<<<<<<< HEAD
-        assertThrows(
-            IllegalArgumentException.class,
-            () -> new BackgroundSize(Double.NEGATIVE_INFINITY, 1, true, true, false, false));
-=======
         assertThrows(IllegalArgumentException.class, () -> {
             new BackgroundSize(Double.NEGATIVE_INFINITY, 1, true, true, false, false);
         });
->>>>>>> 29004352
     }
 
     @Disabled("JDK-8234090")
     @Test
     public void nanWidthThrowsException() {
-<<<<<<< HEAD
-        assertThrows(
-            IllegalArgumentException.class,
-            () -> new BackgroundSize(Double.NaN, 1, true, true, false, false));
-=======
         assertThrows(IllegalArgumentException.class, () -> {
             new BackgroundSize(Double.NaN, 1, true, true, false, false);
         });
->>>>>>> 29004352
     }
 
     @Test
@@ -161,70 +121,40 @@
 
     @Test
     public void negativeHeightThrowsException() {
-<<<<<<< HEAD
-        assertThrows(
-            IllegalArgumentException.class,
-            () -> new BackgroundSize(1, -.1, true, true, false, false));
-=======
         assertThrows(IllegalArgumentException.class, () -> {
             new BackgroundSize(1, -.1, true, true, false, false);
         });
->>>>>>> 29004352
     }
 
     @Test
     public void negativeHeightThrowsException2() {
-<<<<<<< HEAD
-        assertThrows(
-            IllegalArgumentException.class,
-            () -> new BackgroundSize(1, -2, true, true, false, false));
-=======
         assertThrows(IllegalArgumentException.class, () -> {
             new BackgroundSize(1, -2, true, true, false, false);
         });
->>>>>>> 29004352
     }
 
     @Disabled("JDK-8234090")
     @Test
     public void positiveInfinityHeightThrowsException() {
-<<<<<<< HEAD
-        assertThrows(
-            IllegalArgumentException.class,
-            () -> new BackgroundSize(1, Double.POSITIVE_INFINITY, true, true, false, false));
-=======
         assertThrows(IllegalArgumentException.class, () -> {
             new BackgroundSize(1, Double.POSITIVE_INFINITY, true, true, false, false);
         });
->>>>>>> 29004352
     }
 
     @Disabled("JDK-8234090")
     @Test
     public void negativeInfinityHeightThrowsException() {
-<<<<<<< HEAD
-        assertThrows(
-            IllegalArgumentException.class,
-            () -> new BackgroundSize(1, Double.NEGATIVE_INFINITY, true, true, false, false));
-=======
         assertThrows(IllegalArgumentException.class, () -> {
             new BackgroundSize(1, Double.NEGATIVE_INFINITY, true, true, false, false);
         });
->>>>>>> 29004352
     }
 
     @Disabled("JDK-8234090")
     @Test
     public void nanHeightThrowsException() {
-<<<<<<< HEAD
-        assertThrows(
-            IllegalArgumentException.class,
-            () -> new BackgroundSize(1, Double.NaN, true, true, false, false));
-=======
         assertThrows(IllegalArgumentException.class, () -> {
             new BackgroundSize(1, Double.NaN, true, true, false, false);
         });
->>>>>>> 29004352
     }
 
     @Test
