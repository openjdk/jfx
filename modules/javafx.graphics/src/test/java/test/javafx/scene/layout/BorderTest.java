/*
 * Copyright (c) 2012, 2024, Oracle and/or its affiliates. All rights reserved.
 * DO NOT ALTER OR REMOVE COPYRIGHT NOTICES OR THIS FILE HEADER.
 *
 * This code is free software; you can redistribute it and/or modify it
 * under the terms of the GNU General Public License version 2 only, as
 * published by the Free Software Foundation.  Oracle designates this
 * particular file as subject to the "Classpath" exception as provided
 * by Oracle in the LICENSE file that accompanied this code.
 *
 * This code is distributed in the hope that it will be useful, but WITHOUT
 * ANY WARRANTY; without even the implied warranty of MERCHANTABILITY or
 * FITNESS FOR A PARTICULAR PURPOSE.  See the GNU General Public License
 * version 2 for more details (a copy is included in the LICENSE file that
 * accompanied this code).
 *
 * You should have received a copy of the GNU General Public License version
 * 2 along with this work; if not, write to the Free Software Foundation,
 * Inc., 51 Franklin St, Fifth Floor, Boston, MA 02110-1301 USA.
 *
 * Please contact Oracle, 500 Oracle Parkway, Redwood Shores, CA 94065 USA
 * or visit www.oracle.com if you need additional information or have any
 * questions.
 */

package test.javafx.scene.layout;

import java.lang.reflect.Field;
import java.util.List;
import javafx.geometry.Insets;
import javafx.scene.image.Image;
import javafx.scene.layout.Border;
import javafx.scene.layout.BorderImage;
import javafx.scene.layout.BorderStroke;
import javafx.scene.layout.BorderStrokeStyle;
import javafx.scene.layout.BorderWidths;
import javafx.scene.layout.CornerRadii;
import javafx.scene.paint.Color;
import javafx.scene.shape.StrokeType;
<<<<<<< HEAD
import org.junit.jupiter.api.Nested;
import org.junit.jupiter.api.Test;

import static javafx.scene.layout.BorderRepeat.*;
import static org.junit.jupiter.api.Assertions.*;
=======
import static javafx.scene.layout.BorderRepeat.*;

import org.junit.jupiter.api.Test;
import static org.junit.jupiter.api.Assertions.assertEquals;
import static org.junit.jupiter.api.Assertions.assertFalse;
import static org.junit.jupiter.api.Assertions.assertSame;
import static org.junit.jupiter.api.Assertions.assertTrue;
import static org.junit.jupiter.api.Assertions.assertThrows;
>>>>>>> 29004352

/**
 * Tests for Border.
 */
public class BorderTest {
    private static final BorderStroke[] STROKES_1 = new BorderStroke[] {
            new BorderStroke(Color.RED, BorderStrokeStyle.SOLID, CornerRadii.EMPTY, BorderWidths.EMPTY)
    };
    private static final BorderStroke[] STROKES_2 = new BorderStroke[] {
            new BorderStroke(Color.GREEN, BorderStrokeStyle.DASHED, new CornerRadii(3), new BorderWidths(4)),
            new BorderStroke(Color.BLUE, BorderStrokeStyle.DOTTED, new CornerRadii(6), new BorderWidths(8))
    };

    private static final Image IMAGE_1 = new Image("test/javafx/scene/layout/red.png");
    private static final Image IMAGE_2 = new Image("test/javafx/scene/layout/blue.png");
    private static final Image IMAGE_3 = new Image("test/javafx/scene/layout/green.png");
    private static final Image IMAGE_4 = new Image("test/javafx/scene/layout/yellow.png");

    private static final BorderImage[] IMAGES_1 = new BorderImage[] {
            new BorderImage(IMAGE_1, BorderWidths.DEFAULT, Insets.EMPTY, BorderWidths.EMPTY, false, SPACE, SPACE)
    };

    private static final BorderImage[] IMAGES_2 = new BorderImage[] {
            new BorderImage(IMAGE_2, new BorderWidths(3), new Insets(4), BorderWidths.EMPTY, false, REPEAT, REPEAT),
            new BorderImage(IMAGE_3, new BorderWidths(6), new Insets(2), BorderWidths.EMPTY, false, SPACE, ROUND),
            new BorderImage(IMAGE_4, new BorderWidths(3), Insets.EMPTY, new BorderWidths(3, 4, 5, 6), true, STRETCH, SPACE)
    };

    @Test
    public void instanceCreation() {
        Border b = new Border(STROKES_1, IMAGES_1);
        assertEquals(STROKES_1.length, b.getStrokes().size(), 0);
        assertEquals(STROKES_1[0], b.getStrokes().get(0));
        assertEquals(IMAGES_1.length, b.getImages().size(), 0);
        assertEquals(IMAGES_1[0], b.getImages().get(0));
    }

    @Test
    public void instanceCreation2() {
        Border b = new Border(STROKES_2, IMAGES_2);
        assertEquals(STROKES_2.length, b.getStrokes().size(), 0);
        assertEquals(STROKES_2[0], b.getStrokes().get(0));
        assertEquals(STROKES_2[1], b.getStrokes().get(1));
        assertEquals(IMAGES_2.length, b.getImages().size(), 0);
        assertEquals(IMAGES_2[0], b.getImages().get(0));
        assertEquals(IMAGES_2[1], b.getImages().get(1));
        assertEquals(IMAGES_2[2], b.getImages().get(2));
    }

    @Test
    public void instanceCreationNullstrokes() {
        Border b = new Border(null, IMAGES_1);
        assertEquals(0, b.getStrokes().size(), 0);
        assertEquals(IMAGES_1.length, b.getImages().size(), 0);
        assertEquals(IMAGES_1[0], b.getImages().get(0));
    }

    @Test
    public void instanceCreationEmptystrokes() {
        Border b = new Border(new BorderStroke[0], IMAGES_1);
        assertEquals(0, b.getStrokes().size(), 0);
        assertEquals(IMAGES_1.length, b.getImages().size(), 0);
        assertEquals(IMAGES_1[0], b.getImages().get(0));
    }

    @Test
    public void instanceCreationNullImages() {
        Border b = new Border(STROKES_1, null);
        assertEquals(STROKES_1.length, b.getStrokes().size(), 0);
        assertEquals(STROKES_1[0], b.getStrokes().get(0));
        assertEquals(0, b.getImages().size(), 0);
    }

    @Test
    public void instanceCreationEmptyImages() {
        Border b = new Border(STROKES_1, new BorderImage[0]);
        assertEquals(STROKES_1.length, b.getStrokes().size(), 0);
        assertEquals(STROKES_1[0], b.getStrokes().get(0));
        assertEquals(0, b.getImages().size(), 0);
    }

    @Test
    public void instanceCreationWithNullsInTheFillArray() {
        final BorderStroke[] strokes = new BorderStroke[] {
                null,
                new BorderStroke(Color.GREEN, BorderStrokeStyle.SOLID, new CornerRadii(3), new BorderWidths(4)),
                new BorderStroke(Color.BLUE, BorderStrokeStyle.SOLID,new CornerRadii(6), new BorderWidths(8)),
        };
        Border b = new Border(strokes, null);
        assertEquals(2, b.getStrokes().size(), 0);
        assertEquals(strokes[1], b.getStrokes().get(0));
        assertEquals(strokes[2], b.getStrokes().get(1));
    }

    @Test
    public void instanceCreationWithNullsInTheFillArray2() {
        final BorderStroke[] strokes = new BorderStroke[] {
                new BorderStroke(Color.GREEN, BorderStrokeStyle.SOLID, new CornerRadii(3), new BorderWidths(4)),
                null,
                new BorderStroke(Color.BLUE, BorderStrokeStyle.SOLID,new CornerRadii(6), new BorderWidths(8)),
        };
        Border b = new Border(strokes, null);
        assertEquals(2, b.getStrokes().size(), 0);
        assertEquals(strokes[0], b.getStrokes().get(0));
        assertEquals(strokes[2], b.getStrokes().get(1));
    }

    @Test
    public void instanceCreationWithNullsInTheFillArray3() {
        final BorderStroke[] strokes = new BorderStroke[] {
                new BorderStroke(Color.GREEN, BorderStrokeStyle.SOLID, new CornerRadii(3), new BorderWidths(4)),
                new BorderStroke(Color.BLUE, BorderStrokeStyle.SOLID, new CornerRadii(6), new BorderWidths(8)),
                null
        };
        Border b = new Border(strokes, null);
        assertEquals(2, b.getStrokes().size(), 0);
        assertEquals(strokes[0], b.getStrokes().get(0));
        assertEquals(strokes[1], b.getStrokes().get(1));
    }

    @Test
    public void instanceCreationWithNullsInTheFillArray4() {
        final BorderStroke[] strokes = new BorderStroke[] {
                null
        };
        Border b = new Border(strokes, null);
        assertEquals(0, b.getStrokes().size(), 0);
    }

    @Test
    public void instanceCreationWithNullsInTheImageArray() {
        final BorderImage[] images = new BorderImage[] {
                null,
                new BorderImage(IMAGE_2, new BorderWidths(3), new Insets(4), BorderWidths.EMPTY, false, REPEAT, REPEAT),
                new BorderImage(IMAGE_3, new BorderWidths(6), new Insets(2), BorderWidths.EMPTY, false, SPACE, ROUND),
                new BorderImage(IMAGE_4, new BorderWidths(3), Insets.EMPTY, new BorderWidths(3, 4, 5, 6), true, STRETCH, SPACE)
        };
        Border b = new Border(null, images);
        assertEquals(IMAGES_2.length, b.getImages().size(), 0);
        assertEquals(IMAGES_2[0], b.getImages().get(0));
        assertEquals(IMAGES_2[1], b.getImages().get(1));
        assertEquals(IMAGES_2[2], b.getImages().get(2));
    }

    @Test
    public void instanceCreationWithNullsInTheImageArray2() {
        final BorderImage[] images = new BorderImage[] {
                new BorderImage(IMAGE_2, new BorderWidths(3), new Insets(4), BorderWidths.EMPTY, false, REPEAT, REPEAT),
                null,
                new BorderImage(IMAGE_3, new BorderWidths(6), new Insets(2), BorderWidths.EMPTY, false, SPACE, ROUND),
                new BorderImage(IMAGE_4, new BorderWidths(3), Insets.EMPTY, new BorderWidths(3, 4, 5, 6), true, STRETCH, SPACE)
        };
        Border b = new Border(null, images);
        assertEquals(IMAGES_2.length, b.getImages().size(), 0);
        assertEquals(IMAGES_2[0], b.getImages().get(0));
        assertEquals(IMAGES_2[1], b.getImages().get(1));
        assertEquals(IMAGES_2[2], b.getImages().get(2));
    }

    @Test
    public void instanceCreationWithNullsInTheImageArray3() {
        final BorderImage[] images = new BorderImage[] {
                new BorderImage(IMAGE_2, new BorderWidths(3), new Insets(4), BorderWidths.EMPTY, false, REPEAT, REPEAT),
                new BorderImage(IMAGE_3, new BorderWidths(6), new Insets(2), BorderWidths.EMPTY, false, SPACE, ROUND),
                new BorderImage(IMAGE_4, new BorderWidths(3), Insets.EMPTY, new BorderWidths(3, 4, 5, 6), true, STRETCH, SPACE),
                null
        };
        Border b = new Border(null, images);
        assertEquals(IMAGES_2.length, b.getImages().size(), 0);
        assertEquals(IMAGES_2[0], b.getImages().get(0));
        assertEquals(IMAGES_2[1], b.getImages().get(1));
        assertEquals(IMAGES_2[2], b.getImages().get(2));
    }

    @Test
    public void instanceCreationWithNullsInTheImageArray4() {
        final BorderImage[] images = new BorderImage[] {
                null
        };
        Border b = new Border(null, images);
        assertEquals(0, b.getImages().size(), 0);
    }

    @Test
    public void suppliedBorderStrokesMutatedLaterDoNotChangeStrokes() {
        final BorderStroke stroke = new BorderStroke(Color.GREEN, BorderStrokeStyle.SOLID, new CornerRadii(3), new BorderWidths(4));
        final BorderStroke[] strokes = new BorderStroke[] { stroke };
        Border b = new Border(strokes, null);
        Border b2 = new Border(strokes);
        strokes[0] = null;
        assertEquals(1, b.getStrokes().size());
        assertEquals(1, b2.getStrokes().size());
        assertSame(stroke, b.getStrokes().get(0));
        assertSame(stroke, b2.getStrokes().get(0));
    }

    @Test
    public void suppliedBorderImagesMutatedLaterDoNotChangeImages() {
        final BorderImage image = new BorderImage(IMAGE_2, new BorderWidths(3), new Insets(4),
                                                  BorderWidths.EMPTY, false, REPEAT, REPEAT);
        final BorderImage[] images = new BorderImage[] { image };
        Border b = new Border(null, images);
        Border b2 = new Border(images);
        images[0] = null;
        assertEquals(1, b.getImages().size());
        assertEquals(1, b2.getImages().size());
        assertSame(image, b.getImages().get(0));
        assertSame(image, b2.getImages().get(0));
    }

    @Test
    public void strokesIsUnmodifiable() {
<<<<<<< HEAD
        final BorderStroke stroke = new BorderStroke(Color.GREEN, BorderStrokeStyle.SOLID, new CornerRadii(3), new BorderWidths(4));
        final BorderStroke[] strokes = new BorderStroke[] { stroke };
        Border b = new Border(strokes);
        assertThrows(UnsupportedOperationException.class, () ->
            b.getStrokes().add(new BorderStroke(Color.BLUE, BorderStrokeStyle.SOLID, new CornerRadii(6), new BorderWidths(8))));
=======
        assertThrows(UnsupportedOperationException.class, () -> {
            final BorderStroke stroke = new BorderStroke(Color.GREEN, BorderStrokeStyle.SOLID, new CornerRadii(3), new BorderWidths(4));
            final BorderStroke[] strokes = new BorderStroke[] { stroke };
            Border b = new Border(strokes);
            b.getStrokes().add(new BorderStroke(Color.BLUE, BorderStrokeStyle.SOLID, new CornerRadii(6), new BorderWidths(8)));
        });
>>>>>>> 29004352
    }

    @Test
    public void imagesIsUnmodifiable() {
<<<<<<< HEAD
        final BorderImage image = new BorderImage(IMAGE_2, new BorderWidths(3), new Insets(4),
                                                  BorderWidths.EMPTY, false, REPEAT, REPEAT);
        final BorderImage[] images = new BorderImage[] { image };
        Border b = new Border(images);
        assertThrows(UnsupportedOperationException.class, () ->
            b.getImages().add(
                    new BorderImage(
                            IMAGE_4, new BorderWidths(3), Insets.EMPTY,
                            new BorderWidths(3, 4, 5, 6), true, STRETCH, SPACE)));
=======
        assertThrows(UnsupportedOperationException.class, () -> {
            final BorderImage image = new BorderImage(IMAGE_2, new BorderWidths(3), new Insets(4),
                                                      BorderWidths.EMPTY, false, REPEAT, REPEAT);
            final BorderImage[] images = new BorderImage[] { image };
            Border b = new Border(images);
            b.getImages().add(
                    new BorderImage(
                            IMAGE_4, new BorderWidths(3), Insets.EMPTY,
                            new BorderWidths(3, 4, 5, 6), true, STRETCH, SPACE));
        });
>>>>>>> 29004352
    }

    @Test
    public void insetsAndOutsets_twoPixelOuterStroke() {
        BorderStrokeStyle style = new BorderStrokeStyle(StrokeType.OUTSIDE, null, null, 0, 0, null);
        BorderStroke stroke = new BorderStroke(Color.ORANGE, style, new CornerRadii(5), new BorderWidths(2));
        Border border = new Border(new BorderStroke[] { stroke }, null);
        // This is a 2 pixel solid stroke painted on the OUTSIDE. This means that the
        // outsets should be 2 pixel.
        assertEquals(new Insets(2), border.getOutsets());
        // The insets should be 0, because the stroke is on the OUTSIDE
        assertEquals(new Insets(0), border.getInsets());
    }

    @Test
    public void insetsAndOutsets_singlePixelOuterStroke() {
        BorderStrokeStyle style = new BorderStrokeStyle(StrokeType.OUTSIDE, null, null, 0, 0, null);
        BorderStroke stroke = new BorderStroke(Color.ORANGE, style, new CornerRadii(5), new BorderWidths(1));
        Border border = new Border(new BorderStroke[] { stroke }, null);
        // This is a 1 pixel solid stroke painted on the OUTSIDE. This means that the
        // outsets should be 1 pixel.
        assertEquals(new Insets(1), border.getOutsets());
        // The insets should be 0, because the stroke is on the OUTSIDE
        assertEquals(new Insets(0), border.getInsets());
    }

    @Test
    public void insetsAndOutsets_singlePixelCenteredStroke() {
        BorderStrokeStyle style = new BorderStrokeStyle(StrokeType.CENTERED, null, null, 0, 0, null);
        BorderStroke stroke = new BorderStroke(Color.ORANGE, style, new CornerRadii(5), new BorderWidths(1));
        Border border = new Border(new BorderStroke[] { stroke }, null);
        // This is a 1 pixel solid stroke painted CENTERED. This means that the
        // outsets should be .5 pixel.
        assertEquals(new Insets(.5), border.getOutsets());
        // The insets should be .5, because the stroke is CENTERED
        assertEquals(new Insets(.5), border.getInsets());
    }

    @Test
    public void insetsAndOutsets_singlePixelInnerStroke() {
        BorderStrokeStyle style = new BorderStrokeStyle(StrokeType.INSIDE, null, null, 0, 0, null);
        BorderStroke stroke = new BorderStroke(Color.ORANGE, style, new CornerRadii(5), new BorderWidths(1));
        Border border = new Border(new BorderStroke[] { stroke }, null);
        // This is a 1 pixel solid stroke painted on the INSIDE. This means that the
        // outsets should be 0 pixel.
        assertEquals(new Insets(0), border.getOutsets());
        // The insets should be 1, because the stroke is on the INSIDE
        assertEquals(new Insets(1), border.getInsets());
    }

    @Test
    public void insetsAndOutsets_twoPixelOuterStroke_PositiveInsets() {
        BorderStrokeStyle style = new BorderStrokeStyle(StrokeType.OUTSIDE, null, null, 0, 0, null);
        BorderStroke stroke = new BorderStroke(Color.ORANGE, style, new CornerRadii(5), new BorderWidths(2), new Insets(1, 2, 3, 4));
        Border border = new Border(new BorderStroke[] { stroke }, null);
        assertEquals(new Insets(1, 0, 0, 0), border.getOutsets());
        assertEquals(new Insets(1, 2, 3, 4), border.getInsets());
    }

    @Test
    public void insetsAndOutsets_singlePixelOuterStroke_PositiveInsets() {
        BorderStrokeStyle style = new BorderStrokeStyle(StrokeType.OUTSIDE, null, null, 0, 0, null);
        BorderStroke stroke = new BorderStroke(Color.ORANGE, style, new CornerRadii(5), new BorderWidths(1), new Insets(1, 2, 3, 4));
        Border border = new Border(new BorderStroke[] { stroke }, null);
        assertEquals(new Insets(0), border.getOutsets());
        assertEquals(new Insets(1, 2, 3, 4), border.getInsets());
    }

    @Test
    public void insetsAndOutsets_singlePixelCenteredStroke_PositiveInsets() {
        BorderStrokeStyle style = new BorderStrokeStyle(StrokeType.CENTERED, null, null, 0, 0, null);
        BorderStroke stroke = new BorderStroke(Color.ORANGE, style, new CornerRadii(5), new BorderWidths(1), new Insets(1, 2, 3, 4));
        Border border = new Border(new BorderStroke[] { stroke }, null);
        assertEquals(new Insets(0), border.getOutsets());
        assertEquals(new Insets(1.5, 2.5, 3.5, 4.5), border.getInsets());
    }

    @Test
    public void insetsAndOutsets_singlePixelInnerStroke_PositiveInsets() {
        BorderStrokeStyle style = new BorderStrokeStyle(StrokeType.INSIDE, null, null, 0, 0, null);
        BorderStroke stroke = new BorderStroke(Color.ORANGE, style, new CornerRadii(5), new BorderWidths(1), new Insets(1, 2, 3, 4));
        Border border = new Border(new BorderStroke[] { stroke }, null);
        assertEquals(new Insets(0), border.getOutsets());
        assertEquals(new Insets(2, 3, 4, 5), border.getInsets());
    }

    @Test
    public void insetsAndOutsets_twoPixelOuterStroke_NegativeInsets() {
        BorderStrokeStyle style = new BorderStrokeStyle(StrokeType.OUTSIDE, null, null, 0, 0, null);
        BorderStroke stroke = new BorderStroke(Color.ORANGE, style, new CornerRadii(5), new BorderWidths(2), new Insets(-1, -2, -3, -4));
        Border border = new Border(new BorderStroke[] { stroke }, null);
        assertEquals(new Insets(3, 4, 5, 6), border.getOutsets());
        assertEquals(new Insets(0), border.getInsets());
    }

    @Test
    public void insetsAndOutsets_singlePixelOuterStroke_NegativeInsets() {
        BorderStrokeStyle style = new BorderStrokeStyle(StrokeType.OUTSIDE, null, null, 0, 0, null);
        BorderStroke stroke = new BorderStroke(Color.ORANGE, style, new CornerRadii(5), new BorderWidths(1), new Insets(-1, -2, -3, -4));
        Border border = new Border(new BorderStroke[] { stroke }, null);
        assertEquals(new Insets(2, 3, 4, 5), border.getOutsets());
        assertEquals(new Insets(0), border.getInsets());
    }

    @Test
    public void insetsAndOutsets_singlePixelCenteredStroke_NegativeInsets() {
        BorderStrokeStyle style = new BorderStrokeStyle(StrokeType.CENTERED, null, null, 0, 0, null);
        BorderStroke stroke = new BorderStroke(Color.ORANGE, style, new CornerRadii(5), new BorderWidths(1), new Insets(-1, -2, -3, -4));
        Border border = new Border(new BorderStroke[] { stroke }, null);
        assertEquals(new Insets(1.5, 2.5, 3.5, 4.5), border.getOutsets());
        assertEquals(new Insets(0), border.getInsets());
    }

    @Test
    public void insetsAndOutsets_singlePixelInnerStroke_NegativeInsets() {
        BorderStrokeStyle style = new BorderStrokeStyle(StrokeType.INSIDE, null, null, 0, 0, null);
        BorderStroke stroke = new BorderStroke(Color.ORANGE, style, new CornerRadii(5), new BorderWidths(1), new Insets(-1, -2, -3, -4));
        Border border = new Border(new BorderStroke[] { stroke }, null);
        assertEquals(new Insets(1, 2, 3, 4), border.getOutsets());
        assertEquals(new Insets(0), border.getInsets());
    }

    @Test
    public void insetsAndOutsets_singlePixelImageWidthNoInsets() {
        BorderImage image = new BorderImage(IMAGE_1, new BorderWidths(1), new Insets(0), null, false, null, null);
        Border border = new Border(null, new BorderImage[] { image });
        assertEquals(new Insets(0), border.getOutsets());
        assertEquals(new Insets(1), border.getInsets());
    }

    @Test
    public void insetsAndOutsets_singlePixelImageWidthWithPositiveInsets() {
        BorderImage image = new BorderImage(IMAGE_1, new BorderWidths(1), new Insets(10), null, false, null, null);
        Border border = new Border(null, new BorderImage[] { image });
        assertEquals(new Insets(0), border.getOutsets());
        assertEquals(new Insets(11), border.getInsets());
    }

    @Test
    public void insetsAndOutsets_singlePixelImageWidthWithNegativeInsets() {
        BorderImage image = new BorderImage(IMAGE_1, new BorderWidths(1), new Insets(-10), null, false, null, null);
        Border border = new Border(null, new BorderImage[] { image });
        assertEquals(new Insets(10), border.getOutsets());
        assertEquals(new Insets(0), border.getInsets());
    }

    @Test
    public void insetsAndOutsets_triplePixelImageWidthWithNegativeInsets() {
        BorderImage image = new BorderImage(IMAGE_1, new BorderWidths(3), new Insets(-1), null, false, null, null);
        Border border = new Border(null, new BorderImage[] { image });
        assertEquals(new Insets(1), border.getOutsets());
        assertEquals(new Insets(2), border.getInsets());
    }

    @Test
    public void equivalent() {
        Border a = new Border((BorderStroke[])null, null);
        Border b = new Border((BorderStroke[])null, null);
        assertEquals(a, b);
    }

    @Test
    public void equivalent2() {
        Border a = new Border(STROKES_2, null);
        Border b = new Border(STROKES_2, null);
        assertEquals(a, b);
    }

    @Test
    public void equivalent2b() {
        final BorderStroke[] strokes = new BorderStroke[] {
            new BorderStroke(Color.GREEN, BorderStrokeStyle.DASHED, new CornerRadii(3), new BorderWidths(4)),
            new BorderStroke(Color.BLUE, BorderStrokeStyle.DOTTED, new CornerRadii(6), new BorderWidths(8))
        };

        Border a = new Border(STROKES_2, null);
        Border b = new Border(strokes, null);

        assertEquals(a, b);
    }

    @Test
    public void equivalent2c() {
        final BorderStroke[] strokes = new BorderStroke[] {
            new BorderStroke(Color.GREEN, BorderStrokeStyle.DASHED, new CornerRadii(3), new BorderWidths(4)),
            new BorderStroke(Color.BLUE, BorderStrokeStyle.DOTTED, new CornerRadii(6), new BorderWidths(8))
        };
        Border a = new Border(STROKES_2, null);
        Border b = new Border(strokes, null);
        assertEquals(a, b);
    }

    @Test
    public void equivalent3() {
        Border a = new Border(null, IMAGES_2);
        Border b = new Border(null, IMAGES_2);
        assertEquals(a, b);
    }

    @Test
    public void equivalent3b() {
        final BorderImage[] images = new BorderImage[] {
                new BorderImage(IMAGE_2, new BorderWidths(3), new Insets(4), BorderWidths.EMPTY, false, REPEAT, REPEAT),
                new BorderImage(IMAGE_3, new BorderWidths(6), new Insets(2), BorderWidths.EMPTY, false, SPACE, ROUND),
                new BorderImage(IMAGE_4, new BorderWidths(3), Insets.EMPTY, new BorderWidths(3, 4, 5, 6), true, STRETCH, SPACE)
        };
        Border a = new Border(null, images);
        Border b = new Border(null, IMAGES_2);
        assertEquals(a, b);
    }

    @Test
    public void equivalent3c() {
        final BorderImage[] images = new BorderImage[] {
                new BorderImage(IMAGE_2, new BorderWidths(3), new Insets(4), BorderWidths.EMPTY, false, REPEAT, REPEAT),
                new BorderImage(IMAGE_3, new BorderWidths(6), new Insets(2), BorderWidths.EMPTY, false, SPACE, ROUND),
                new BorderImage(IMAGE_4, new BorderWidths(3), Insets.EMPTY, new BorderWidths(3, 4, 5, 6), true, STRETCH, SPACE)
        };
        Border a = new Border(null, images);
        Border b = new Border(null, IMAGES_2);
        assertEquals(a, b);
    }

    @Test
    public void equivalentWithSelf() {
        Border a = new Border(null, IMAGES_2);
        assertTrue(a.equals(a));
    }

    @Test
    public void equivalentHasSameHashCode() {
        Border a = new Border((BorderStroke[])null, null);
        Border b = new Border((BorderStroke[])null, null);
        assertEquals(a.hashCode(), b.hashCode());
    }

    @Test
    public void equivalentHasSameHashCode2() {
        Border a = new Border(STROKES_2, null);
        Border b = new Border(STROKES_2, null);
        assertEquals(a.hashCode(), b.hashCode());
    }

    @Test
    public void equivalentHasSameHashCode3() {
        Border a = new Border(null, IMAGES_2);
        Border b = new Border(null, IMAGES_2);
        assertEquals(a.hashCode(), b.hashCode());
    }

    @Test
    public void equivalentWithSelfHashCode() {
        Border a = new Border(null, IMAGES_2);
        assertEquals(a.hashCode(), a.hashCode());
    }

    @Test
    public void notEqual() {
        Border a = new Border(STROKES_1, null);
        Border b = new Border((BorderStroke[])null, null);
        assertFalse(a.equals(b));
    }

    @Test
    public void notEqual2() {
        Border a = new Border((BorderStroke[])null, null);
        Border b = new Border(STROKES_2, null);
        assertFalse(a.equals(b));
    }

    @Test
    public void notEqual3() {
        Border a = new Border(null, IMAGES_1);
        Border b = new Border((BorderStroke[])null, null);
        assertFalse(a.equals(b));
    }

    @Test
    public void notEqual4() {
        Border a = new Border((BorderStroke[])null, null);
        Border b = new Border(null, IMAGES_2);
        assertFalse(a.equals(b));
    }

    @Test
    public void notEqual5() {
        Border a = new Border(null, IMAGES_1);
        Border b = new Border(null, IMAGES_2);
        assertFalse(a.equals(b));
    }

    @Test
    public void notEqual6() {
        Border a = new Border(STROKES_1, null);
        Border b = new Border(STROKES_2, null);
        assertFalse(a.equals(b));
    }

    @Test
    public void notEqualButHaveSameHashCode() {
        Border a = new Border(STROKES_1, null);
        Border b = new Border(STROKES_2, null);
        // Because Border is final, the only way to test this
        // appropriately is to use reflection to set the hash
        try {
            Field f = Border.class.getDeclaredField("hash");
            f.setAccessible(true);
            f.set(a, 100);
            f.set(b, 100);
        } catch (Exception e) {
            e.printStackTrace();
            throw new AssertionError("Failed to reflectively set the hash value");
        }

        assertFalse(a.equals(b));
    }

    @Test
    public void notEqualButHaveSameHashCode2() {
        Border a = new Border(null, IMAGES_1);
        Border b = new Border(null, IMAGES_2);
        // Because Border is final, the only way to test this
        // appropriately is to use reflection to set the hash
        try {
            Field f = Border.class.getDeclaredField("hash");
            f.setAccessible(true);
            f.set(a, 100);
            f.set(b, 100);
        } catch (Exception e) {
            e.printStackTrace();
            throw new AssertionError("Failed to reflectively set the hash value");
        }

        assertFalse(a.equals(b));
    }

    @Test
    public void notEqualWithNull() {
        Border a = new Border((BorderStroke[])null, null);
        assertFalse(a.equals(null));
    }

    @SuppressWarnings("unlikely-arg-type")
    @Test
    public void notEqualWithRandom() {
        Border a = new Border((BorderStroke[])null, null);
        assertFalse(a.equals("Some random String"));
    }

    @Test
    public void testSingleStroke() {
        var border1 = Border.stroke(Color.BEIGE);
        var border2 = new Border(new BorderStroke(Color.BEIGE, BorderStrokeStyle.SOLID, null, null));
        assertEquals(border2, border1, "The factory method should give the same result as the constructor");
    }

    @Test
    public void testSingleStrokeWithNullPaint() {
        var border1 = Border.stroke(null);
        var border2 = new Border(new BorderStroke(null, BorderStrokeStyle.SOLID, null, null));
        assertEquals(border2, border1, "The factory method should give the same result as the constructor");
<<<<<<< HEAD
    }

    @Nested
    class InterpolationTest {
        @Test
        public void interpolateBetweenDifferentValuesReturnsNewInstance() {
            var startValue = new Border(
                List.of(new BorderStroke(Color.RED, BorderStrokeStyle.SOLID, new CornerRadii(10), new BorderWidths(10)),
                        new BorderStroke(Color.BLUE, BorderStrokeStyle.SOLID, new CornerRadii(20), new BorderWidths(20))),
                List.of(new BorderImage(IMAGE_1, new BorderWidths(10), new Insets(5), new BorderWidths(10), false, REPEAT, REPEAT)));

            var endValue = new Border(
                List.of(new BorderStroke(Color.GREEN, BorderStrokeStyle.SOLID, new CornerRadii(20), new BorderWidths(20)),
                        new BorderStroke(Color.YELLOW, BorderStrokeStyle.SOLID, new CornerRadii(40), new BorderWidths(40))),
                List.of(new BorderImage(IMAGE_2, new BorderWidths(30), new Insets(15), new BorderWidths(30), false, REPEAT, REPEAT)));

            var expect = new Border(
                List.of(new BorderStroke(Color.RED.interpolate(Color.GREEN, 0.5), BorderStrokeStyle.SOLID, new CornerRadii(15), new BorderWidths(15)),
                        new BorderStroke(Color.BLUE.interpolate(Color.YELLOW, 0.5), BorderStrokeStyle.SOLID, new CornerRadii(30), new BorderWidths(30))),
                List.of(new BorderImage(IMAGE_2, new BorderWidths(20), new Insets(10), new BorderWidths(20), false, REPEAT, REPEAT)));

            assertEquals(expect, startValue.interpolate(endValue, 0.5));
        }

        @Test
        public void interpolateBetweenDifferentNumberOfStrokesAndImages() {
            var startValue = new Border(
                List.of(new BorderStroke(Color.RED, BorderStrokeStyle.SOLID, new CornerRadii(10), new BorderWidths(10))),
                List.of(new BorderImage(IMAGE_1, new BorderWidths(10), new Insets(5), new BorderWidths(10), false, REPEAT, REPEAT)));

            var endValue = new Border(
                List.of(new BorderStroke(Color.GREEN, BorderStrokeStyle.SOLID, new CornerRadii(20), new BorderWidths(20)),
                        new BorderStroke(Color.YELLOW, BorderStrokeStyle.SOLID, new CornerRadii(40), new BorderWidths(40))),
                List.of(new BorderImage(IMAGE_1, new BorderWidths(30), new Insets(15), new BorderWidths(30), false, REPEAT, REPEAT),
                        new BorderImage(IMAGE_2, new BorderWidths(30), new Insets(15), new BorderWidths(30), false, REPEAT, REPEAT)));

            var expect = new Border(
                List.of(new BorderStroke(Color.RED.interpolate(Color.GREEN, 0.5), BorderStrokeStyle.SOLID, new CornerRadii(15), new BorderWidths(15)),
                        new BorderStroke(Color.YELLOW, BorderStrokeStyle.SOLID, new CornerRadii(40), new BorderWidths(40))),
                List.of(new BorderImage(IMAGE_1, new BorderWidths(20), new Insets(10), new BorderWidths(20), false, REPEAT, REPEAT),
                        new BorderImage(IMAGE_2, new BorderWidths(30), new Insets(15), new BorderWidths(30), false, REPEAT, REPEAT)));

            var actual = startValue.interpolate(endValue, 0.5);

            assertEquals(expect, actual);
            assertNotSame(expect, actual);
        }

        @Test
        public void interpolateBetweenEqualValuesReturnsStartInstance() {
            var startValue = new Border(new BorderStroke(Color.RED, BorderStrokeStyle.SOLID, new CornerRadii(10), new BorderWidths(10)));
            var endValue = new Border(new BorderStroke(Color.RED, BorderStrokeStyle.SOLID, new CornerRadii(10), new BorderWidths(10)));
            assertSame(startValue, startValue.interpolate(endValue, 0.5));
        }

        @Test
        public void interpolationFactorSmallerThanOrEqualToZeroReturnsStartInstance() {
            var startValue = new Border(new BorderStroke(Color.RED, BorderStrokeStyle.SOLID, new CornerRadii(10), new BorderWidths(10)));
            var endValue = new Border(new BorderStroke(Color.GREEN, BorderStrokeStyle.SOLID, new CornerRadii(20), new BorderWidths(20)));
            assertSame(startValue, startValue.interpolate(endValue, 0));
            assertSame(startValue, startValue.interpolate(endValue, -0.5));
        }

        @Test
        public void interpolationFactorGreaterThanOrEqualToOneReturnsEndInstance() {
            var startValue = new Border(new BorderStroke(Color.RED, BorderStrokeStyle.SOLID, new CornerRadii(10), new BorderWidths(10)));
            var endValue = new Border(new BorderStroke(Color.GREEN, BorderStrokeStyle.SOLID, new CornerRadii(20), new BorderWidths(20)));
            assertSame(endValue, startValue.interpolate(endValue, 1));
            assertSame(endValue, startValue.interpolate(endValue, 1.5));
        }
=======
>>>>>>> 29004352
    }
}<|MERGE_RESOLUTION|>--- conflicted
+++ resolved
@@ -37,22 +37,11 @@
 import javafx.scene.layout.CornerRadii;
 import javafx.scene.paint.Color;
 import javafx.scene.shape.StrokeType;
-<<<<<<< HEAD
 import org.junit.jupiter.api.Nested;
 import org.junit.jupiter.api.Test;
 
 import static javafx.scene.layout.BorderRepeat.*;
 import static org.junit.jupiter.api.Assertions.*;
-=======
-import static javafx.scene.layout.BorderRepeat.*;
-
-import org.junit.jupiter.api.Test;
-import static org.junit.jupiter.api.Assertions.assertEquals;
-import static org.junit.jupiter.api.Assertions.assertFalse;
-import static org.junit.jupiter.api.Assertions.assertSame;
-import static org.junit.jupiter.api.Assertions.assertTrue;
-import static org.junit.jupiter.api.Assertions.assertThrows;
->>>>>>> 29004352
 
 /**
  * Tests for Border.
@@ -265,46 +254,28 @@
 
     @Test
     public void strokesIsUnmodifiable() {
-<<<<<<< HEAD
-        final BorderStroke stroke = new BorderStroke(Color.GREEN, BorderStrokeStyle.SOLID, new CornerRadii(3), new BorderWidths(4));
-        final BorderStroke[] strokes = new BorderStroke[] { stroke };
-        Border b = new Border(strokes);
-        assertThrows(UnsupportedOperationException.class, () ->
-            b.getStrokes().add(new BorderStroke(Color.BLUE, BorderStrokeStyle.SOLID, new CornerRadii(6), new BorderWidths(8))));
-=======
         assertThrows(UnsupportedOperationException.class, () -> {
             final BorderStroke stroke = new BorderStroke(Color.GREEN, BorderStrokeStyle.SOLID, new CornerRadii(3), new BorderWidths(4));
             final BorderStroke[] strokes = new BorderStroke[] { stroke };
             Border b = new Border(strokes);
-            b.getStrokes().add(new BorderStroke(Color.BLUE, BorderStrokeStyle.SOLID, new CornerRadii(6), new BorderWidths(8)));
+            assertThrows(UnsupportedOperationException.class, () ->
+            b.getStrokes().add(new BorderStroke(Color.BLUE, BorderStrokeStyle.SOLID, new CornerRadii(6), new BorderWidths(8))));
         });
->>>>>>> 29004352
     }
 
     @Test
     public void imagesIsUnmodifiable() {
-<<<<<<< HEAD
-        final BorderImage image = new BorderImage(IMAGE_2, new BorderWidths(3), new Insets(4),
-                                                  BorderWidths.EMPTY, false, REPEAT, REPEAT);
-        final BorderImage[] images = new BorderImage[] { image };
-        Border b = new Border(images);
-        assertThrows(UnsupportedOperationException.class, () ->
-            b.getImages().add(
-                    new BorderImage(
-                            IMAGE_4, new BorderWidths(3), Insets.EMPTY,
-                            new BorderWidths(3, 4, 5, 6), true, STRETCH, SPACE)));
-=======
         assertThrows(UnsupportedOperationException.class, () -> {
             final BorderImage image = new BorderImage(IMAGE_2, new BorderWidths(3), new Insets(4),
                                                       BorderWidths.EMPTY, false, REPEAT, REPEAT);
             final BorderImage[] images = new BorderImage[] { image };
             Border b = new Border(images);
+            assertThrows(UnsupportedOperationException.class, () ->
             b.getImages().add(
                     new BorderImage(
                             IMAGE_4, new BorderWidths(3), Insets.EMPTY,
-                            new BorderWidths(3, 4, 5, 6), true, STRETCH, SPACE));
+                            new BorderWidths(3, 4, 5, 6), true, STRETCH, SPACE)));
         });
->>>>>>> 29004352
     }
 
     @Test
@@ -666,7 +637,6 @@
         var border1 = Border.stroke(null);
         var border2 = new Border(new BorderStroke(null, BorderStrokeStyle.SOLID, null, null));
         assertEquals(border2, border1, "The factory method should give the same result as the constructor");
-<<<<<<< HEAD
     }
 
     @Nested
@@ -737,7 +707,5 @@
             assertSame(endValue, startValue.interpolate(endValue, 1));
             assertSame(endValue, startValue.interpolate(endValue, 1.5));
         }
-=======
->>>>>>> 29004352
     }
 }