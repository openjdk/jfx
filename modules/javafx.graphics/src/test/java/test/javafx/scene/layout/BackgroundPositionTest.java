--- conflicted
+++ resolved
@@ -27,19 +27,10 @@
 
 import javafx.geometry.Side;
 import javafx.scene.layout.BackgroundPosition;
-<<<<<<< HEAD
 import org.junit.jupiter.api.Nested;
 import org.junit.jupiter.api.Test;
 
 import static org.junit.jupiter.api.Assertions.*;
-=======
-
-import org.junit.jupiter.api.Test;
-import static org.junit.jupiter.api.Assertions.assertEquals;
-import static org.junit.jupiter.api.Assertions.assertFalse;
-import static org.junit.jupiter.api.Assertions.assertTrue;
-import static org.junit.jupiter.api.Assertions.assertThrows;
->>>>>>> 29004352
 
 /**
  */
@@ -74,28 +65,16 @@
 
     @Test
     public void TOPHorizontalSideFails() {
-<<<<<<< HEAD
-        assertThrows(
-            IllegalArgumentException.class,
-            () -> new BackgroundPosition(Side.TOP, 10, true, Side.BOTTOM, 20, true));
-=======
         assertThrows(IllegalArgumentException.class, () -> {
             new BackgroundPosition(Side.TOP, 10, true, Side.BOTTOM, 20, true);
         });
->>>>>>> 29004352
     }
 
     @Test
     public void BOTTOMHorizontalSideFails() {
-<<<<<<< HEAD
-        assertThrows(
-            IllegalArgumentException.class,
-            () -> new BackgroundPosition(Side.BOTTOM, 10, true, Side.BOTTOM, 20, true));
-=======
         assertThrows(IllegalArgumentException.class, () -> {
             new BackgroundPosition(Side.BOTTOM, 10, true, Side.BOTTOM, 20, true);
         });
->>>>>>> 29004352
     }
 
     @Test public void negativeHorizontalPositionOK() {
@@ -110,28 +89,16 @@
 
     @Test
     public void LEFTVerticalSideFails() {
-<<<<<<< HEAD
-        assertThrows(
-            IllegalArgumentException.class,
-            () -> new BackgroundPosition(Side.LEFT, 10, true, Side.LEFT, 20, true));
-=======
         assertThrows(IllegalArgumentException.class, () -> {
             new BackgroundPosition(Side.LEFT, 10, true, Side.LEFT, 20, true);
         });
->>>>>>> 29004352
     }
 
     @Test
     public void RIGHTVerticalSideFails() {
-<<<<<<< HEAD
-        assertThrows(
-            IllegalArgumentException.class,
-            () -> new BackgroundPosition(Side.LEFT, 10, true, Side.RIGHT, 20, true));
-=======
         assertThrows(IllegalArgumentException.class, () -> {
             new BackgroundPosition(Side.LEFT, 10, true, Side.RIGHT, 20, true);
         });
->>>>>>> 29004352
     }
 
     @Test public void negativeVerticalPositionOK() {
