/*
 * Copyright (c) 2012, 2024, Oracle and/or its affiliates. All rights reserved.
 * DO NOT ALTER OR REMOVE COPYRIGHT NOTICES OR THIS FILE HEADER.
 *
 * This code is free software; you can redistribute it and/or modify it
 * under the terms of the GNU General Public License version 2 only, as
 * published by the Free Software Foundation.  Oracle designates this
 * particular file as subject to the "Classpath" exception as provided
 * by Oracle in the LICENSE file that accompanied this code.
 *
 * This code is distributed in the hope that it will be useful, but WITHOUT
 * ANY WARRANTY; without even the implied warranty of MERCHANTABILITY or
 * FITNESS FOR A PARTICULAR PURPOSE.  See the GNU General Public License
 * version 2 for more details (a copy is included in the LICENSE file that
 * accompanied this code).
 *
 * You should have received a copy of the GNU General Public License version
 * 2 along with this work; if not, write to the Free Software Foundation,
 * Inc., 51 Franklin St, Fifth Floor, Boston, MA 02110-1301 USA.
 *
 * Please contact Oracle, 500 Oracle Parkway, Redwood Shores, CA 94065 USA
 * or visit www.oracle.com if you need additional information or have any
 * questions.
 */

package test.javafx.scene.layout;

import javafx.geometry.Insets;
import javafx.geometry.Side;
import javafx.scene.image.Image;
import javafx.scene.layout.Background;
import javafx.scene.layout.BackgroundFill;
import javafx.scene.layout.BackgroundImage;
import javafx.scene.layout.BackgroundPosition;
import javafx.scene.layout.BackgroundShim;
import javafx.scene.layout.BackgroundSize;
import javafx.scene.layout.CornerRadii;
import javafx.scene.paint.Color;
<<<<<<< HEAD
import org.junit.jupiter.api.Nested;
import org.junit.jupiter.api.Test;
import java.util.List;

import static javafx.scene.layout.BackgroundRepeat.*;
import static org.junit.jupiter.api.Assertions.*;
=======

import static javafx.scene.layout.BackgroundRepeat.*;

import org.junit.jupiter.api.Test;
import static org.junit.jupiter.api.Assertions.assertEquals;
import static org.junit.jupiter.api.Assertions.assertFalse;
import static org.junit.jupiter.api.Assertions.assertSame;
import static org.junit.jupiter.api.Assertions.assertTrue;
import static org.junit.jupiter.api.Assertions.assertThrows;
>>>>>>> 29004352

/**
 */
public class BackgroundTest {
    private static final BackgroundFill[] FILLS_1 = new BackgroundFill[] {
            new BackgroundFill(Color.RED, CornerRadii.EMPTY, Insets.EMPTY),
    };
    private static final BackgroundFill[] FILLS_2 = new BackgroundFill[] {
            new BackgroundFill(Color.GREEN, new CornerRadii(3), new Insets(4)),
            new BackgroundFill(Color.BLUE, new CornerRadii(6), new Insets(8)),
    };

    private static final Image IMAGE_1 = new Image("test/javafx/scene/layout/red.png");
    private static final Image IMAGE_2 = new Image("test/javafx/scene/layout/blue.png");
    private static final Image IMAGE_3 = new Image("test/javafx/scene/layout/green.png");
    private static final Image IMAGE_4 = new Image("test/javafx/scene/layout/yellow.png");

    private static final BackgroundImage[] IMAGES_1 = new BackgroundImage[] {
            new BackgroundImage(IMAGE_1, null, null, null, null)
    };

    private static final BackgroundImage[] IMAGES_2 = new BackgroundImage[] {
            new BackgroundImage(IMAGE_2, SPACE, SPACE, null, null),
            new BackgroundImage(IMAGE_3, ROUND, ROUND, null, null),
            new BackgroundImage(IMAGE_4, NO_REPEAT, NO_REPEAT, null, null)
    };

    @Test
    public void instanceCreation() {
        Background b = new Background(FILLS_1, IMAGES_1);
        assertEquals(FILLS_1.length, b.getFills().size(), 0);
        assertEquals(FILLS_1[0], b.getFills().get(0));
        assertEquals(IMAGES_1.length, b.getImages().size(), 0);
        assertEquals(IMAGES_1[0], b.getImages().get(0));
    }

    @Test
    public void instanceCreation2() {
        Background b = new Background(FILLS_2, IMAGES_2);
        assertEquals(FILLS_2.length, b.getFills().size(), 0);
        assertEquals(FILLS_2[0], b.getFills().get(0));
        assertEquals(FILLS_2[1], b.getFills().get(1));
        assertEquals(IMAGES_2.length, b.getImages().size(), 0);
        assertEquals(IMAGES_2[0], b.getImages().get(0));
        assertEquals(IMAGES_2[1], b.getImages().get(1));
        assertEquals(IMAGES_2[2], b.getImages().get(2));
    }

    @Test
    public void instanceCreationNullFills() {
        Background b = new Background(null, IMAGES_1);
        assertEquals(0, b.getFills().size(), 0);
        assertEquals(IMAGES_1.length, b.getImages().size(), 0);
        assertEquals(IMAGES_1[0], b.getImages().get(0));
    }

    @Test
    public void instanceCreationEmptyFills() {
        Background b = new Background(new BackgroundFill[0], IMAGES_1);
        assertEquals(0, b.getFills().size(), 0);
        assertEquals(IMAGES_1.length, b.getImages().size(), 0);
        assertEquals(IMAGES_1[0], b.getImages().get(0));
    }

    @Test
    public void instanceCreationNullImages() {
        Background b = new Background(FILLS_1, null);
        assertEquals(FILLS_1.length, b.getFills().size(), 0);
        assertEquals(FILLS_1[0], b.getFills().get(0));
        assertEquals(0, b.getImages().size(), 0);
    }

    @Test
    public void instanceCreationEmptyImages() {
        Background b = new Background(FILLS_1, new BackgroundImage[0]);
        assertEquals(FILLS_1.length, b.getFills().size(), 0);
        assertEquals(FILLS_1[0], b.getFills().get(0));
        assertEquals(0, b.getImages().size(), 0);
    }

    @Test
    public void instanceCreationWithNullsInTheFillArray() {
        final BackgroundFill[] fills = new BackgroundFill[] {
                null,
                new BackgroundFill(Color.GREEN, new CornerRadii(3), new Insets(4)),
                new BackgroundFill(Color.BLUE, new CornerRadii(6), new Insets(8)),
        };
        Background b = new Background(fills, null);
        assertEquals(FILLS_2.length, b.getFills().size(), 0);
        assertEquals(FILLS_2[0], b.getFills().get(0));
        assertEquals(FILLS_2[1], b.getFills().get(1));
    }

    @Test
    public void instanceCreationWithNullsInTheFillArray2() {
        final BackgroundFill[] fills = new BackgroundFill[] {
                new BackgroundFill(Color.GREEN, new CornerRadii(3), new Insets(4)),
                null,
                new BackgroundFill(Color.BLUE, new CornerRadii(6), new Insets(8)),
        };
        Background b = new Background(fills, null);
        assertEquals(FILLS_2.length, b.getFills().size(), 0);
        assertEquals(FILLS_2[0], b.getFills().get(0));
        assertEquals(FILLS_2[1], b.getFills().get(1));
    }

    @Test
    public void instanceCreationWithNullsInTheFillArray3() {
        final BackgroundFill[] fills = new BackgroundFill[] {
                new BackgroundFill(Color.GREEN, new CornerRadii(3), new Insets(4)),
                new BackgroundFill(Color.BLUE, new CornerRadii(6), new Insets(8)),
                null
        };
        Background b = new Background(fills, null);
        assertEquals(FILLS_2.length, b.getFills().size(), 0);
        assertEquals(FILLS_2[0], b.getFills().get(0));
        assertEquals(FILLS_2[1], b.getFills().get(1));
    }

    @Test
    public void instanceCreationWithNullsInTheFillArray4() {
        final BackgroundFill[] fills = new BackgroundFill[] {
                null
        };
        Background b = new Background(fills, null);
        assertEquals(0, b.getFills().size(), 0);
    }

    @Test
    public void instanceCreationWithNullsInTheImageArray() {
        final BackgroundImage[] images = new BackgroundImage[] {
                null,
                new BackgroundImage(IMAGE_2, SPACE, SPACE, null, null),
                new BackgroundImage(IMAGE_3, ROUND, ROUND, null, null),
                new BackgroundImage(IMAGE_4, NO_REPEAT, NO_REPEAT, null, null)
        };
        Background b = new Background(null, images);
        assertEquals(IMAGES_2.length, b.getImages().size(), 0);
        assertEquals(IMAGES_2[0], b.getImages().get(0));
        assertEquals(IMAGES_2[1], b.getImages().get(1));
        assertEquals(IMAGES_2[2], b.getImages().get(2));
    }

    @Test
    public void instanceCreationWithNullsInTheImageArray2() {
        final BackgroundImage[] images = new BackgroundImage[] {
                new BackgroundImage(IMAGE_2, SPACE, SPACE, null, null),
                null,
                new BackgroundImage(IMAGE_3, ROUND, ROUND, null, null),
                new BackgroundImage(IMAGE_4, NO_REPEAT, NO_REPEAT, null, null)
        };
        Background b = new Background(null, images);
        assertEquals(IMAGES_2.length, b.getImages().size(), 0);
        assertEquals(IMAGES_2[0], b.getImages().get(0));
        assertEquals(IMAGES_2[1], b.getImages().get(1));
        assertEquals(IMAGES_2[2], b.getImages().get(2));
    }

    @Test
    public void instanceCreationWithNullsInTheImageArray3() {
        final BackgroundImage[] images = new BackgroundImage[] {
                new BackgroundImage(IMAGE_2, SPACE, SPACE, null, null),
                new BackgroundImage(IMAGE_3, ROUND, ROUND, null, null),
                new BackgroundImage(IMAGE_4, NO_REPEAT, NO_REPEAT, null, null),
                null
        };
        Background b = new Background(null, images);
        assertEquals(IMAGES_2.length, b.getImages().size(), 0);
        assertEquals(IMAGES_2[0], b.getImages().get(0));
        assertEquals(IMAGES_2[1], b.getImages().get(1));
        assertEquals(IMAGES_2[2], b.getImages().get(2));
    }

    @Test
    public void instanceCreationWithNullsInTheImageArray4() {
        final BackgroundImage[] images = new BackgroundImage[] {
                null
        };
        Background b = new Background(null, images);
        assertEquals(0, b.getImages().size(), 0);
    }

    @Test
    public void suppliedBackgroundFillsMutatedLaterDoNotChangeFills() {
        final BackgroundFill fill = new BackgroundFill(Color.GREEN, new CornerRadii(3), new Insets(4));
        final BackgroundFill[] fills = new BackgroundFill[] { fill };
        Background b = new Background(fills, null);
        Background b2 = new Background(fills);
        fills[0] = null;
        assertEquals(1, b.getFills().size());
        assertEquals(1, b2.getFills().size());
        assertSame(fill, b.getFills().get(0));
        assertSame(fill, b2.getFills().get(0));
    }

    @Test
    public void suppliedBackgroundImagesMutatedLaterDoNotChangeImages() {
        final BackgroundImage image = new BackgroundImage(IMAGE_2, SPACE, SPACE, null, null);
        final BackgroundImage[] images = new BackgroundImage[] { image };
        Background b = new Background(null, images);
        Background b2 = new Background(images);
        images[0] = null;
        assertEquals(1, b.getImages().size());
        assertEquals(1, b2.getImages().size());
        assertSame(image, b.getImages().get(0));
        assertSame(image, b2.getImages().get(0));
    }

    @Test
    public void fillsIsUnmodifiable() {
<<<<<<< HEAD
        final BackgroundFill fill = new BackgroundFill(Color.GREEN, new CornerRadii(3), new Insets(4));
        final BackgroundFill[] fills = new BackgroundFill[] { fill };
        Background b = new Background(fills);
        assertThrows(UnsupportedOperationException.class,
            () -> b.getFills().add(new BackgroundFill(Color.BLUE, new CornerRadii(6), new Insets(8))));
=======
        assertThrows(UnsupportedOperationException.class, () -> {
            final BackgroundFill fill = new BackgroundFill(Color.GREEN, new CornerRadii(3), new Insets(4));
            final BackgroundFill[] fills = new BackgroundFill[] { fill };
            Background b = new Background(fills);
            b.getFills().add(new BackgroundFill(Color.BLUE, new CornerRadii(6), new Insets(8)));
        });
>>>>>>> 29004352
    }

    @Test
    public void imagesIsUnmodifiable() {
<<<<<<< HEAD
        final BackgroundImage image = new BackgroundImage(IMAGE_2, SPACE, SPACE, null, null);
        final BackgroundImage[] images = new BackgroundImage[] { image };
        Background b = new Background(images);
        assertThrows(UnsupportedOperationException.class,
            () -> b.getImages().add(new BackgroundImage(IMAGE_3, ROUND, ROUND, null, null)));
=======
        assertThrows(UnsupportedOperationException.class, () -> {
            final BackgroundImage image = new BackgroundImage(IMAGE_2, SPACE, SPACE, null, null);
            final BackgroundImage[] images = new BackgroundImage[] { image };
            Background b = new Background(images);
            b.getImages().add(new BackgroundImage(IMAGE_3, ROUND, ROUND, null, null));
        });
>>>>>>> 29004352
    }

    @Test
    public void backgroundOutsetsAreDefinedByFills() {
        final BackgroundFill[] fills = new BackgroundFill[] {
                new BackgroundFill(Color.RED, new CornerRadii(3), new Insets(-1, 5, 5, 5)),
                new BackgroundFill(Color.GREEN, new CornerRadii(6), new Insets(8)),
                new BackgroundFill(Color.BLUE, new CornerRadii(6), new Insets(2, -1, 3, 5)),
                new BackgroundFill(Color.MAGENTA, new CornerRadii(6), new Insets(-7, -2, 4, 4)),
                new BackgroundFill(Color.CYAN, new CornerRadii(6), new Insets(0, 0, -8, 0)),
                new BackgroundFill(Color.YELLOW, new CornerRadii(6), new Insets(4, -1, 3, 5)),
                new BackgroundFill(Color.BLACK, new CornerRadii(6), new Insets(0, 0, 0, -8))
        };

        Background b = new Background(fills, null);
        assertEquals(new Insets(7, 2, 8, 8), b.getOutsets());
    }

    @Test
    public void backgroundImagesDoNotContributeToOutsets() {
        final BackgroundImage[] images = new BackgroundImage[] {
                new BackgroundImage(IMAGE_1, null, null,
                        new BackgroundPosition(Side.LEFT, -10, false, Side.TOP, -10, false),
                        null)
        };

        Background b = new Background(null, images);
        assertEquals(Insets.EMPTY, b.getOutsets());
    }

    @Test
    public void equivalent() {
        Background a = new Background((BackgroundFill[])null, null);
        Background b = new Background((BackgroundFill[])null, null);
        assertEquals(a, b);
    }

    @Test
    public void equivalent2() {
        Background a = new Background(FILLS_2, null);
        Background b = new Background(FILLS_2, null);
        assertEquals(a, b);
    }

    @Test
    public void equivalent3() {
        Background a = new Background(null, IMAGES_2);
        Background b = new Background(null, IMAGES_2);
        assertEquals(a, b);
    }

    @Test
    public void equivalentHasSameHashCode() {
        Background a = new Background((BackgroundFill[])null, null);
        Background b = new Background((BackgroundFill[])null, null);
        assertEquals(a.hashCode(), b.hashCode());
    }

    @Test
    public void equivalentHasSameHashCode2() {
        Background a = new Background(FILLS_2, null);
        Background b = new Background(FILLS_2, null);
        assertEquals(a.hashCode(), b.hashCode());
    }

    @Test
    public void equivalentHasSameHashCode3() {
        Background a = new Background(null, IMAGES_2);
        Background b = new Background(null, IMAGES_2);
        assertEquals(a.hashCode(), b.hashCode());
    }

    @Test
    public void notEqual() {
        Background a = new Background(FILLS_1, null);
        Background b = new Background((BackgroundFill[])null, null);
        assertFalse(a.equals(b));
    }

    @Test
    public void notEqual2() {
        Background a = new Background((BackgroundFill[])null, null);
        Background b = new Background(FILLS_2, null);
        assertFalse(a.equals(b));
    }

    @Test
    public void notEqual3() {
        Background a = new Background(null, IMAGES_1);
        Background b = new Background((BackgroundFill[])null, null);
        assertFalse(a.equals(b));
    }

    @Test
    public void notEqual4() {
        Background a = new Background((BackgroundFill[])null, null);
        Background b = new Background(null, IMAGES_2);
        assertFalse(a.equals(b));
    }

    @Test
    public void notEqualWithNull() {
        Background a = new Background((BackgroundFill[])null, null);
        assertFalse(a.equals(null));
    }

    @SuppressWarnings("unlikely-arg-type")
    @Test
    public void notEqualWithRandom() {
        Background a = new Background((BackgroundFill[])null, null);
        assertFalse(a.equals("Some random String"));
    }

    /**************************************************************************
     *                                                                        *
     * Tests for getting the computed opaque insets. Like normal insets,      *
     * these are positive going inwards.                                      *
     *                                                                        *
     *************************************************************************/

    @Test
    public void opaqueInsets_nullFillsResultsInNaN() {
        Background b = new Background((BackgroundFill[])null, null);
        final double[] trbl = new double[4];
        BackgroundShim.computeOpaqueInsets(b, 100, 50, trbl);
        assertTrue(Double.isNaN(trbl[0]));
        assertTrue(Double.isNaN(trbl[1]));
        assertTrue(Double.isNaN(trbl[2]));
        assertTrue(Double.isNaN(trbl[3]));
    }

    @Test
    public void opaqueInsets_transparentFillsResultsInNaN() {
        BackgroundFill f = new BackgroundFill(Color.TRANSPARENT, null, null);
        Background b = new Background(new BackgroundFill[] { f }, null);
        final double[] trbl = new double[4];
        BackgroundShim.computeOpaqueInsets(b, 100, 50, trbl);
        assertTrue(Double.isNaN(trbl[0]));
        assertTrue(Double.isNaN(trbl[1]));
        assertTrue(Double.isNaN(trbl[2]));
        assertTrue(Double.isNaN(trbl[3]));
    }

    @Test
    public void opaqueInsets_transparentFillsResultsInNaN2() {
        BackgroundFill f = new BackgroundFill(Color.rgb(255, 0, 0, 0), null, null);
        Background b = new Background(new BackgroundFill[] { f }, null);
        final double[] trbl = new double[4];
        BackgroundShim.computeOpaqueInsets(b, 100, 50, trbl);
        assertTrue(Double.isNaN(trbl[0]));
        assertTrue(Double.isNaN(trbl[1]));
        assertTrue(Double.isNaN(trbl[2]));
        assertTrue(Double.isNaN(trbl[3]));
    }

    @Test
    public void opaqueInsets_transparentFillsResultsInNaN3() {
        BackgroundFill f = new BackgroundFill(Color.TRANSPARENT, null, null);
        BackgroundFill f2 = new BackgroundFill(Color.rgb(255, 0, 0, 0), null, null);
        Background b = new Background(new BackgroundFill[] { f, f2 }, null);
        final double[] trbl = new double[4];
        BackgroundShim.computeOpaqueInsets(b, 100, 50, trbl);
        assertTrue(Double.isNaN(trbl[0]));
        assertTrue(Double.isNaN(trbl[1]));
        assertTrue(Double.isNaN(trbl[2]));
        assertTrue(Double.isNaN(trbl[3]));
    }

    @Test
    public void opaqueInsets_transparentFillsMixedWithNonTransparentFills() {
        BackgroundFill f = new BackgroundFill(Color.TRANSPARENT, null, null);
        BackgroundFill f2 = new BackgroundFill(Color.RED, null, new Insets(1));
        Background b = new Background(new BackgroundFill[] { f, f2 }, null);
        final double[] trbl = new double[4];
        BackgroundShim.computeOpaqueInsets(b, 100, 50, trbl);
        assertEquals(1, trbl[0], 0);
        assertEquals(1, trbl[1], 0);
        assertEquals(1, trbl[2], 0);
        assertEquals(1, trbl[3], 0);
    }

    @Test
    public void opaqueInsets_transparentFillsMixedWithNonTransparentFills2() {
        BackgroundFill f = new BackgroundFill(Color.TRANSPARENT, null, null);
        BackgroundFill f2 = new BackgroundFill(Color.RED, null, new Insets(-1));
        Background b = new Background(new BackgroundFill[] { f, f2 }, null);
        final double[] trbl = new double[4];
        BackgroundShim.computeOpaqueInsets(b, 100, 50, trbl);
        assertEquals(-1, trbl[0], 0);
        assertEquals(-1, trbl[1], 0);
        assertEquals(-1, trbl[2], 0);
        assertEquals(-1, trbl[3], 0);
    }

    @Test
    public void opaqueInsets_nestedOpaqueRectangles_LargestRectangleUsed() {
        BackgroundFill f = new BackgroundFill(Color.RED, null, new Insets(0));
        BackgroundFill f2 = new BackgroundFill(Color.GREEN, null, new Insets(1));
        BackgroundFill f3 = new BackgroundFill(Color.BLUE, null, new Insets(2));
        Background b = new Background(new BackgroundFill[] { f, f2, f3 }, null);
        final double[] trbl = new double[4];
        BackgroundShim.computeOpaqueInsets(b, 100, 50, trbl);
        assertEquals(0, trbl[0], 0);
        assertEquals(0, trbl[1], 0);
        assertEquals(0, trbl[2], 0);
        assertEquals(0, trbl[3], 0);
    }

    @Test
    public void opaqueInsets_nestedOpaqueRectangles_LargestRectangleUsed2() {
        BackgroundFill f = new BackgroundFill(Color.RED, null, new Insets(-1));
        BackgroundFill f2 = new BackgroundFill(Color.GREEN, null, new Insets(0));
        BackgroundFill f3 = new BackgroundFill(Color.BLUE, null, new Insets(1));
        Background b = new Background(new BackgroundFill[] { f, f2, f3 }, null);
        final double[] trbl = new double[4];
        BackgroundShim.computeOpaqueInsets(b, 100, 50, trbl);
        assertEquals(-1, trbl[0], 0);
        assertEquals(-1, trbl[1], 0);
        assertEquals(-1, trbl[2], 0);
        assertEquals(-1, trbl[3], 0);
    }

    @Test
    public void opaqueInsets_nestedOpaqueRectangles_LargestRectangleUsed3() {
        BackgroundFill f = new BackgroundFill(Color.RED, null, new Insets(10));
        BackgroundFill f2 = new BackgroundFill(Color.GREEN, null, new Insets(1));
        BackgroundFill f3 = new BackgroundFill(Color.BLUE, null, new Insets(2));
        Background b = new Background(new BackgroundFill[] { f, f2, f3 }, null);
        final double[] trbl = new double[4];
        BackgroundShim.computeOpaqueInsets(b, 100, 50, trbl);
        assertEquals(1, trbl[0], 0);
        assertEquals(1, trbl[1], 0);
        assertEquals(1, trbl[2], 0);
        assertEquals(1, trbl[3], 0);
    }

    @Test
    public void opaqueInsets_nestedOpaqueRectangles_LargestRectangleUsed4() {
        BackgroundFill f = new BackgroundFill(Color.RED, null, new Insets(0));
        BackgroundFill f2 = new BackgroundFill(Color.GREEN, null, new Insets(1));
        BackgroundFill f3 = new BackgroundFill(Color.BLUE, null, new Insets(-2));
        Background b = new Background(new BackgroundFill[] { f, f2, f3 }, null);
        final double[] trbl = new double[4];
        BackgroundShim.computeOpaqueInsets(b, 100, 50, trbl);
        assertEquals(-2, trbl[0], 0);
        assertEquals(-2, trbl[1], 0);
        assertEquals(-2, trbl[2], 0);
        assertEquals(-2, trbl[3], 0);
    }

    @Test
    public void opaqueInsets_offsetOpaqueRectangles_completelyContained_LargestRectangleUsed() {
        BackgroundFill f = new BackgroundFill(Color.RED, null, new Insets(0));
        BackgroundFill f2 = new BackgroundFill(Color.GREEN, null, new Insets(1, 0, 0, 0));
        BackgroundFill f3 = new BackgroundFill(Color.BLUE, null, new Insets(0, 1, 0, 0));
        BackgroundFill f4 = new BackgroundFill(Color.YELLOW, null, new Insets(0, 0, 1, 0));
        BackgroundFill f5 = new BackgroundFill(Color.CYAN, null, new Insets(0, 0, 0, 1));
        Background b = new Background(new BackgroundFill[] { f, f2, f3, f4, f5 }, null);
        final double[] trbl = new double[4];
        BackgroundShim.computeOpaqueInsets(b, 100, 50, trbl);
        assertEquals(0, trbl[0], 0);
        assertEquals(0, trbl[1], 0);
        assertEquals(0, trbl[2], 0);
        assertEquals(0, trbl[3], 0);
    }

    // Even when the big rectangle is not the first, does it still work?
    @Test
    public void opaqueInsets_offsetOpaqueRectangles_completelyContained_LargestRectangleUsed2() {
        BackgroundFill f = new BackgroundFill(Color.YELLOW, null, new Insets(0, 0, 1, 0));
        BackgroundFill f2 = new BackgroundFill(Color.GREEN, null, new Insets(1, 0, 0, 0));
        BackgroundFill f3 = new BackgroundFill(Color.BLUE, null, new Insets(0, 1, 0, 0));
        BackgroundFill f4 = new BackgroundFill(Color.RED, null, new Insets(0));
        BackgroundFill f5 = new BackgroundFill(Color.CYAN, null, new Insets(0, 0, 0, 1));
        Background b = new Background(new BackgroundFill[] { f, f2, f3, f4, f5 }, null);
        final double[] trbl = new double[4];
        BackgroundShim.computeOpaqueInsets(b, 100, 50, trbl);
        assertEquals(0, trbl[0], 0);
        assertEquals(0, trbl[1], 0);
        assertEquals(0, trbl[2], 0);
        assertEquals(0, trbl[3], 0);
    }

    @Test
    public void opaqueInsets_offsetOpaqueRectangles_UnionUsed() {
        BackgroundFill f = new BackgroundFill(Color.RED, null, new Insets(10, 0, 0, 0));
        BackgroundFill f2 = new BackgroundFill(Color.GREEN, null, new Insets(0, 10, 0, 0));
        BackgroundFill f3 = new BackgroundFill(Color.BLUE, null, new Insets(0, 0, 10, 0));
        BackgroundFill f4 = new BackgroundFill(Color.YELLOW, null, new Insets(0, 0, 0, 10));
        Background b = new Background(new BackgroundFill[] { f, f2, f3, f4 }, null);
        final double[] trbl = new double[4];
        BackgroundShim.computeOpaqueInsets(b, 100, 50, trbl);
        assertEquals(0, trbl[0], 0);
        assertEquals(0, trbl[1], 0);
        assertEquals(0, trbl[2], 0);
        assertEquals(0, trbl[3], 0);
    }

    @Test
    public void opaqueInsets_offsetOpaqueRectangles_UnionUsed2() {
        BackgroundFill f = new BackgroundFill(Color.RED, null, new Insets(10, 0, 0, 0));
        BackgroundFill f2 = new BackgroundFill(Color.GREEN, null, new Insets(10, 10, 0, 0));
        BackgroundFill f3 = new BackgroundFill(Color.BLUE, null, new Insets(10, 10, 10, 0));
        BackgroundFill f4 = new BackgroundFill(Color.YELLOW, null, new Insets(10, 10, 10, 10));
        Background b = new Background(new BackgroundFill[] { f, f2, f3, f4 }, null);
        final double[] trbl = new double[4];
        BackgroundShim.computeOpaqueInsets(b, 100, 50, trbl);
        assertEquals(10, trbl[0], 0);
        assertEquals(0, trbl[1], 0);
        assertEquals(0, trbl[2], 0);
        assertEquals(0, trbl[3], 0);
    }

    // There are actually 3 possible outcomes from this test, and the one being tested is
    // the one currently being used. We could use the bounds of f, the bounds of f2, or the
    // intersection of the bounds of f and f2. It turns out in this case, the intersection
    // would be smaller, but the bounds of f and f2 are equal in size.
    @Test
    public void opaqueInsets_offsetOpaqueRectangles_LargestUsed() {
        BackgroundFill f = new BackgroundFill(Color.RED, null, new Insets(10));
        BackgroundFill f2 = new BackgroundFill(Color.GREEN, null, new Insets(20, 0, 0, 20));
        Background b = new Background(new BackgroundFill[] { f, f2 }, null);
        final double[] trbl = new double[4];
        BackgroundShim.computeOpaqueInsets(b, 100, 50, trbl);
        assertEquals(10, trbl[0], 0);
        assertEquals(10, trbl[1], 0);
        assertEquals(10, trbl[2], 0);
        assertEquals(10, trbl[3], 0);
    }

    // NOTE: For these corner radii tests, I only need to know that the opaque region
    // of a single fill is correct for any given set of corner radii, because after
    // the opaque region for a single fill is computed, thereafter the rest of the
    // implementation is all the same
    @Test
    public void opaqueInsets_uniformCornerRadii() {
        BackgroundFill f = new BackgroundFill(Color.RED, new CornerRadii(3), null);
        Background b = new Background(new BackgroundFill[] { f }, null);
        final double[] trbl = new double[4];
        BackgroundShim.computeOpaqueInsets(b, 100, 50, trbl);
        assertEquals(1.5, trbl[0], 0);
        assertEquals(1.5, trbl[1], 0);
        assertEquals(1.5, trbl[2], 0);
        assertEquals(1.5, trbl[3], 0);
    }

    @Test
    public void opaqueInsets_nonUniformCornerRadii() {
        BackgroundFill f = new BackgroundFill(Color.RED, new CornerRadii(1, 2, 3, 4, false), null);
        Background b = new Background(new BackgroundFill[] { f }, null);
        final double[] trbl = new double[4];
        BackgroundShim.computeOpaqueInsets(b, 100, 50, trbl);
        assertEquals(1, trbl[0], 0);
        assertEquals(1.5, trbl[1], 0);
        assertEquals(2, trbl[2], 0);
        assertEquals(2, trbl[3], 0);
    }

    @Test
    public void opaqueInsets_nonUniformCornerRadii2() {
        BackgroundFill f = new BackgroundFill(Color.RED, new CornerRadii(1, 2, 3, 4, 5, 6, 7, 8,
                                                                         false, false, false, false,
                                                                         false, false, false, false), null);
        Background b = new Background(new BackgroundFill[] { f }, null);
        final double[] trbl = new double[4];
        BackgroundShim.computeOpaqueInsets(b, 100, 50, trbl);
        assertEquals(1.5, trbl[0], 0);
        assertEquals(2.5, trbl[1], 0);
        assertEquals(3.5, trbl[2], 0);
        assertEquals(4, trbl[3], 0);
    }

    @Test
    public void opaqueInsetsPercent_uniformCornerRadii() {
        BackgroundFill f = new BackgroundFill(Color.RED, new CornerRadii(.1, true), null);
        Background b = new Background(new BackgroundFill[] { f }, null);
        final double[] trbl = new double[4];
        BackgroundShim.computeOpaqueInsets(b, 100, 50, trbl);
        assertEquals(2.5, trbl[0], 0);
        assertEquals(5, trbl[1], 0);
        assertEquals(2.5, trbl[2], 0);
        assertEquals(5, trbl[3], 0);
    }

    @Test
    public void opaqueInsetsPercent_nonUniformCornerRadii() {
        BackgroundFill f = new BackgroundFill(Color.RED, new CornerRadii(.1, .2, .3, .4, true), null);
        Background b = new Background(new BackgroundFill[] { f }, null);
        final double[] trbl = new double[4];
        BackgroundShim.computeOpaqueInsets(b, 100, 50, trbl);
        assertEquals(5, trbl[0], 0); // top-left-vertical is 2.5, but top-right-vertical is 5
        assertEquals(15, trbl[1], 0); // top-right-horizontal is 5, but bottom-right-horizontal is 15
        assertEquals(10, trbl[2], 0); // bottom-right-vertical is 7.5, but bottom-left-vertical is 10
        assertEquals(20, trbl[3], 0); // bottom-left-horizontal dominates at 20
    }

    @Test
    public void opaqueInsetsPercent_nonUniformCornerRadii2() {
        BackgroundFill f = new BackgroundFill(Color.RED, new CornerRadii(.1, .15, .2, .25, .3, .35, .4, .45,
                                                                         true, true, true, true,
                                                                         true, true, true, true), null);
        Background b = new Background(new BackgroundFill[] { f }, null);
        final double[] trbl = new double[4];
        BackgroundShim.computeOpaqueInsets(b, 100, 50, trbl);
        assertEquals(5, trbl[0], 0); // top-left-vertical is 3.75, but top-right-vertical is 5
        assertEquals(15, trbl[1], 0); // top-right-horizontal is 12.5, but bottom-right-horizontal is 15
        assertEquals(10, trbl[2], 0); // bottom-right-vertical is 8.75, but bottom-left-vertical is 10
        assertEquals(22.5, trbl[3], 0); // bottom-left-horizontal dominates at 22.5
    }

    @Test
    public void opaqueInsetsPercent_nonUniformCornerRadii3() {
        BackgroundFill f = new BackgroundFill(Color.RED, new CornerRadii(.1, 15, .2, 25, .3, 35, .4, 45,
                                                                         true, false, true, false,
                                                                         true, false, true, false), null);
        Background b = new Background(new BackgroundFill[] { f }, null);
        final double[] trbl = new double[4];
        BackgroundShim.computeOpaqueInsets(b, 100, 50, trbl);
        assertEquals(7.5, trbl[0], 0); // top-left-vertical is 7.5, and top-right-vertical is 5
        assertEquals(15, trbl[1], 0); // top-right-horizontal is 12.5, but bottom-right-horizontal is 15
        assertEquals(17.5, trbl[2], 0); // bottom-right-vertical is 17.5, and bottom-left-vertical is 10
        assertEquals(22.5, trbl[3], 0); // bottom-left-horizontal dominates at 22.5
    }

    @Test
    public void opaqueInsetsPercent_nonUniformCornerRadii4() {
        BackgroundFill f = new BackgroundFill(Color.RED, new CornerRadii(10, .15, 20, .25, 30, .35, 40, .45,
                                                                         false, true, false, true,
                                                                         false, true, false, true), null);
        Background b = new Background(new BackgroundFill[] { f }, null);
        final double[] trbl = new double[4];
        BackgroundShim.computeOpaqueInsets(b, 100, 50, trbl);
        assertEquals(10, trbl[0], 0); // top-left-vertical is 3.75, but top-right-vertical is 10
        assertEquals(15, trbl[1], 0); // top-right-horizontal is 12.5, but bottom-right-horizontal is 15
        assertEquals(20, trbl[2], 0); // bottom-right-vertical is 8.75, but bottom-left-vertical is 20
        assertEquals(22.5, trbl[3], 0); // bottom-left-horizontal dominates at 22.5
    }

    @Test
    public void backgroundFillsArePercentageBased_AllPercentageBased() {
        BackgroundFill f = new BackgroundFill(Color.RED, new CornerRadii(.5, true), new Insets(10, 0, 0, 0));
        BackgroundFill f2 = new BackgroundFill(Color.GREEN, new CornerRadii(.4, true), new Insets(0, 10, 0, 0));
        BackgroundFill f3 = new BackgroundFill(Color.BLUE, new CornerRadii(.3, true), new Insets(0, 0, 10, 0));
        BackgroundFill f4 = new BackgroundFill(Color.YELLOW, new CornerRadii(.2, true), new Insets(0, 0, 0, 10));
        Background b = new Background(new BackgroundFill[] { f, f2, f3, f4 }, null);
        assertTrue(b.isFillPercentageBased());
    }

    @Test
    public void backgroundFillsArePercentageBased_OnePercentageBased() {
        BackgroundFill f = new BackgroundFill(Color.RED, new CornerRadii(5), new Insets(10, 0, 0, 0));
        BackgroundFill f2 = new BackgroundFill(Color.GREEN, new CornerRadii(4), new Insets(0, 10, 0, 0));
        BackgroundFill f3 = new BackgroundFill(Color.BLUE, new CornerRadii(.3, true), new Insets(0, 0, 10, 0));
        BackgroundFill f4 = new BackgroundFill(Color.YELLOW, new CornerRadii(2), new Insets(0, 0, 0, 10));
        Background b = new Background(new BackgroundFill[] { f, f2, f3, f4 }, null);
        assertTrue(b.isFillPercentageBased());
    }

    @Test
    public void backgroundFillsArePercentageBased_OneCornerOfOne() {
        BackgroundFill f = new BackgroundFill(Color.RED, new CornerRadii(5, 5, .5, 5, 5, 5, 5, 5,
                false, false, true, false, false, false, false, false), new Insets(10, 0, 0, 0));
        BackgroundFill f2 = new BackgroundFill(Color.GREEN, new CornerRadii(4), new Insets(0, 10, 0, 0));
        BackgroundFill f3 = new BackgroundFill(Color.BLUE, new CornerRadii(3), new Insets(0, 0, 10, 0));
        BackgroundFill f4 = new BackgroundFill(Color.YELLOW, new CornerRadii(2), new Insets(0, 0, 0, 10));
        Background b = new Background(new BackgroundFill[] { f, f2, f3, f4 }, null);
        assertTrue(b.isFillPercentageBased());
    }

    @Test
    public void backgroundFillsAreNotPercentageBased() {
        BackgroundFill f = new BackgroundFill(Color.RED, new CornerRadii(5), new Insets(10, 0, 0, 0));
        BackgroundFill f2 = new BackgroundFill(Color.GREEN, new CornerRadii(4), new Insets(0, 10, 0, 0));
        BackgroundFill f3 = new BackgroundFill(Color.BLUE, new CornerRadii(3), new Insets(0, 0, 10, 0));
        BackgroundFill f4 = new BackgroundFill(Color.YELLOW, new CornerRadii(2), new Insets(0, 0, 0, 10));
        Background b = new Background(new BackgroundFill[] { f, f2, f3, f4 }, null);
        assertFalse(b.isFillPercentageBased());
    }

    @Test
    public void backgroundFillsAreNotPercentageBased_NoFills() {
        Background b = new Background(new BackgroundFill[0]);
        assertFalse(b.isFillPercentageBased());
    }

    @Test
    public void backgroundFillsAreNotPercentageBased_NullRadii() {
        BackgroundFill f = new BackgroundFill(Color.RED, null, new Insets(10, 0, 0, 0));
        BackgroundFill f2 = new BackgroundFill(Color.GREEN, null, new Insets(0, 10, 0, 0));
        BackgroundFill f3 = new BackgroundFill(Color.BLUE, null, new Insets(0, 0, 10, 0));
        BackgroundFill f4 = new BackgroundFill(Color.YELLOW, null, new Insets(0, 0, 0, 10));
        Background b = new Background(new BackgroundFill[] { f, f2, f3, f4 }, null);
        assertFalse(b.isFillPercentageBased());
    }

    @Test
    public void backgroundFillsAreNotPercentageBased_OneEmpty() {
        BackgroundFill f = new BackgroundFill(Color.RED, CornerRadii.EMPTY, new Insets(10, 0, 0, 0));
        BackgroundFill f2 = new BackgroundFill(Color.GREEN, new CornerRadii(4), new Insets(0, 10, 0, 0));
        BackgroundFill f3 = new BackgroundFill(Color.BLUE, new CornerRadii(3), new Insets(0, 0, 10, 0));
        BackgroundFill f4 = new BackgroundFill(Color.YELLOW, new CornerRadii(2), new Insets(0, 0, 0, 10));
        Background b = new Background(new BackgroundFill[] { f, f2, f3, f4 }, null);
        assertFalse(b.isFillPercentageBased());
    }

    @Test
    public void backgroundFillsAreNotPercentageBased_AllEmpty() {
        BackgroundFill f = new BackgroundFill(Color.RED, CornerRadii.EMPTY, new Insets(10, 0, 0, 0));
        BackgroundFill f2 = new BackgroundFill(Color.GREEN, CornerRadii.EMPTY, new Insets(0, 10, 0, 0));
        BackgroundFill f3 = new BackgroundFill(Color.BLUE, CornerRadii.EMPTY, new Insets(0, 0, 10, 0));
        BackgroundFill f4 = new BackgroundFill(Color.YELLOW, CornerRadii.EMPTY, new Insets(0, 0, 0, 10));
        Background b = new Background(new BackgroundFill[] { f, f2, f3, f4 }, null);
        assertFalse(b.isFillPercentageBased());
    }

    @Test
    public void testSingleFill() {
        var background1 = Background.fill(Color.BEIGE);
        var background2 = new Background(new BackgroundFill(Color.BEIGE, null, null));
        assertEquals(background1, background2, "The factory method should give the same result as the constructor");
    }

    @Test
    public void testSingleFillWithNullPaint() {
        var background1 = Background.fill(null);
        var background2 = new Background(new BackgroundFill(null, null, null));
        assertEquals(background1, background2, "The factory method should give the same result as the constructor");
<<<<<<< HEAD
    }

    @Nested
    class InterpolationTest {
        @Test
        public void interpolateBetweenDifferentValuesReturnsNewInstance() {
            var startValue = new Background(
                List.of(new BackgroundFill(Color.RED, new CornerRadii(10), new Insets(10)),
                        new BackgroundFill(Color.BLUE, new CornerRadii(2), new Insets(2))),
                List.of(new BackgroundImage(IMAGE_1, REPEAT, REPEAT,
                                            new BackgroundPosition(Side.LEFT, 10, false, Side.TOP, 5, false),
                                            new BackgroundSize(10, 10, false, false, false, false))));

            var endValue = new Background(
                List.of(new BackgroundFill(Color.GREEN, new CornerRadii(20), new Insets(20)),
                        new BackgroundFill(Color.YELLOW, new CornerRadii(6), new Insets(6))),
                List.of(new BackgroundImage(IMAGE_1, REPEAT, REPEAT,
                                            new BackgroundPosition(Side.LEFT, 20, false, Side.TOP, 15, false),
                                            new BackgroundSize(20, 30, false, false, false, false))));

            var expect = new Background(
                List.of(new BackgroundFill(Color.RED.interpolate(Color.GREEN, 0.5), new CornerRadii(15), new Insets(15)),
                        new BackgroundFill(Color.BLUE.interpolate(Color.YELLOW, 0.5), new CornerRadii(4), new Insets(4))),
                List.of(new BackgroundImage(IMAGE_1, REPEAT, REPEAT,
                                            new BackgroundPosition(Side.LEFT, 15, false, Side.TOP, 10, false),
                                            new BackgroundSize(15, 20, false, false, false, false))));

            var actual = startValue.interpolate(endValue, 0.5);

            assertEquals(expect, actual);
            assertNotSame(expect, actual);
        }

        @Test
        public void interpolateBetweenDifferentNumberOfFillsAndImages() {
            var startValue = new Background(
                List.of(new BackgroundFill(Color.RED, new CornerRadii(10), new Insets(10))),
                List.of(new BackgroundImage(IMAGE_1, REPEAT, REPEAT,
                                            new BackgroundPosition(Side.LEFT, 10, false, Side.TOP, 5, false),
                                            new BackgroundSize(10, 10, false, false, false, false))));

            var endValue = new Background(
                List.of(new BackgroundFill(Color.GREEN, new CornerRadii(20), new Insets(20)),
                        new BackgroundFill(Color.BLUE, new CornerRadii(2), new Insets(2))),
                List.of(new BackgroundImage(IMAGE_1, REPEAT, REPEAT,
                                            new BackgroundPosition(Side.LEFT, 20, false, Side.TOP, 15, false),
                                            new BackgroundSize(20, 30, false, false, false, false)),
                        new BackgroundImage(IMAGE_1, REPEAT, REPEAT,
                                            new BackgroundPosition(Side.LEFT, 30, false, Side.TOP, 40, false),
                                            new BackgroundSize(50, 60, false, false, false, false))));

            var expect = new Background(
                List.of(new BackgroundFill(Color.RED.interpolate(Color.GREEN, 0.5), new CornerRadii(15), new Insets(15)),
                        new BackgroundFill(Color.BLUE, new CornerRadii(2), new Insets(2))),
                List.of(new BackgroundImage(IMAGE_1, REPEAT, REPEAT,
                                            new BackgroundPosition(Side.LEFT, 15, false, Side.TOP, 10, false),
                                            new BackgroundSize(15, 20, false, false, false, false)),
                        new BackgroundImage(IMAGE_1, REPEAT, REPEAT,
                                            new BackgroundPosition(Side.LEFT, 30, false, Side.TOP, 40, false),
                                            new BackgroundSize(50, 60, false, false, false, false))));

            assertEquals(expect, startValue.interpolate(endValue, 0.5));
        }

        @Test
        public void interpolateBetweenEqualValuesReturnsStartInstance() {
            var startValue = new Background(new BackgroundFill(Color.RED, new CornerRadii(10), new Insets(10)));
            var endValue = new Background(new BackgroundFill(Color.RED, new CornerRadii(10), new Insets(10)));
            assertSame(startValue, startValue.interpolate(endValue, 0.5));
        }

        @Test
        public void interpolationFactorSmallerThanOrEqualToZeroReturnsStartInstance() {
            var startValue = new Background(new BackgroundFill(Color.RED, new CornerRadii(10), new Insets(10)));
            var endValue = new Background(new BackgroundFill(Color.GREEN, new CornerRadii(15), new Insets(20)));
            assertSame(startValue, startValue.interpolate(endValue, 0));
            assertSame(startValue, startValue.interpolate(endValue, -0.5));
        }

        @Test
        public void interpolationFactorGreaterThanOrEqualToOneReturnsEndInstance() {
            var startValue = new Background(new BackgroundFill(Color.RED, new CornerRadii(10), new Insets(10)));
            var endValue = new Background(new BackgroundFill(Color.GREEN, new CornerRadii(15), new Insets(20)));
            assertSame(endValue, startValue.interpolate(endValue, 1));
            assertSame(endValue, startValue.interpolate(endValue, 1.5));
        }
=======
>>>>>>> 29004352
    }

    // TODO: What happens if the corner radii become so big that we would end up with a negative opaque
    // inset in one dimension?

    // TODO: What happens if the insets are so big that they cross in either dimension?

    // TODO: Test having insets on images, and a combination of insets on images and fills
}<|MERGE_RESOLUTION|>--- conflicted
+++ resolved
@@ -36,24 +36,12 @@
 import javafx.scene.layout.BackgroundSize;
 import javafx.scene.layout.CornerRadii;
 import javafx.scene.paint.Color;
-<<<<<<< HEAD
 import org.junit.jupiter.api.Nested;
 import org.junit.jupiter.api.Test;
 import java.util.List;
 
 import static javafx.scene.layout.BackgroundRepeat.*;
 import static org.junit.jupiter.api.Assertions.*;
-=======
-
-import static javafx.scene.layout.BackgroundRepeat.*;
-
-import org.junit.jupiter.api.Test;
-import static org.junit.jupiter.api.Assertions.assertEquals;
-import static org.junit.jupiter.api.Assertions.assertFalse;
-import static org.junit.jupiter.api.Assertions.assertSame;
-import static org.junit.jupiter.api.Assertions.assertTrue;
-import static org.junit.jupiter.api.Assertions.assertThrows;
->>>>>>> 29004352
 
 /**
  */
@@ -264,38 +252,24 @@
 
     @Test
     public void fillsIsUnmodifiable() {
-<<<<<<< HEAD
-        final BackgroundFill fill = new BackgroundFill(Color.GREEN, new CornerRadii(3), new Insets(4));
-        final BackgroundFill[] fills = new BackgroundFill[] { fill };
-        Background b = new Background(fills);
-        assertThrows(UnsupportedOperationException.class,
-            () -> b.getFills().add(new BackgroundFill(Color.BLUE, new CornerRadii(6), new Insets(8))));
-=======
         assertThrows(UnsupportedOperationException.class, () -> {
             final BackgroundFill fill = new BackgroundFill(Color.GREEN, new CornerRadii(3), new Insets(4));
             final BackgroundFill[] fills = new BackgroundFill[] { fill };
             Background b = new Background(fills);
-            b.getFills().add(new BackgroundFill(Color.BLUE, new CornerRadii(6), new Insets(8)));
+            assertThrows(UnsupportedOperationException.class,
+            () -> b.getFills().add(new BackgroundFill(Color.BLUE, new CornerRadii(6), new Insets(8))));
         });
->>>>>>> 29004352
     }
 
     @Test
     public void imagesIsUnmodifiable() {
-<<<<<<< HEAD
-        final BackgroundImage image = new BackgroundImage(IMAGE_2, SPACE, SPACE, null, null);
-        final BackgroundImage[] images = new BackgroundImage[] { image };
-        Background b = new Background(images);
-        assertThrows(UnsupportedOperationException.class,
-            () -> b.getImages().add(new BackgroundImage(IMAGE_3, ROUND, ROUND, null, null)));
-=======
         assertThrows(UnsupportedOperationException.class, () -> {
             final BackgroundImage image = new BackgroundImage(IMAGE_2, SPACE, SPACE, null, null);
             final BackgroundImage[] images = new BackgroundImage[] { image };
             Background b = new Background(images);
-            b.getImages().add(new BackgroundImage(IMAGE_3, ROUND, ROUND, null, null));
+            assertThrows(UnsupportedOperationException.class,
+            () -> b.getImages().add(new BackgroundImage(IMAGE_3, ROUND, ROUND, null, null)));
         });
->>>>>>> 29004352
     }
 
     @Test
@@ -823,7 +797,6 @@
         var background1 = Background.fill(null);
         var background2 = new Background(new BackgroundFill(null, null, null));
         assertEquals(background1, background2, "The factory method should give the same result as the constructor");
-<<<<<<< HEAD
     }
 
     @Nested
@@ -910,8 +883,6 @@
             assertSame(endValue, startValue.interpolate(endValue, 1));
             assertSame(endValue, startValue.interpolate(endValue, 1.5));
         }
-=======
->>>>>>> 29004352
     }
 
     // TODO: What happens if the corner radii become so big that we would end up with a negative opaque
