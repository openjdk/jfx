/*
 * Copyright (c) 2010, 2024, Oracle and/or its affiliates. All rights reserved.
 * DO NOT ALTER OR REMOVE COPYRIGHT NOTICES OR THIS FILE HEADER.
 *
 * This code is free software; you can redistribute it and/or modify it
 * under the terms of the GNU General Public License version 2 only, as
 * published by the Free Software Foundation.  Oracle designates this
 * particular file as subject to the "Classpath" exception as provided
 * by Oracle in the LICENSE file that accompanied this code.
 *
 * This code is distributed in the hope that it will be useful, but WITHOUT
 * ANY WARRANTY; without even the implied warranty of MERCHANTABILITY or
 * FITNESS FOR A PARTICULAR PURPOSE.  See the GNU General Public License
 * version 2 for more details (a copy is included in the LICENSE file that
 * accompanied this code).
 *
 * You should have received a copy of the GNU General Public License version
 * 2 along with this work; if not, write to the Free Software Foundation,
 * Inc., 51 Franklin St, Fifth Floor, Boston, MA 02110-1301 USA.
 *
 * Please contact Oracle, 500 Oracle Parkway, Redwood Shores, CA 94065 USA
 * or visit www.oracle.com if you need additional information or have any
 * questions.
 */

package test.javafx.scene.paint;

import javafx.animation.Interpolatable;
import java.lang.reflect.Field;
import java.lang.reflect.Modifier;
import java.util.ArrayList;
import com.sun.javafx.util.Utils;
import javafx.scene.paint.Color;
<<<<<<< HEAD
import javafx.scene.paint.Paint;
import org.junit.jupiter.api.Nested;
import org.junit.jupiter.api.Test;

import static org.junit.jupiter.api.Assertions.*;
=======

import org.junit.jupiter.api.Test;
import static org.junit.jupiter.api.Assertions.assertEquals;
import static org.junit.jupiter.api.Assertions.assertFalse;
import static org.junit.jupiter.api.Assertions.assertNotNull;
import static org.junit.jupiter.api.Assertions.assertThrows;
import static org.junit.jupiter.api.Assertions.assertTrue;
>>>>>>> 29004352

public class ColorTest {

    @Test
    public void testRedIsBoundedBy0And1() {
        try {
            Color c = new Color(-1, 0, 0, 0);
            assertTrue(false);
        } catch (Exception e) {}

        try {
            Color c = new Color(100, 0, 0, 0);
            assertTrue(false);
        } catch (Exception ee) {}
    }

    @Test
    public void testGreenIsBoundedBy0And1() {
        try {
            Color c = new Color(0, -1, 0, 0);
            assertTrue(false);
        } catch (Exception e) {}

        try {
            Color c = new Color(0, 100, 0, 0);
            assertTrue(false);
        } catch (Exception ee) {}
    }

    @Test
    public void testBlueIsBoundedBy0And1() {
        try {
            Color c = new Color(0, 0, -1, 0);
            assertTrue(false);
        } catch (Exception e) {}

        try {
            Color c = new Color(0, 0, 100, 0);
            assertTrue(false);
        } catch (Exception ee) {}
    }

    @Test
    public void testOpacityIsBoundedBy0And1() {
        try {
            Color c = new Color(0, 0, 0, -1);
            assertTrue(false);
        } catch (Exception e) {}

        try {
            Color c = new Color(0, 0, 0, 100);
            assertTrue(false);
        } catch (Exception ee) {}
    }

    @Test
    public void testOfTheWay() {
        Color start = new Color(0, 0, 0, 0);
        Color end = new Color(1, 1, 1, 1);
        Color mid = start.interpolate(end, .5);
        assertEquals(mid.getRed(), .5, 0.0001);
        assertEquals(mid.getGreen(), .5, 0.0001);
        assertEquals(mid.getBlue(), .5, 0.0001);
        assertEquals(mid.getOpacity(), .5, 0.0001);
    }

    @Test
    public void testOfTheWayAll()
        throws IllegalArgumentException, IllegalAccessException
    {
        ArrayList<Color> colors = new ArrayList<>();
        for (Field f : Color.class.getDeclaredFields()) {
            if (Modifier.isStatic(f.getModifiers()) &&
                f.getType() == Color.class)
            {
                Color c = (Color) f.get(null);
                colors.add(c);
            }
        }
        for (Color c1 : colors) {
            for (Color c2 : colors) {
                c1.interpolate(c2, 0.0);
                c1.interpolate(c2, Double.MIN_VALUE);
                c1.interpolate(c2, 0.5);
                c1.interpolate(c2, 1.0 - Double.MIN_VALUE);
                c1.interpolate(c2, 1.0);
            }
        }
    }

    @Test
    public void testOfTheWayIndirect() {
        Interpolatable<Paint> start = new Color(0, 0, 0, 0);
        Color end = new Color(1, 1, 1, 1);
        Color mid = (Color)start.interpolate(end, .5);
        assertEquals(mid.getRed(), .5, 0.0001);
        assertEquals(mid.getGreen(),.5, 0.0001);
        assertEquals(mid.getBlue(), .5, 0.0001);
        assertEquals(mid.getOpacity(), .5, 0.0001);
    }

    @Test
    public void testColorIsBoundedBy0And1() {
        try {
            Color color = Color.color(-1, 0, 0, 0);
            assertTrue(false);
        } catch (Exception e) {}

        try {
            Color color = Color.color(0, -1, 0, 0);
            assertTrue(false);
        } catch (Exception ee) {}

        try {
            Color color = Color.color(0, 0, -1, 0);
            assertTrue(false);
        } catch (Exception eee) {}

        try {
            Color color = Color.color(0, 0, 0, -1);
            assertTrue(false);
        } catch (Exception eeee) {}

        try {
            Color color = Color.color(2, 0, 0, 0);
            assertTrue(false);
        } catch (Exception eeeee) {}

        try {
            Color color = Color.color(0, 2, 0, 0);
            assertTrue(false);
        } catch (Exception eeeeee) {}

        try {
            Color color = Color.color(0, 0, 2, 0);
            assertTrue(false);
        } catch (Exception eeeeeee) {}

        try {
            Color color = Color.color(0, 0, 0, 2);
            assertTrue(false);
        } catch (Exception eeeeeeee) {}
    }

    @Test
    public void testColor() {
        Color color = Color.color(.1, .2, .3);
        assertEquals(.1, color.getRed(), 0.0001);
        assertEquals(.2, color.getGreen(), 0.0001);
        assertEquals(.3, color.getBlue(), 0.0001);
        assertEquals(1, color.getOpacity(), 0.0001);
    }

    @Test
    public void testColorWithOpacity() {
        Color color = Color.color(.1, .2, .3, .4);
        assertEquals(.1, color.getRed(), 0.0001);
        assertEquals(.2, color.getGreen(), 0.0001);
        assertEquals(.3, color.getBlue(), 0.0001);
        assertEquals(.4, color.getOpacity(), 0.0001);
    }

    @Test
    public void testRgbIsBoundedBy0And255() {
        try {
            Color color = Color.rgb(-1, 0, 0, 0);
            assertTrue(false);
        } catch (Exception e) {}

        try {
            Color color = Color.rgb(0, -1, 0, 0);
            assertTrue(false);
        } catch (Exception ee) {}

        try {
            Color color = Color.rgb(0, 0, -1, 0);
            assertTrue(false);
        } catch (Exception eee) {}

        try {
            Color color = Color.rgb(0, 0, 0, -1);
            assertTrue(false);
        } catch (Exception eeee) {}

        try {
            Color color = Color.rgb(300, 0, 0, 0);
            assertTrue(false);
        } catch (Exception eeeee) {}

        try {
            Color color = Color.rgb(0, 300, 0, 0);
            assertTrue(false);
        } catch (Exception eeeeee) {}

        try {
            Color color = Color.rgb(0, 0, 300, 0);
            assertTrue(false);
        } catch (Exception eeeeeee) {}

        try {
            Color color = Color.rgb(0, 0, 0, 300);
            assertTrue(false);
        } catch (Exception eeeeeeee) {}
    }

    @Test
    public void testRgb() {
        Color color = Color.rgb(255, 0, 255, 0);
        assertTrue(color.getRed() == 1);
        assertTrue(color.getGreen() == 0);
        assertTrue(color.getBlue() == 1);
        assertTrue(color.getOpacity() == 0);
        double[] hsb = Utils.RGBtoHSB(1.0, 0.0, 1.0);
        assertEquals(hsb[0], color.getHue(), 0.0001);
        assertEquals(hsb[1], color.getSaturation(), 0.0001);
        assertEquals(hsb[2], color.getBrightness(), 0.0001);
    }

    @Test
    public void testGray() {
        Color color = Color.gray(0.5);
        assertEquals(0.5, color.getRed(), 0.0001);
        assertEquals(0.5, color.getGreen(), 0.0001);
        assertEquals(0.5, color.getBlue(), 0.0001);
        assertEquals(1.0, color.getOpacity(), 0.0001);
    }

    @Test
    public void testGrayWithOpacity() {
        Color color = Color.gray(0.5, 0.3);
        assertEquals(0.5, color.getRed(), 0.0001);
        assertEquals(0.5, color.getGreen(), 0.0001);
        assertEquals(0.5, color.getBlue(), 0.0001);
        assertEquals(0.3, color.getOpacity(), 0.0001);
    }

    @Test
    public void testGrayRgb() {
        Color color = Color.grayRgb(255, 0.5);
        assertEquals(1.0, color.getRed(), 0.0001);
        assertEquals(1.0, color.getGreen(), 0.0001);
        assertEquals(1.0, color.getBlue(), 0.0001);
        assertEquals(0.5, color.getOpacity(), 0.0001);
    }

    @Test
    public void testHsbIsBounded() {
        Color.hsb(10000, 0, 0); // this should work!

        try {
            Color color = Color.hsb(100, -1, 0);
            assertTrue(false);
        } catch (Exception ee) {}

        try {
            Color color = Color.hsb(100, 0, -1);
            assertTrue(false);
        } catch (Exception eee) {}

        try {
            Color color = Color.hsb(100, 2, 0);
            assertTrue(false);
        } catch (Exception eeee) {}

        try {
            Color color = Color.hsb(100, 0, 2);
            assertTrue(false);
        } catch (Exception eeeee) {}
    }

    @Test
    public void testHsb() {
        Color color = Color.hsb(210, 1, .5);
        assertEquals(0.0, color.getRed(), .0001);
        assertEquals(0.25, color.getGreen(), .0001);
        assertEquals(0.5, color.getBlue(), .0001);
        assertEquals(1.0, color.getOpacity(), .0001);
        assertEquals(210, color.getHue(), 0.0001);
        assertEquals(1.0, color.getSaturation(), 0.0001);
        assertEquals(0.5, color.getBrightness(), 0.0001);
    }

    @Test
    public void testHsbWithOpacity() {
        Color color = Color.hsb(210, 1, .5, .4);
        assertEquals(0.0, color.getRed(), .0001);
        assertEquals(0.25, color.getGreen(), .0001);
        assertEquals(0.5, color.getBlue(), .0001);
        assertEquals(0.4, color.getOpacity(), .0001);
        assertEquals(210, color.getHue(), 0.0001);
        assertEquals(1.0, color.getSaturation(), 0.0001);
        assertEquals(0.5, color.getBrightness(), 0.0001);
    }

    @Test
    public void testWebPoundNotation() {
        Color color = Color.web("#aabbcc");
        assertEquals(color.getRed(), 170.0/255.0, 0.0001);
        assertEquals(color.getGreen(), 187.0/255.0, 0.0001);
        assertEquals(color.getBlue(), 204.0/255.0, 0.0001);
    }

    @Test
    public void testWebPoundNotationShort() {
        Color color = Color.web("#abc");
        assertEquals(color.getRed(), 10.0/15.0, 0.0001);
        assertEquals(color.getGreen(), 11.0/15.0, 0.0001);
        assertEquals(color.getBlue(), 12.0/15.0, 0.0001);
    }

    @Test
    public void testWebPoundNotationWithAlphaAndOpacity() {
        Color color = Color.web("#aabbcc80", 0.5);
        assertEquals(color.getRed(), 170.0/255.0, 0.0001);
        assertEquals(color.getGreen(), 187.0/255.0, 0.0001);
        assertEquals(color.getBlue(), 204.0/255.0, 0.0001);
        assertEquals((128.0/255.0)/2.0, color.getOpacity(), 0.0001);
    }

    @Test
    public void testWebPoundNotationIllegalValue() {
<<<<<<< HEAD
        assertThrows(IllegalArgumentException.class, () -> Color.web("#aabbccddee"));
=======
        assertThrows(IllegalArgumentException.class, () -> {
            Color.web("#aabbccddee");
        });
>>>>>>> 29004352
    }

    @Test
    public void testWebNullValue() {
<<<<<<< HEAD
        assertThrows(NullPointerException.class, () -> Color.web(null));
=======
        assertThrows(NullPointerException.class, () -> {
            Color.web(null);
        });
>>>>>>> 29004352
    }

    @Test
    public void testWebEmptyColor() {
<<<<<<< HEAD
        assertThrows(IllegalArgumentException.class, () -> Color.web("", 0.5));
=======
        assertThrows(IllegalArgumentException.class, () -> {
            Color.web("", 0.5);
        });
>>>>>>> 29004352
    }

    @Test
    public void testWebHexNotation() {
        Color color = Color.web("0xaabbcc");
        assertEquals(color.getRed(), 170.0/255.0, 0.0001);
        assertEquals(color.getGreen(), 187.0/255.0, 0.0001);
        assertEquals(color.getBlue(), 204.0/255.0, 0.0001);
    }

    @Test
    public void testWebHexNotationWithAlpha() {
        Color color = Color.web("0xaabbcc80");
        assertEquals(color.getRed(), 170.0/255.0, 0.0001);
        assertEquals(color.getGreen(), 187.0/255.0, 0.0001);
        assertEquals(color.getBlue(), 204.0/255.0, 0.0001);
        assertEquals(128.0/255.0, color.getOpacity(), 0.0001);
    }

    @Test
    public void testWebHexNotationIllegalValue() {
<<<<<<< HEAD
        assertThrows(IllegalArgumentException.class, () -> Color.web("0xaabbccddee"));
=======
        assertThrows(IllegalArgumentException.class, () -> {
            Color.web("0xaabbccddee");
        });
>>>>>>> 29004352
    }

    @Test
    public void testWebNamed() {
        Color color = Color.web("orangered");
        Color expected = Color.rgb(0xFF, 0x45, 0x00);
        assertTrue(expected.getRed() == color.getRed());
        assertTrue(expected.getGreen() == color.getGreen());
        assertTrue(expected.getBlue() == color.getBlue());
        assertTrue(expected.getOpacity() == color.getOpacity());
        double[] hsb = Utils.RGBtoHSB(1.0, 69.0/255.0, 0.0);
        assertEquals(hsb[0], color.getHue(), 0.001);
        assertEquals(hsb[1], color.getSaturation(), 0.001);
        assertEquals(hsb[2], color.getBrightness(), 0.001);
    }

    @Test
    public void testWebNamedWithOpacity() {
        Color color = Color.web("orangered", 0.4);
        Color expected = Color.rgb(0xFF, 0x45, 0x00, 0.4);
        assertTrue(expected.getRed() == color.getRed());
        assertTrue(expected.getGreen() == color.getGreen());
        assertTrue(expected.getBlue() == color.getBlue());
        assertTrue(expected.getOpacity() == color.getOpacity());
    }

    @Test
    public void testWebNamedMixedCase() {
        Color color = Color.web("oRAngEReD");
        Color expected = Color.rgb(0xFF, 0x45, 0x00);
        assertTrue(expected.getRed() == color.getRed());
        assertTrue(expected.getGreen() == color.getGreen());
        assertTrue(expected.getBlue() == color.getBlue());
        assertTrue(expected.getOpacity() == color.getOpacity());
    }

    @Test
    public void testWebNamedWrongName() {
<<<<<<< HEAD
        assertThrows(IllegalArgumentException.class, () -> Color.web("foobar"));
=======
        assertThrows(IllegalArgumentException.class, () -> {
            Color.web("foobar");
        });
>>>>>>> 29004352
    }

    @Test
    public void testWebHex0xNotation() {
        Color color = Color.web("0xaabbcc");
        assertEquals(color.getRed(), 170.0/255.0, 0.0001);
        assertEquals(color.getGreen(), 187.0/255.0, 0.0001);
        assertEquals(color.getBlue(), 204.0/255.0, 0.0001);
    }

    @Test
    public void testWebHex0xNotationShort() {
        Color color = Color.web("0xabc");
        assertEquals(color.getRed(), 10.0/15.0, 0.0001);
        assertEquals(color.getGreen(), 11.0/15.0, 0.0001);
        assertEquals(color.getBlue(), 12.0/15.0, 0.0001);
    }

    @Test
    public void testWebHexNoLeadingSymbol() {
        Color color = Color.web("aAbBcC");
        assertEquals(color.getRed(), 170.0/255.0, 0.0001);
        assertEquals(color.getGreen(), 187.0/255.0, 0.0001);
        assertEquals(color.getBlue(), 204.0/255.0, 0.0001);
    }

    @Test
    public void testWebHexNoLeadingSymbolShort() {
        Color color = Color.web("aBc");
        assertEquals(color.getRed(), 10.0/15.0, 0.0001);
        assertEquals(color.getGreen(), 11.0/15.0, 0.0001);
        assertEquals(color.getBlue(), 12.0/15.0, 0.0001);
    }

    @Test
    public void testWebHexNoLeadingSymbolShortWithAlpha() {
        Color color = Color.web("aBc9");
        assertEquals(color.getRed(), 10.0/15.0, 0.0001);
        assertEquals(color.getGreen(), 11.0/15.0, 0.0001);
        assertEquals(color.getBlue(), 12.0/15.0, 0.0001);
        assertEquals(0.6, color.getOpacity(), 0.0001);
    }

    @Test
    public void testWebRgb() {
        Color color = Color.web("rgb(128, 64, 192)");
        assertEquals(128.0/255.0, color.getRed(), 0.0001);
        assertEquals( 64.0/255.0, color.getGreen(), 0.0001);
        assertEquals(192.0/255.0, color.getBlue(), 0.0001);
        assertEquals(1.0, color.getOpacity(), 0.0001);
    }

    @Test
    public void testWebRgbRange() {
        Color c1 = Color.web("rgb(255, 0, 255)");
        Color c2 = Color.web("rgb(256, -1, 256)");
        assertEquals(c1, c2);
        Color c3 = Color.web("rgb(0, 255, 0)");
        Color c4 = Color.web("rgb(-1, 256, -1)");
        assertEquals(c3, c4);
    }

    @Test
    public void testWebRgba() {
        Color color = Color.web("rgba(128, 64, 192, 0.6)");
        assertEquals(128.0/255.0, color.getRed(), 0.0001);
        assertEquals( 64.0/255.0, color.getGreen(), 0.0001);
        assertEquals(192.0/255.0, color.getBlue(), 0.0001);
        assertEquals(0.6, color.getOpacity(), 0.0001);
    }

    @Test
    public void testWebRgbaRange() {
        Color c1 = Color.web("rgba(255, 0, 255, 1.0)");
        Color c2 = Color.web("rgba(256, -1, 256, 1.1)");
        assertEquals(c1, c2);
        Color c3 = Color.web("rgba(0, 255, 0, 1.0)");
        Color c4 = Color.web("rgba(-1, 256, -1, 1.1)");
        assertEquals(c3, c4);
        Color c5 = Color.web("rgba(0, 0, 0, 0.0)");
        Color c6 = Color.web("rgba(0, 0, 0, -1)");
        assertEquals(c5, c6);
    }

    @Test
    public void testWebRgbPercent() {
        Color color = Color.web("rgb(60%, 40%, 100%)");
        assertEquals(0.6, color.getRed(), 0.0001);
        assertEquals(0.4, color.getGreen(), 0.0001);
        assertEquals(1.0, color.getBlue(), 0.0001);
        assertEquals(1.0, color.getOpacity(), 0.0001);
    }

    @Test
    public void testWebRgbPercentFloat() {
        Color color = Color.web("rgb(60.0%, 40.0%, 100.0%)");
        assertEquals(0.6, color.getRed(), 0.0001);
        assertEquals(0.4, color.getGreen(), 0.0001);
        assertEquals(1.0, color.getBlue(), 0.0001);
        assertEquals(1.0, color.getOpacity(), 0.0001);
    }

    @Test
    public void testWebRgbPercentRange() {
        Color c1 = Color.web("rgb(100%,  0%, 100%)");
        Color c2 = Color.web("rgb(101%, -1%, 101%)");
        assertEquals(c1, c2);
        Color c3 = Color.web("rgb( 0%, 100%,  0%)");
        Color c4 = Color.web("rgb(-1%, 101%, -1%)");
        assertEquals(c3, c4);
    }

    @Test
    public void testWebRgbaPercent() {
        Color color = Color.web("rgba(60%, 40%, 100%, 0.6)");
        assertEquals(0.6, color.getRed(), 0.0001);
        assertEquals(0.4, color.getGreen(), 0.0001);
        assertEquals(1.0, color.getBlue(), 0.0001);
        assertEquals(0.6, color.getOpacity(), 0.0001);
    }

    @Test
    public void testWebRgbaPercentFloat() {
        Color color = Color.web("rgba(60.0%, 40.0%, 100.0%, 0.6)");
        assertEquals(0.6, color.getRed(), 0.0001);
        assertEquals(0.4, color.getGreen(), 0.0001);
        assertEquals(1.0, color.getBlue(), 0.0001);
        assertEquals(0.6, color.getOpacity(), 0.0001);
    }

    @Test
    public void testWebRgbaPercentRange() {
        Color c1 = Color.web("rgba(100%,  0%, 100%, 1.0)");
        Color c2 = Color.web("rgba(101%, -1%, 101%, 1.1)");
        assertEquals(c1, c2);
        Color c3 = Color.web("rgba( 0%, 100%,  0%, 1.0)");
        Color c4 = Color.web("rgba(-1%, 101%, -1%, 1.1)");
        assertEquals(c3, c4);
        Color c5 = Color.web("rgba(0%, 0%, 0%, 0.0)");
        Color c6 = Color.web("rgba(0%, 0%, 0%, -1)");
        assertEquals(c5, c6);
    }

    @Test
    public void testWebRgbPercentMix() {
        Color color = Color.web("rgb(60%, 40.0%, 192)");
        assertEquals(0.6, color.getRed(), 0.0001);
        assertEquals(0.4, color.getGreen(), 0.0001);
        assertEquals(192.0/255.0, color.getBlue(), 0.0001);
        assertEquals(1.0, color.getOpacity(), 0.0001);
    }

    @Test
    public void testWebRgbaPercentMix() {
        Color color = Color.web("rgba(60%, 40.0%, 192, 0.6)");
        assertEquals(0.6, color.getRed(), 0.0001);
        assertEquals(0.4, color.getGreen(), 0.0001);
        assertEquals(192.0/255.0, color.getBlue(), 0.0001);
        assertEquals(0.6, color.getOpacity(), 0.0001);
    }

    @Test
    public void testWebHsl() {
        Color color = Color.web("hsl(180, 50%, 100%)");
        Color ref = Color.hsb(180, 0.5, 1.0);
        assertEquals(ref.getRed(),     color.getRed(),     0.0001);
        assertEquals(ref.getGreen(),   color.getGreen(),   0.0001);
        assertEquals(ref.getBlue(),    color.getBlue(),    0.0001);
        assertEquals(ref.getOpacity(), color.getOpacity(), 0.0001);
    }

    @Test
    public void testWebHslFloat() {
        Color color = Color.web("hsl(180.0, 50.0%, 100.0%)");
        Color ref = Color.hsb(180, 0.5, 1.0);
        assertEquals(ref.getRed(),     color.getRed(),     0.0001);
        assertEquals(ref.getGreen(),   color.getGreen(),   0.0001);
        assertEquals(ref.getBlue(),    color.getBlue(),    0.0001);
        assertEquals(ref.getOpacity(), color.getOpacity(), 0.0001);
    }

    @Test
    public void testWebHslRange() {
        Color c1 = Color.web("hsl( 240,  0%, 100%)");
        Color c2 = Color.web("hsl(-120, -1%, 101%)");
        assertEquals(c1, c2);
        Color c3 = Color.web("hsl(240, 100%,  0%)");
        Color c4 = Color.web("hsl(600, 101%, -1%)");
        assertEquals(c3, c4);
    }

    @Test
    public void testWebHsla() {
        Color color = Color.web("hsla(180, 50%, 100%, 0.6)");
        Color ref = Color.hsb(180, 0.5, 1.0, 0.6);
        assertEquals(ref.getRed(),     color.getRed(),     0.0001);
        assertEquals(ref.getGreen(),   color.getGreen(),   0.0001);
        assertEquals(ref.getBlue(),    color.getBlue(),    0.0001);
        assertEquals(ref.getOpacity(), color.getOpacity(), 0.0001);
    }

    @Test
    public void testWebHslaFloat() {
        Color color = Color.web("hsla(180.0, 50.0%, 100.0%, 0.6)");
        Color ref = Color.hsb(180, 0.5, 1.0, 0.6);
        assertEquals(ref.getRed(),     color.getRed(),     0.0001);
        assertEquals(ref.getGreen(),   color.getGreen(),   0.0001);
        assertEquals(ref.getBlue(),    color.getBlue(),    0.0001);
        assertEquals(ref.getOpacity(), color.getOpacity(), 0.0001);
    }

    @Test
    public void testWebHslaRange() {
        Color c1 = Color.web("hsla( 240,  0%, 100%, 1.0)");
        Color c2 = Color.web("hsla(-120, -1%, 101%, 1.1)");
        assertEquals(c1, c2);
        Color c3 = Color.web("hsla(240, 100%,  0%, 1.0)");
        Color c4 = Color.web("hsla(600, 101%, -1%, 1.1)");
        assertEquals(c3, c4);
        Color c5 = Color.web("hsla(240, 0%, 0%, 0.0)");
        Color c6 = Color.web("hsla(240, 0%, 0%, -1)");
        assertEquals(c5, c6);
    }

    @Test
    public void testWebRgb2Param() {
<<<<<<< HEAD
        assertThrows(IllegalArgumentException.class, () -> Color.web("rgb(100, 100)"));
=======
        assertThrows(IllegalArgumentException.class, () -> {
            Color.web("rgb(100, 100)");
        });
>>>>>>> 29004352
    }

    @Test
    public void testWebRgb1Param() {
<<<<<<< HEAD
        assertThrows(IllegalArgumentException.class, () -> Color.web("rgb(100)"));
=======
        assertThrows(IllegalArgumentException.class, () -> {
            Color.web("rgb(100)");
        });
>>>>>>> 29004352
    }

    @Test
    public void testWebRgb0Param() {
<<<<<<< HEAD
        assertThrows(IllegalArgumentException.class, () -> Color.web("rgb()"));
=======
        assertThrows(IllegalArgumentException.class, () -> {
            Color.web("rgb()");
        });
>>>>>>> 29004352
    }

    @Test
    public void testWebRgbNoParen() {
<<<<<<< HEAD
        assertThrows(IllegalArgumentException.class, () -> Color.web("rgb 100, 100, 100"));
=======
        assertThrows(IllegalArgumentException.class, () -> {
            Color.web("rgb 100, 100, 100");
        });
>>>>>>> 29004352
    }

    @Test
    public void testWebRgbNoCloseParen() {
<<<<<<< HEAD
        assertThrows(IllegalArgumentException.class, () -> Color.web("rgb(100, 100, 100"));
=======
        assertThrows(IllegalArgumentException.class, () -> {
            Color.web("rgb(100, 100, 100");
        });
>>>>>>> 29004352
    }

    @Test
    public void testWebRgba3Param() {
<<<<<<< HEAD
        assertThrows(IllegalArgumentException.class, () -> Color.web("rgba(100, 100, 100)"));
=======
        assertThrows(IllegalArgumentException.class, () -> {
            Color.web("rgba(100, 100, 100)");
        });
>>>>>>> 29004352
    }

    @Test
    public void testWebRgba2Param() {
<<<<<<< HEAD
        assertThrows(IllegalArgumentException.class, () -> Color.web("rgba(100, 100)"));
=======
        assertThrows(IllegalArgumentException.class, () -> {
            Color.web("rgba(100, 100)");
        });
>>>>>>> 29004352
    }

    @Test
    public void testWebRgba1Param() {
<<<<<<< HEAD
        assertThrows(IllegalArgumentException.class, () -> Color.web("rgba(100)"));
=======
        assertThrows(IllegalArgumentException.class, () -> {
            Color.web("rgba(100)");
        });
>>>>>>> 29004352
    }

    @Test
    public void testWebRgba0Param() {
<<<<<<< HEAD
        assertThrows(IllegalArgumentException.class, () -> Color.web("rgba()"));
=======
        assertThrows(IllegalArgumentException.class, () -> {
            Color.web("rgba()");
        });
>>>>>>> 29004352
    }

    @Test
    public void testWebRgbaNoParen() {
<<<<<<< HEAD
        assertThrows(IllegalArgumentException.class, () -> Color.web("rgba 100, 100, 100"));
=======
        assertThrows(IllegalArgumentException.class, () -> {
            Color.web("rgba 100, 100, 100");
        });
>>>>>>> 29004352
    }

    @Test
    public void testWebRgbaNoCloseParen() {
<<<<<<< HEAD
        assertThrows(IllegalArgumentException.class, () -> Color.web("rgba(100, 100, 100, 0.5"));
=======
        assertThrows(IllegalArgumentException.class, () -> {
            Color.web("rgba(100, 100, 100, 0.5");
        });
>>>>>>> 29004352
    }

    @Test
    public void testWebHsl2Param() {
<<<<<<< HEAD
        assertThrows(IllegalArgumentException.class, () -> Color.web("hsl(240, 50%)"));
=======
        assertThrows(IllegalArgumentException.class, () -> {
            Color.web("hsl(240, 50%)");
        });
>>>>>>> 29004352
    }

    @Test
    public void testWebHsl1Param() {
<<<<<<< HEAD
        assertThrows(IllegalArgumentException.class, () -> Color.web("hsl(240)"));
=======
        assertThrows(IllegalArgumentException.class, () -> {
            Color.web("hsl(240)");
        });
>>>>>>> 29004352
    }

    @Test
    public void testWebHsl0Param() {
<<<<<<< HEAD
        assertThrows(IllegalArgumentException.class, () -> Color.web("hsl()"));
=======
        assertThrows(IllegalArgumentException.class, () -> {
            Color.web("hsl()");
        });
>>>>>>> 29004352
    }

    @Test
    public void testWebHslNoParen() {
<<<<<<< HEAD
        assertThrows(IllegalArgumentException.class, () -> Color.web("hsl 240, 50%, 50%"));
=======
        assertThrows(IllegalArgumentException.class, () -> {
            Color.web("hsl 240, 50%, 50%");
        });
>>>>>>> 29004352
    }

    @Test
    public void testWebHslNoCloseParen() {
<<<<<<< HEAD
        assertThrows(IllegalArgumentException.class, () -> Color.web("hsl(240, 50%, 50%"));
=======
        assertThrows(IllegalArgumentException.class, () -> {
            Color.web("hsl(240, 50%, 50%");
        });
>>>>>>> 29004352
    }

    @Test
    public void testWebHsla3Param() {
<<<<<<< HEAD
        assertThrows(IllegalArgumentException.class, () -> Color.web("hsla(240, 50%, 50%)"));
=======
        assertThrows(IllegalArgumentException.class, () -> {
            Color.web("hsla(240, 50%, 50%)");
        });
>>>>>>> 29004352
    }

    @Test
    public void testWebHsla2Param() {
<<<<<<< HEAD
        assertThrows(IllegalArgumentException.class, () -> Color.web("hsla(240, 50%)"));
=======
        assertThrows(IllegalArgumentException.class, () -> {
            Color.web("hsla(240, 50%)");
        });
>>>>>>> 29004352
    }

    @Test
    public void testWebHsla1Param() {
<<<<<<< HEAD
        assertThrows(IllegalArgumentException.class, () -> Color.web("hsla(240)"));
=======
        assertThrows(IllegalArgumentException.class, () -> {
            Color.web("hsla(240)");
        });
>>>>>>> 29004352
    }

    @Test
    public void testWebHsla0Param() {
<<<<<<< HEAD
        assertThrows(IllegalArgumentException.class, () -> Color.web("hsla()"));
=======
        assertThrows(IllegalArgumentException.class, () -> {
            Color.web("hsla()");
        });
>>>>>>> 29004352
    }

    @Test
    public void testWebHslaNoParen() {
<<<<<<< HEAD
        assertThrows(IllegalArgumentException.class, () -> Color.web("hsla 240, 50%, 50%, 0.5"));
=======
        assertThrows(IllegalArgumentException.class, () -> {
            Color.web("hsla 240, 50%, 50%, 0.5");
        });
>>>>>>> 29004352
    }

    @Test
    public void testWebHslaNoCloseParen() {
<<<<<<< HEAD
        assertThrows(IllegalArgumentException.class, () -> Color.web("hsla(240, 50%, 50%, 0.5"));
=======
        assertThrows(IllegalArgumentException.class, () -> {
            Color.web("hsla(240, 50%, 50%, 0.5");
        });
>>>>>>> 29004352
    }

    @Test
    public void testDeriveColor() {
        Color original = Color.hsb(180, 0.4, 0.8, 0.5);
        Color color = original.deriveColor(-90, 2, 0.5, 2);
        assertEquals(90, color.getHue(), 0.0001);
        assertEquals(0.8, color.getSaturation(), 0.0001);
        assertEquals(0.4, color.getBrightness(), 0.0001);
        assertEquals(1.0, color.getOpacity(), 0.0001);
    }

    @Test
    public void testDeriveColorFromRgb() {
        Color original = Color.rgb(128, 0, 255);
        double[] hsb = Utils.RGBtoHSB(128.0/255.0, 0.0, 1.0);
        Color color = original.deriveColor(-30, 0.5, 0.5, 0.5);
        assertEquals((hsb[0] - 30), color.getHue(), 0.0001);
        assertEquals(hsb[1] / 2, color.getSaturation(), 0.0001);
        assertEquals(hsb[2] / 2, color.getBrightness(), 0.0001);
        assertEquals(0.5, color.getOpacity(), 0.0001);
    }

    @Test
    public void testDeriveColorClipS() {
        Color original = Color.hsb(180, 0.4, 0.8, 0.5);
        Color color = original.deriveColor(-1170, -5, 20, -5);
        assertEquals(0, color.getHue(), 0.0001);
        assertEquals(0.0, color.getSaturation(), 0.0001);
        assertEquals(1.0, color.getBrightness(), 0.0001);
        assertEquals(0.0, color.getOpacity(), 0.0001);
    }

    @Test
    public void testDeriveColorClipHB() {
        Color original = Color.hsb(180, 0.4, 0.8, 0.5);
        Color color = original.deriveColor(-1170, 1.0, 20, -5);
        assertEquals(90, color.getHue(), 0.0001);
        assertEquals(0.4, color.getSaturation(), 0.0001);
        assertEquals(1.0, color.getBrightness(), 0.0001);
        assertEquals(0.0, color.getOpacity(), 0.0001);
    }

    @Test
    public void testDarker() {
        Color original = Color.hsb(180, 0.4, 0.8, 0.5);
        Color color = original.darker();
        assertEquals(180, color.getHue(), 0.0001);
        assertEquals(0.4, color.getSaturation(), 0.0001);
        assertEquals(0.56, color.getBrightness(), 0.0001);
        assertEquals(0.5, color.getOpacity(), 0.0001);
    }

    @Test
    public void testBrighter() {
        Color original = Color.hsb(180, 0.4, 0.4, 0.5);
        Color color = original.brighter();
        assertEquals(180, color.getHue(), 0.0001);
        assertEquals(0.4, color.getSaturation(), 0.0001);
        assertEquals(0.5714, color.getBrightness(), 0.0001);
        assertEquals(0.5, color.getOpacity(), 0.0001);
    }

    @Test
    public void testBlackBrighter() {
        Color color = Color.BLACK.brighter();
        assertTrue(color.getBrightness() > 0.0);
        assertEquals(color.getRed(), color.getGreen(), 0.0001);
        assertEquals(color.getRed(), color.getBlue(), 0.0001);
    }

    @Test
    public void testSaturate() {
        Color original = Color.hsb(180, 0.4, 0.4, 0.5);
        Color color = original.saturate();
        assertEquals(180, color.getHue(), 0.0001);
        assertEquals(0.5714, color.getSaturation(), 0.0001);
        assertEquals(0.4, color.getBrightness(), 0.0001);
        assertEquals(0.5, color.getOpacity(), 0.0001);
    }

    @Test
    public void testDesaturate() {
        Color original = Color.hsb(180, 0.8, 0.4, 0.5);
        Color color = original.desaturate();
        assertEquals(180, color.getHue(), 0.0001);
        assertEquals(0.56, color.getSaturation(), 0.0001);
        assertEquals(0.4, color.getBrightness(), 0.0001);
        assertEquals(0.5, color.getOpacity(), 0.0001);
    }

    @Test
    public void testInvert() {
        Color original = Color.color(0.2, 0.3, 0.4, 0.6);
        Color color = original.invert();
        assertEquals(0.8, color.getRed(), 0.0001);
        assertEquals(0.7, color.getGreen(), 0.0001);
        assertEquals(0.6, color.getBlue(), 0.0001);
        assertEquals(0.6, color.getOpacity(), 0.0001);
    }

    @Test
    public void testGreyscale() {
        Color original = Color.color(0.2, 0.3, 0.4, 0.6);
        Color color = original.grayscale();
        assertEquals(0.283, color.getRed(), 0.0001);
        assertEquals(0.283, color.getGreen(), 0.0001);
        assertEquals(0.283, color.getBlue(), 0.0001);
        assertEquals(0.6, color.getOpacity(), 0.0001);
    }

    @Test
    public void testEquals() {
        Color basic = Color.rgb(0, 0, 0, 0.5);
        Color equal = Color.rgb(0, 0, 0, 0.5);
        Color color1 = Color.rgb(0xAA, 0, 0, 0.5);
        Color color2 = Color.rgb(0, 0xAA, 0, 0.5);
        Color color3 = Color.rgb(0, 0, 0xAA, 0.5);
        Color color4 = Color.rgb(0, 0, 0, 0.6);

        assertFalse(basic.equals(null));
        assertFalse(basic.equals(new Object()));
        assertTrue(basic.equals(basic));
        assertTrue(basic.equals(equal));
        assertFalse(basic.equals(color1));
        assertFalse(basic.equals(color2));
        assertFalse(basic.equals(color3));
        assertFalse(basic.equals(color4));
    }

    @Test
    public void testHashCode() {
        Color basic = Color.rgb(0, 0, 0, 0.5);
        Color equal = Color.rgb(0, 0, 0, 0.5);
        Color diffColor = Color.rgb(0, 0xAA, 0, 0.5);
        Color diffOpacity = Color.rgb(0, 0, 0, 0.7);
        Color transparent = Color.rgb(0, 0, 0, 0.0);

        int code = basic.hashCode();
        int second = basic.hashCode();
        assertTrue(code == second);
        assertTrue(code == equal.hashCode());
        assertFalse(code == diffColor.hashCode());
        assertFalse(code == diffOpacity.hashCode());
        assertEquals(0, Color.TRANSPARENT.hashCode());
        assertEquals(0, transparent.hashCode());
    }

    @Test
    public void testToString() {
        Color color = Color.rgb(0, 0, 0, 0.0);

        String s = color.toString();
        assertNotNull(s);
        assertFalse(s.isEmpty());
    }

    @Test
    public void testToStringEquals() {
        Color color = Color.web("#aabbcc");
        assertEquals(color, Color.valueOf(color.toString()));
        color = Color.web("#abc");
        assertEquals(color, Color.valueOf(color.toString()));
        color = Color.web("#aabbcc80", 0.5);
        assertEquals(color, Color.valueOf(color.toString()));
        color = Color.web("0xaabbcc");
        assertEquals(color, Color.valueOf(color.toString()));
        color = Color.web("0xaabbcc80");
        assertEquals(color, Color.valueOf(color.toString()));
        color = Color.web("orangered");
        assertEquals(color, Color.valueOf(color.toString()));
        color = Color.web("orangered", 0.4);
        assertEquals(color, Color.valueOf(color.toString()));
        color = Color.web("oRAngEReD");
        assertEquals(color, Color.valueOf(color.toString()));
        color = Color.web("0xaabbcc");
        assertEquals(color, Color.valueOf(color.toString()));
        color = Color.web("0xabc");
        assertEquals(color, Color.valueOf(color.toString()));
        color = Color.web("aAbBcC");
        assertEquals(color, Color.valueOf(color.toString()));
        color = Color.web("aBc");
        assertEquals(color, Color.valueOf(color.toString()));
        color = Color.web("aBc9");
        assertEquals(color, Color.valueOf(color.toString()));
    }

    @Nested
    class InterpolationTest {
        @Test
        public void interpolateBetweenTwoDifferentValuesReturnsNewInstance() {
            var startValue = new Color(0.2, 0.4, 0.6, 0.8);
            var endValue = new Color(0.3, 0.5, 0.7, 0.9);
            assertEquals(new Color(0.25, 0.45, 0.65, 0.85), startValue.interpolate(endValue, 0.5));
        }

        @Test
        public void interpolateBetweenTwoEqualValuesReturnsSameInstance() {
            var startValue = new Color(0.2, 0.4, 0.6, 0.8);
            var endValue = new Color(0.2, 0.4, 0.6, 0.8);
            assertSame(startValue, startValue.interpolate(endValue, 0.5));
        }

        @Test
        public void interpolationFactorSmallerThanOrEqualToZeroReturnsStartInstance() {
            var startValue = new Color(0.2, 0.4, 0.6, 0.8);
            var endValue = new Color(0.3, 0.5, 0.7, 0.9);
            assertSame(startValue, startValue.interpolate(endValue, 0));
            assertSame(startValue, startValue.interpolate(endValue, -1));
        }

        @Test
        public void interpolationFactorGreaterThanOrEqualToOneReturnsEndInstance() {
            var startValue = new Color(0.2, 0.4, 0.6, 0.8);
            var endValue = new Color(0.3, 0.5, 0.7, 0.9);
            assertSame(endValue, startValue.interpolate(endValue, 1));
            assertSame(endValue, startValue.interpolate(endValue, 1.5));
        }
    }

    //function testOfTheWayHandlesNegatives() {
        // TODO should this be tested? What does it mean?
    //}

    //function testOfTheWayHandlesLargeNumbers() {
        // TODO What should happen for numbers > 1?
    //}
}<|MERGE_RESOLUTION|>--- conflicted
+++ resolved
@@ -31,21 +31,11 @@
 import java.util.ArrayList;
 import com.sun.javafx.util.Utils;
 import javafx.scene.paint.Color;
-<<<<<<< HEAD
 import javafx.scene.paint.Paint;
 import org.junit.jupiter.api.Nested;
 import org.junit.jupiter.api.Test;
 
 import static org.junit.jupiter.api.Assertions.*;
-=======
-
-import org.junit.jupiter.api.Test;
-import static org.junit.jupiter.api.Assertions.assertEquals;
-import static org.junit.jupiter.api.Assertions.assertFalse;
-import static org.junit.jupiter.api.Assertions.assertNotNull;
-import static org.junit.jupiter.api.Assertions.assertThrows;
-import static org.junit.jupiter.api.Assertions.assertTrue;
->>>>>>> 29004352
 
 public class ColorTest {
 
@@ -367,35 +357,23 @@
 
     @Test
     public void testWebPoundNotationIllegalValue() {
-<<<<<<< HEAD
-        assertThrows(IllegalArgumentException.class, () -> Color.web("#aabbccddee"));
-=======
         assertThrows(IllegalArgumentException.class, () -> {
             Color.web("#aabbccddee");
         });
->>>>>>> 29004352
     }
 
     @Test
     public void testWebNullValue() {
-<<<<<<< HEAD
-        assertThrows(NullPointerException.class, () -> Color.web(null));
-=======
         assertThrows(NullPointerException.class, () -> {
             Color.web(null);
         });
->>>>>>> 29004352
     }
 
     @Test
     public void testWebEmptyColor() {
-<<<<<<< HEAD
-        assertThrows(IllegalArgumentException.class, () -> Color.web("", 0.5));
-=======
         assertThrows(IllegalArgumentException.class, () -> {
             Color.web("", 0.5);
         });
->>>>>>> 29004352
     }
 
     @Test
@@ -417,13 +395,9 @@
 
     @Test
     public void testWebHexNotationIllegalValue() {
-<<<<<<< HEAD
-        assertThrows(IllegalArgumentException.class, () -> Color.web("0xaabbccddee"));
-=======
         assertThrows(IllegalArgumentException.class, () -> {
             Color.web("0xaabbccddee");
         });
->>>>>>> 29004352
     }
 
     @Test
@@ -462,13 +436,9 @@
 
     @Test
     public void testWebNamedWrongName() {
-<<<<<<< HEAD
-        assertThrows(IllegalArgumentException.class, () -> Color.web("foobar"));
-=======
         assertThrows(IllegalArgumentException.class, () -> {
             Color.web("foobar");
         });
->>>>>>> 29004352
     }
 
     @Test
@@ -695,244 +665,156 @@
 
     @Test
     public void testWebRgb2Param() {
-<<<<<<< HEAD
-        assertThrows(IllegalArgumentException.class, () -> Color.web("rgb(100, 100)"));
-=======
         assertThrows(IllegalArgumentException.class, () -> {
             Color.web("rgb(100, 100)");
         });
->>>>>>> 29004352
     }
 
     @Test
     public void testWebRgb1Param() {
-<<<<<<< HEAD
-        assertThrows(IllegalArgumentException.class, () -> Color.web("rgb(100)"));
-=======
         assertThrows(IllegalArgumentException.class, () -> {
             Color.web("rgb(100)");
         });
->>>>>>> 29004352
     }
 
     @Test
     public void testWebRgb0Param() {
-<<<<<<< HEAD
-        assertThrows(IllegalArgumentException.class, () -> Color.web("rgb()"));
-=======
         assertThrows(IllegalArgumentException.class, () -> {
             Color.web("rgb()");
         });
->>>>>>> 29004352
     }
 
     @Test
     public void testWebRgbNoParen() {
-<<<<<<< HEAD
-        assertThrows(IllegalArgumentException.class, () -> Color.web("rgb 100, 100, 100"));
-=======
         assertThrows(IllegalArgumentException.class, () -> {
             Color.web("rgb 100, 100, 100");
         });
->>>>>>> 29004352
     }
 
     @Test
     public void testWebRgbNoCloseParen() {
-<<<<<<< HEAD
-        assertThrows(IllegalArgumentException.class, () -> Color.web("rgb(100, 100, 100"));
-=======
         assertThrows(IllegalArgumentException.class, () -> {
             Color.web("rgb(100, 100, 100");
         });
->>>>>>> 29004352
     }
 
     @Test
     public void testWebRgba3Param() {
-<<<<<<< HEAD
-        assertThrows(IllegalArgumentException.class, () -> Color.web("rgba(100, 100, 100)"));
-=======
         assertThrows(IllegalArgumentException.class, () -> {
             Color.web("rgba(100, 100, 100)");
         });
->>>>>>> 29004352
     }
 
     @Test
     public void testWebRgba2Param() {
-<<<<<<< HEAD
-        assertThrows(IllegalArgumentException.class, () -> Color.web("rgba(100, 100)"));
-=======
         assertThrows(IllegalArgumentException.class, () -> {
             Color.web("rgba(100, 100)");
         });
->>>>>>> 29004352
     }
 
     @Test
     public void testWebRgba1Param() {
-<<<<<<< HEAD
-        assertThrows(IllegalArgumentException.class, () -> Color.web("rgba(100)"));
-=======
         assertThrows(IllegalArgumentException.class, () -> {
             Color.web("rgba(100)");
         });
->>>>>>> 29004352
     }
 
     @Test
     public void testWebRgba0Param() {
-<<<<<<< HEAD
-        assertThrows(IllegalArgumentException.class, () -> Color.web("rgba()"));
-=======
         assertThrows(IllegalArgumentException.class, () -> {
             Color.web("rgba()");
         });
->>>>>>> 29004352
     }
 
     @Test
     public void testWebRgbaNoParen() {
-<<<<<<< HEAD
-        assertThrows(IllegalArgumentException.class, () -> Color.web("rgba 100, 100, 100"));
-=======
         assertThrows(IllegalArgumentException.class, () -> {
             Color.web("rgba 100, 100, 100");
         });
->>>>>>> 29004352
     }
 
     @Test
     public void testWebRgbaNoCloseParen() {
-<<<<<<< HEAD
-        assertThrows(IllegalArgumentException.class, () -> Color.web("rgba(100, 100, 100, 0.5"));
-=======
         assertThrows(IllegalArgumentException.class, () -> {
             Color.web("rgba(100, 100, 100, 0.5");
         });
->>>>>>> 29004352
     }
 
     @Test
     public void testWebHsl2Param() {
-<<<<<<< HEAD
-        assertThrows(IllegalArgumentException.class, () -> Color.web("hsl(240, 50%)"));
-=======
         assertThrows(IllegalArgumentException.class, () -> {
             Color.web("hsl(240, 50%)");
         });
->>>>>>> 29004352
     }
 
     @Test
     public void testWebHsl1Param() {
-<<<<<<< HEAD
-        assertThrows(IllegalArgumentException.class, () -> Color.web("hsl(240)"));
-=======
         assertThrows(IllegalArgumentException.class, () -> {
             Color.web("hsl(240)");
         });
->>>>>>> 29004352
     }
 
     @Test
     public void testWebHsl0Param() {
-<<<<<<< HEAD
-        assertThrows(IllegalArgumentException.class, () -> Color.web("hsl()"));
-=======
         assertThrows(IllegalArgumentException.class, () -> {
             Color.web("hsl()");
         });
->>>>>>> 29004352
     }
 
     @Test
     public void testWebHslNoParen() {
-<<<<<<< HEAD
-        assertThrows(IllegalArgumentException.class, () -> Color.web("hsl 240, 50%, 50%"));
-=======
         assertThrows(IllegalArgumentException.class, () -> {
             Color.web("hsl 240, 50%, 50%");
         });
->>>>>>> 29004352
     }
 
     @Test
     public void testWebHslNoCloseParen() {
-<<<<<<< HEAD
-        assertThrows(IllegalArgumentException.class, () -> Color.web("hsl(240, 50%, 50%"));
-=======
         assertThrows(IllegalArgumentException.class, () -> {
             Color.web("hsl(240, 50%, 50%");
         });
->>>>>>> 29004352
     }
 
     @Test
     public void testWebHsla3Param() {
-<<<<<<< HEAD
-        assertThrows(IllegalArgumentException.class, () -> Color.web("hsla(240, 50%, 50%)"));
-=======
         assertThrows(IllegalArgumentException.class, () -> {
             Color.web("hsla(240, 50%, 50%)");
         });
->>>>>>> 29004352
     }
 
     @Test
     public void testWebHsla2Param() {
-<<<<<<< HEAD
-        assertThrows(IllegalArgumentException.class, () -> Color.web("hsla(240, 50%)"));
-=======
         assertThrows(IllegalArgumentException.class, () -> {
             Color.web("hsla(240, 50%)");
         });
->>>>>>> 29004352
     }
 
     @Test
     public void testWebHsla1Param() {
-<<<<<<< HEAD
-        assertThrows(IllegalArgumentException.class, () -> Color.web("hsla(240)"));
-=======
         assertThrows(IllegalArgumentException.class, () -> {
             Color.web("hsla(240)");
         });
->>>>>>> 29004352
     }
 
     @Test
     public void testWebHsla0Param() {
-<<<<<<< HEAD
-        assertThrows(IllegalArgumentException.class, () -> Color.web("hsla()"));
-=======
         assertThrows(IllegalArgumentException.class, () -> {
             Color.web("hsla()");
         });
->>>>>>> 29004352
     }
 
     @Test
     public void testWebHslaNoParen() {
-<<<<<<< HEAD
-        assertThrows(IllegalArgumentException.class, () -> Color.web("hsla 240, 50%, 50%, 0.5"));
-=======
         assertThrows(IllegalArgumentException.class, () -> {
             Color.web("hsla 240, 50%, 50%, 0.5");
         });
->>>>>>> 29004352
     }
 
     @Test
     public void testWebHslaNoCloseParen() {
-<<<<<<< HEAD
-        assertThrows(IllegalArgumentException.class, () -> Color.web("hsla(240, 50%, 50%, 0.5"));
-=======
         assertThrows(IllegalArgumentException.class, () -> {
             Color.web("hsla(240, 50%, 50%, 0.5");
         });
->>>>>>> 29004352
     }
 
     @Test
