/*
 * Copyright (c) 2012, 2024, Oracle and/or its affiliates. All rights reserved.
 * DO NOT ALTER OR REMOVE COPYRIGHT NOTICES OR THIS FILE HEADER.
 *
 * This code is free software; you can redistribute it and/or modify it
 * under the terms of the GNU General Public License version 2 only, as
 * published by the Free Software Foundation.  Oracle designates this
 * particular file as subject to the "Classpath" exception as provided
 * by Oracle in the LICENSE file that accompanied this code.
 *
 * This code is distributed in the hope that it will be useful, but WITHOUT
 * ANY WARRANTY; without even the implied warranty of MERCHANTABILITY or
 * FITNESS FOR A PARTICULAR PURPOSE.  See the GNU General Public License
 * version 2 for more details (a copy is included in the LICENSE file that
 * accompanied this code).
 *
 * You should have received a copy of the GNU General Public License version
 * 2 along with this work; if not, write to the Free Software Foundation,
 * Inc., 51 Franklin St, Fifth Floor, Boston, MA 02110-1301 USA.
 *
 * Please contact Oracle, 500 Oracle Parkway, Redwood Shores, CA 94065 USA
 * or visit www.oracle.com if you need additional information or have any
 * questions.
 */

package test.javafx.scene.layout;

<<<<<<< HEAD
import javafx.geometry.Insets;
import javafx.scene.layout.BorderStroke;
import javafx.scene.layout.BorderWidths;
import javafx.scene.layout.CornerRadii;
import org.junit.jupiter.api.Nested;
import org.junit.jupiter.api.Test;

import static javafx.scene.layout.BorderStrokeStyle.*;
import static javafx.scene.paint.Color.*;
import static org.junit.jupiter.api.Assertions.*;
=======
import org.junit.jupiter.api.Test;
>>>>>>> 29004352

/**
 * Tests for BorderStroke.
 */
public class BorderStrokeTest {
    // be sure to test the innerEdge and outerEdge, I had bugs there!
<<<<<<< HEAD
    @Test public void dummy() { }

    @Nested
    class InterpolationTests {
        @Test
        public void interpolateBetweenDifferentValuesReturnsNewInstance() {
            var startValue = new BorderStroke(RED, SOLID, new CornerRadii(10), new BorderWidths(5), new Insets(2));
            var endValue = new BorderStroke(GREEN, DOTTED, new CornerRadii(20), new BorderWidths(15), new Insets(6));
            var expect = new BorderStroke(RED.interpolate(GREEN, 0.5), DOTTED, new CornerRadii(15), new BorderWidths(10), new Insets(4));
            assertEquals(expect, startValue.interpolate(endValue, 0.5));
        }

        @Test
        public void interpolateBetweenEqualValuesReturnsStartInstance() {
            var startValue = new BorderStroke(RED, SOLID, new CornerRadii(10), new BorderWidths(5), new Insets(2));
            var endValue = new BorderStroke(RED, SOLID, new CornerRadii(10), new BorderWidths(5), new Insets(2));
            assertSame(startValue, startValue.interpolate(endValue, 0.5));
        }

        @Test
        public void interpolationFactorSmallerThanOrEqualToZeroReturnsStartInstance() {
            var startValue = new BorderStroke(RED, SOLID, new CornerRadii(10), new BorderWidths(5), new Insets(2));
            var endValue = new BorderStroke(GREEN, SOLID, new CornerRadii(20), new BorderWidths(15), new Insets(6));
            assertSame(startValue, startValue.interpolate(endValue, 0));
            assertSame(startValue, startValue.interpolate(endValue, -0.5));
        }

        @Test
        public void interpolationFactorGreaterThanOrEqualToOneReturnsEndInstance() {
            var startValue = new BorderStroke(RED, SOLID, new CornerRadii(10), new BorderWidths(5), new Insets(2));
            var endValue = new BorderStroke(GREEN, SOLID, new CornerRadii(20), new BorderWidths(15), new Insets(6));
            assertSame(endValue, startValue.interpolate(endValue, 1));
            assertSame(endValue, startValue.interpolate(endValue, 1.5));
        }
    }
=======
    @Test
    public void dummy() { }
>>>>>>> 29004352
}<|MERGE_RESOLUTION|>--- conflicted
+++ resolved
@@ -25,7 +25,6 @@
 
 package test.javafx.scene.layout;
 
-<<<<<<< HEAD
 import javafx.geometry.Insets;
 import javafx.scene.layout.BorderStroke;
 import javafx.scene.layout.BorderWidths;
@@ -36,17 +35,14 @@
 import static javafx.scene.layout.BorderStrokeStyle.*;
 import static javafx.scene.paint.Color.*;
 import static org.junit.jupiter.api.Assertions.*;
-=======
-import org.junit.jupiter.api.Test;
->>>>>>> 29004352
 
 /**
  * Tests for BorderStroke.
  */
 public class BorderStrokeTest {
     // be sure to test the innerEdge and outerEdge, I had bugs there!
-<<<<<<< HEAD
-    @Test public void dummy() { }
+    @Test
+    public void dummy() { }
 
     @Nested
     class InterpolationTests {
@@ -81,8 +77,4 @@
             assertSame(endValue, startValue.interpolate(endValue, 1.5));
         }
     }
-=======
-    @Test
-    public void dummy() { }
->>>>>>> 29004352
 }