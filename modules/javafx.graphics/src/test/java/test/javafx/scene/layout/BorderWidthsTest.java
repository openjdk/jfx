/*
 * Copyright (c) 2012, 2024, Oracle and/or its affiliates. All rights reserved.
 * DO NOT ALTER OR REMOVE COPYRIGHT NOTICES OR THIS FILE HEADER.
 *
 * This code is free software; you can redistribute it and/or modify it
 * under the terms of the GNU General Public License version 2 only, as
 * published by the Free Software Foundation.  Oracle designates this
 * particular file as subject to the "Classpath" exception as provided
 * by Oracle in the LICENSE file that accompanied this code.
 *
 * This code is distributed in the hope that it will be useful, but WITHOUT
 * ANY WARRANTY; without even the implied warranty of MERCHANTABILITY or
 * FITNESS FOR A PARTICULAR PURPOSE.  See the GNU General Public License
 * version 2 for more details (a copy is included in the LICENSE file that
 * accompanied this code).
 *
 * You should have received a copy of the GNU General Public License version
 * 2 along with this work; if not, write to the Free Software Foundation,
 * Inc., 51 Franklin St, Fifth Floor, Boston, MA 02110-1301 USA.
 *
 * Please contact Oracle, 500 Oracle Parkway, Redwood Shores, CA 94065 USA
 * or visit www.oracle.com if you need additional information or have any
 * questions.
 */

package test.javafx.scene.layout;

import javafx.scene.layout.BorderWidths;
<<<<<<< HEAD
import org.junit.jupiter.api.Nested;
import org.junit.jupiter.api.Test;

import static org.junit.jupiter.api.Assertions.*;
=======

import org.junit.jupiter.api.Test;
import static org.junit.jupiter.api.Assertions.assertEquals;
import static org.junit.jupiter.api.Assertions.assertFalse;
import static org.junit.jupiter.api.Assertions.assertTrue;
import static org.junit.jupiter.api.Assertions.assertThrows;
>>>>>>> 29004352

/**
 * TODO The spec doesn't seem to indicate, but what do we do (if anything) with percentages
 * above 100%?
 */
public class BorderWidthsTest {
    @Test
    public void instanceCreation() {
        BorderWidths widths = new BorderWidths(1, 2, 3, 4, false, true, false, true);
        assertEquals(1, widths.getTop(), 0);
        assertEquals(2, widths.getRight(), 0);
        assertEquals(3, widths.getBottom(), 0);
        assertEquals(4, widths.getLeft(), 0);
        assertFalse(widths.isTopAsPercentage());
        assertTrue(widths.isRightAsPercentage());
        assertFalse(widths.isBottomAsPercentage());
        assertTrue(widths.isLeftAsPercentage());
    }

    @Test
    public void instanceCreation2() {
        BorderWidths widths = new BorderWidths(1, 2, 3, 4, true, false, true, false);
        assertEquals(1, widths.getTop(), 0);
        assertEquals(2, widths.getRight(), 0);
        assertEquals(3, widths.getBottom(), 0);
        assertEquals(4, widths.getLeft(), 0);
        assertTrue(widths.isTopAsPercentage());
        assertFalse(widths.isRightAsPercentage());
        assertTrue(widths.isBottomAsPercentage());
        assertFalse(widths.isLeftAsPercentage());
    }

    @Test
    public void instanceCreation3() {
        BorderWidths widths = new BorderWidths(1, 2, 3, 4, true, false, false, true);
        assertEquals(1, widths.getTop(), 0);
        assertEquals(2, widths.getRight(), 0);
        assertEquals(3, widths.getBottom(), 0);
        assertEquals(4, widths.getLeft(), 0);
        assertTrue(widths.isTopAsPercentage());
        assertFalse(widths.isRightAsPercentage());
        assertFalse(widths.isBottomAsPercentage());
        assertTrue(widths.isLeftAsPercentage());
    }

    @Test
    public void instanceCreation4() {
        BorderWidths widths = new BorderWidths(100);
        assertEquals(100, widths.getTop(), 0);
        assertEquals(100, widths.getRight(), 0);
        assertEquals(100, widths.getBottom(), 0);
        assertEquals(100, widths.getLeft(), 0);
        assertFalse(widths.isTopAsPercentage());
        assertFalse(widths.isRightAsPercentage());
        assertFalse(widths.isBottomAsPercentage());
        assertFalse(widths.isLeftAsPercentage());
    }

    @Test
    public void instanceCreation5() {
        BorderWidths widths = new BorderWidths(1, 2, 3, 4);
        assertEquals(1, widths.getTop(), 0);
        assertEquals(2, widths.getRight(), 0);
        assertEquals(3, widths.getBottom(), 0);
        assertEquals(4, widths.getLeft(), 0);
        assertFalse(widths.isTopAsPercentage());
        assertFalse(widths.isRightAsPercentage());
        assertFalse(widths.isBottomAsPercentage());
        assertFalse(widths.isLeftAsPercentage());
    }

    @Test
    public void cannotSpecifyNegativeWidth() {
<<<<<<< HEAD
        assertThrows(IllegalArgumentException.class, () -> new BorderWidths(-2));
=======
        assertThrows(IllegalArgumentException.class, () -> {
            new BorderWidths(-2);
        });
>>>>>>> 29004352
    }

    @Test
    public void cannotSpecifyNegativeTop() {
<<<<<<< HEAD
        assertThrows(IllegalArgumentException.class, () -> new BorderWidths(-2, 0, 0, 0, false, false, false, false));
=======
        assertThrows(IllegalArgumentException.class, () -> {
            new BorderWidths(-2, 0, 0, 0, false, false, false, false);
        });
>>>>>>> 29004352
    }

    @Test
    public void cannotSpecifyNegativeTop2() {
<<<<<<< HEAD
        assertThrows(IllegalArgumentException.class, () -> new BorderWidths(-2, 0, 0, 0));
=======
        assertThrows(IllegalArgumentException.class, () -> {
            new BorderWidths(-2, 0, 0, 0);
        });
>>>>>>> 29004352
    }

    @Test
    public void cannotSpecifyNegativeRight() {
<<<<<<< HEAD
        assertThrows(IllegalArgumentException.class, () -> new BorderWidths(0, -2, 0, 0, false, false, false, false));
=======
        assertThrows(IllegalArgumentException.class, () -> {
            new BorderWidths(0, -2, 0, 0, false, false, false, false);
        });
>>>>>>> 29004352
    }

    @Test
    public void cannotSpecifyNegativeRight2() {
<<<<<<< HEAD
        assertThrows(IllegalArgumentException.class, () -> new BorderWidths(0, -2, 0, 0));
=======
        assertThrows(IllegalArgumentException.class, () -> {
            new BorderWidths(0, -2, 0, 0);
        });
>>>>>>> 29004352
    }

    @Test
    public void cannotSpecifyNegativeBottom() {
<<<<<<< HEAD
        assertThrows(IllegalArgumentException.class, () -> new BorderWidths(0, 0, -2, 0, false, false, false, false));
=======
        assertThrows(IllegalArgumentException.class, () -> {
            new BorderWidths(0, 0, -2, 0, false, false, false, false);
        });
>>>>>>> 29004352
    }

    @Test
    public void cannotSpecifyNegativeBottom2() {
<<<<<<< HEAD
        assertThrows(IllegalArgumentException.class, () -> new BorderWidths(0, 0, -2, 0));
=======
        assertThrows(IllegalArgumentException.class, () -> {
            new BorderWidths(0, 0, -2, 0);
        });
>>>>>>> 29004352
    }

    @Test
    public void cannotSpecifyNegativeLeft() {
<<<<<<< HEAD
        assertThrows(IllegalArgumentException.class, () -> new BorderWidths(0, 0, 0, -2, false, false, false, false));
=======
        assertThrows(IllegalArgumentException.class, () -> {
            new BorderWidths(0, 0, 0, -2, false, false, false, false);
        });
>>>>>>> 29004352
    }

    @Test
    public void cannotSpecifyNegativeLeft2() {
<<<<<<< HEAD
        assertThrows(IllegalArgumentException.class, () -> new BorderWidths(0, 0, 0, -2));
=======
        assertThrows(IllegalArgumentException.class, () -> {
            new BorderWidths(0, 0, 0, -2);
        });
>>>>>>> 29004352
    }

    @Test
    public void equality() {
        BorderWidths a = new BorderWidths(1, 2, 3, 4, true, false, false, true);
        BorderWidths b = new BorderWidths(1, 2, 3, 4, true, false, false, true);
        assertEquals(a, b);
    }

    @Test
    public void same() {
        assertEquals(BorderWidths.DEFAULT, BorderWidths.DEFAULT);
    }

    @Test
    public void different() {
        BorderWidths a = new BorderWidths(1, 2, 3, 4, true, false, false, true);
        BorderWidths b = new BorderWidths(2, 2, 3, 4, true, false, false, true);
        assertFalse(a.equals(b));
    }

    @Test
    public void different2() {
        BorderWidths a = new BorderWidths(1, 2, 3, 4, true, false, false, true);
        BorderWidths b = new BorderWidths(1, 3, 3, 4, true, false, false, true);
        assertFalse(a.equals(b));
    }

    @Test
    public void different3() {
        BorderWidths a = new BorderWidths(1, 2, 3, 4, true, false, false, true);
        BorderWidths b = new BorderWidths(1, 2, 4, 4, true, false, false, true);
        assertFalse(a.equals(b));
    }

    @Test
    public void different4() {
        BorderWidths a = new BorderWidths(1, 2, 3, 4, true, false, false, true);
        BorderWidths b = new BorderWidths(1, 2, 3, 5, true, false, false, true);
        assertFalse(a.equals(b));
    }

    @Test
    public void different5() {
        BorderWidths a = new BorderWidths(1, 2, 3, 4, true, false, false, true);
        BorderWidths b = new BorderWidths(1, 2, 3, 4, false, false, false, true);
        assertFalse(a.equals(b));
    }

    @Test
    public void different6() {
        BorderWidths a = new BorderWidths(1, 2, 3, 4, true, false, false, true);
        BorderWidths b = new BorderWidths(1, 2, 3, 4, true, true, false, true);
        assertFalse(a.equals(b));
    }

    @Test
    public void different7() {
        BorderWidths a = new BorderWidths(1, 2, 3, 4, true, false, false, true);
        BorderWidths b = new BorderWidths(1, 2, 3, 4, true, false, true, true);
        assertFalse(a.equals(b));
    }

    @Test
    public void different8() {
        BorderWidths a = new BorderWidths(1, 2, 3, 4, true, false, false, true);
        BorderWidths b = new BorderWidths(1, 2, 3, 4, true, false, false, false);
        assertFalse(a.equals(b));
    }

    @Test
    public void noEqualToNull() {
        assertFalse(BorderWidths.DEFAULT.equals(null));
    }

    @SuppressWarnings("unlikely-arg-type")
    @Test
    public void noEqualToRandom() {
        assertFalse(BorderWidths.DEFAULT.equals("Some random value"));
    }

    @Nested
    class InterpolationTests {
        @Test
        public void interpolateComponentWithAbsoluteAndPercentageMismatch() {
            record TestCase(BorderWidths endValue, BorderWidths expected) {}

            final double v0 = 10, v25 = 12.5, v50 = 15, v100 = 20;
            final var startValue = new BorderWidths(v0, v0, v0, v0, false, false, false, false);

            // For each component: interpolation with t=0.25 returns start value on absolute/percentage mismatch
            for (var testCase : new TestCase[] {
                new TestCase(
                    new BorderWidths(v100, v100, v100, v100, false, false, false, false),
                    new BorderWidths(v25, v25, v25, v25, false, false, false, false)),
                new TestCase(
                    new BorderWidths(v100, v100, v100, v100, true, false, false, false),
                    new BorderWidths(v0, v25, v25, v25, false, false, false, false)),
                new TestCase(
                    new BorderWidths(v100, v100, v100, v100, false, true, false, false),
                    new BorderWidths(v25, v0, v25, v25, false, false, false, false)),
                new TestCase(
                    new BorderWidths(v100, v100, v100, v100, false, false, true, false),
                    new BorderWidths(v25, v25, v0, v25, false, false, false, false)),
                new TestCase(
                    new BorderWidths(v100, v100, v100, v100, false, false, false, true),
                    new BorderWidths(v25, v25, v25, v0, false, false, false, false))
            }) {
                assertEquals(testCase.expected, startValue.interpolate(testCase.endValue, 0.25));
            }

            // For each component: interpolation with t=0.5 returns end value on absolute/percentage mismatch
            for (var testCase : new TestCase[] {
                new TestCase(
                    new BorderWidths(v100, v100, v100, v100, false, false, false, false),
                    new BorderWidths(v50, v50, v50, v50, false, false, false, false)),
                new TestCase(
                    new BorderWidths(v100, v100, v100, v100, true, false, false, false),
                    new BorderWidths(v100, v50, v50, v50, true, false, false, false)),
                new TestCase(
                    new BorderWidths(v100, v100, v100, v100, false, true, false, false),
                    new BorderWidths(v50, v100, v50, v50, false, true, false, false)),
                new TestCase(
                    new BorderWidths(v100, v100, v100, v100, false, false, true, false),
                    new BorderWidths(v50, v50, v100, v50, false, false, true, false)),
                new TestCase(
                    new BorderWidths(v100, v100, v100, v100, false, false, false, true),
                    new BorderWidths(v50, v50, v50, v100, false, false, false, true))
            }) {
                assertEquals(testCase.expected, startValue.interpolate(testCase.endValue, 0.5));
            }
        }

        @Test
        public void interpolateReturnsStartOrEndInstanceWhenResultIsEqual() {
            var startValue = new BorderWidths(10, 20, 30, 40, true, true, true, true);
            var endValue = new BorderWidths(20, 40, 60, 80, false, false, false, false);
            assertSame(startValue, startValue.interpolate(endValue, 0.25));
            assertSame(endValue, startValue.interpolate(endValue, 0.5));
        }

        @Test
        public void interpolateBetweenDifferentValuesReturnsNewInstance() {
            var startValue = new BorderWidths(10, 20, 30, 40, true, false, true, false);
            var endValue = new BorderWidths(20, 40, 60, 80, true, false, true, false);
            var expect = new BorderWidths(15, 30, 45, 60, true, false, true, false);
            var actual = startValue.interpolate(endValue, 0.5);
            assertEquals(expect, actual);
            assertNotSame(startValue, actual);
            assertNotSame(endValue, actual);
        }

        @Test
        public void interpolateBetweenEqualValuesReturnsStartInstance() {
            var startValue = new BorderWidths(10, 20, 30, 40, true, false, true, false);
            var endValue = new BorderWidths(10, 20, 30, 40, true, false, true, false);
            assertSame(startValue, startValue.interpolate(endValue, 0.25));
            assertSame(startValue, startValue.interpolate(endValue, 0.5));
            assertSame(startValue, startValue.interpolate(endValue, 0.75));
        }

        @Test
        public void interpolationFactorSmallerThanOrEqualToZeroReturnsStartInstance() {
            var startValue = new BorderWidths(10, 20, 30, 40, true, false, true, false);
            var endValue = new BorderWidths(20, 40, 60, 80, true, false, true, false);
            assertSame(startValue, startValue.interpolate(endValue, 0));
            assertSame(startValue, startValue.interpolate(endValue, -1));
        }

        @Test
        public void interpolationFactorGreaterThanOrEqualToOneReturnsEndInstance() {
            var startValue = new BorderWidths(10, 20, 30, 40, true, false, true, false);
            var endValue = new BorderWidths(20, 40, 60, 80, true, false, true, false);
            assertSame(endValue, startValue.interpolate(endValue, 1));
            assertSame(endValue, startValue.interpolate(endValue, 1.5));
        }
    }
}<|MERGE_RESOLUTION|>--- conflicted
+++ resolved
@@ -26,19 +26,10 @@
 package test.javafx.scene.layout;
 
 import javafx.scene.layout.BorderWidths;
-<<<<<<< HEAD
 import org.junit.jupiter.api.Nested;
 import org.junit.jupiter.api.Test;
 
 import static org.junit.jupiter.api.Assertions.*;
-=======
-
-import org.junit.jupiter.api.Test;
-import static org.junit.jupiter.api.Assertions.assertEquals;
-import static org.junit.jupiter.api.Assertions.assertFalse;
-import static org.junit.jupiter.api.Assertions.assertTrue;
-import static org.junit.jupiter.api.Assertions.assertThrows;
->>>>>>> 29004352
 
 /**
  * TODO The spec doesn't seem to indicate, but what do we do (if anything) with percentages
@@ -112,101 +103,65 @@
 
     @Test
     public void cannotSpecifyNegativeWidth() {
-<<<<<<< HEAD
-        assertThrows(IllegalArgumentException.class, () -> new BorderWidths(-2));
-=======
         assertThrows(IllegalArgumentException.class, () -> {
             new BorderWidths(-2);
         });
->>>>>>> 29004352
     }
 
     @Test
     public void cannotSpecifyNegativeTop() {
-<<<<<<< HEAD
-        assertThrows(IllegalArgumentException.class, () -> new BorderWidths(-2, 0, 0, 0, false, false, false, false));
-=======
         assertThrows(IllegalArgumentException.class, () -> {
             new BorderWidths(-2, 0, 0, 0, false, false, false, false);
         });
->>>>>>> 29004352
     }
 
     @Test
     public void cannotSpecifyNegativeTop2() {
-<<<<<<< HEAD
-        assertThrows(IllegalArgumentException.class, () -> new BorderWidths(-2, 0, 0, 0));
-=======
         assertThrows(IllegalArgumentException.class, () -> {
             new BorderWidths(-2, 0, 0, 0);
         });
->>>>>>> 29004352
     }
 
     @Test
     public void cannotSpecifyNegativeRight() {
-<<<<<<< HEAD
-        assertThrows(IllegalArgumentException.class, () -> new BorderWidths(0, -2, 0, 0, false, false, false, false));
-=======
         assertThrows(IllegalArgumentException.class, () -> {
             new BorderWidths(0, -2, 0, 0, false, false, false, false);
         });
->>>>>>> 29004352
     }
 
     @Test
     public void cannotSpecifyNegativeRight2() {
-<<<<<<< HEAD
-        assertThrows(IllegalArgumentException.class, () -> new BorderWidths(0, -2, 0, 0));
-=======
         assertThrows(IllegalArgumentException.class, () -> {
             new BorderWidths(0, -2, 0, 0);
         });
->>>>>>> 29004352
     }
 
     @Test
     public void cannotSpecifyNegativeBottom() {
-<<<<<<< HEAD
-        assertThrows(IllegalArgumentException.class, () -> new BorderWidths(0, 0, -2, 0, false, false, false, false));
-=======
         assertThrows(IllegalArgumentException.class, () -> {
             new BorderWidths(0, 0, -2, 0, false, false, false, false);
         });
->>>>>>> 29004352
     }
 
     @Test
     public void cannotSpecifyNegativeBottom2() {
-<<<<<<< HEAD
-        assertThrows(IllegalArgumentException.class, () -> new BorderWidths(0, 0, -2, 0));
-=======
         assertThrows(IllegalArgumentException.class, () -> {
             new BorderWidths(0, 0, -2, 0);
         });
->>>>>>> 29004352
     }
 
     @Test
     public void cannotSpecifyNegativeLeft() {
-<<<<<<< HEAD
-        assertThrows(IllegalArgumentException.class, () -> new BorderWidths(0, 0, 0, -2, false, false, false, false));
-=======
         assertThrows(IllegalArgumentException.class, () -> {
             new BorderWidths(0, 0, 0, -2, false, false, false, false);
         });
->>>>>>> 29004352
     }
 
     @Test
     public void cannotSpecifyNegativeLeft2() {
-<<<<<<< HEAD
-        assertThrows(IllegalArgumentException.class, () -> new BorderWidths(0, 0, 0, -2));
-=======
         assertThrows(IllegalArgumentException.class, () -> {
             new BorderWidths(0, 0, 0, -2);
         });
->>>>>>> 29004352
     }
 
     @Test
