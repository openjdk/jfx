/*
 * Copyright (c) 2012, 2020, Oracle and/or its affiliates. All rights reserved.
 * DO NOT ALTER OR REMOVE COPYRIGHT NOTICES OR THIS FILE HEADER.
 *
 * This code is free software; you can redistribute it and/or modify it
 * under the terms of the GNU General Public License version 2 only, as
 * published by the Free Software Foundation.  Oracle designates this
 * particular file as subject to the "Classpath" exception as provided
 * by Oracle in the LICENSE file that accompanied this code.
 *
 * This code is distributed in the hope that it will be useful, but WITHOUT
 * ANY WARRANTY; without even the implied warranty of MERCHANTABILITY or
 * FITNESS FOR A PARTICULAR PURPOSE.  See the GNU General Public License
 * version 2 for more details (a copy is included in the LICENSE file that
 * accompanied this code).
 *
 * You should have received a copy of the GNU General Public License version
 * 2 along with this work; if not, write to the Free Software Foundation,
 * Inc., 51 Franklin St, Fifth Floor, Boston, MA 02110-1301 USA.
 *
 * Please contact Oracle, 500 Oracle Parkway, Redwood Shores, CA 94065 USA
 * or visit www.oracle.com if you need additional information or have any
 * questions.
 */

#include "config.h"

#include <wtf/java/JavaEnv.h>
#include <wtf/java/JavaRef.h>
#include <wtf/MainThread.h>
#include <wtf/RunLoop.h>

#if OS(UNIX)
#include <pthread.h>
#endif

namespace WTF {
static JGClass jMainThreadCls;
static jmethodID fwkScheduleDispatchFunctions;

<<<<<<< HEAD
static void initRefs(JNIEnv* env)
{
    if (!jMainThreadCls) {
        static JGClass jMainThreadRef(env->FindClass("com/sun/webkit/MainThread"));
        jMainThreadCls = jMainThreadRef;

        fwkIsMainThread = env->GetStaticMethodID(jMainThreadCls,
            "fwkIsMainThread", "()Z");
        ASSERT(fwkIsMainThread);

        fwkScheduleDispatchFunctions = env->GetStaticMethodID(jMainThreadCls,
            "fwkScheduleDispatchFunctions", "()V");
        ASSERT(fwkScheduleDispatchFunctions);
    }
}
=======
#if OS(UNIX)
static pthread_t mainThread;
#elif OS(WINDOWS)
static ThreadIdentifier mainThread { 0 };
#endif
>>>>>>> 49d2126e

void scheduleDispatchFunctionsOnMainThread()
{
    AttachThreadAsNonDaemonToJavaEnv autoAttach;
    JNIEnv* env = autoAttach.env();
    env->CallStaticVoidMethod(jMainThreadCls, fwkScheduleDispatchFunctions);
    WTF::CheckAndClearException(env);
}

void initializeMainThreadPlatform()
{
    // Initialize the class reference and methodids for the MainThread. The
    // initialization has to be done from a context where the class
    // com.sun.webkit.MainThread is accessible. When
    // scheduleDispatchFunctionsOnMainThread is invoked, the system class loader
    // would be used to locate the class, which fails if the JavaFX modules are
    // not loaded from the boot module layer.
    //
    // initializeMainThreadPlatform is called through the chain:
    // - com.sun.webkit.WebPage.WebPage
    // - com.sun.webkit.WebPage.twkCreatePage
    // - WTF::initializeMainThread
    // - WTF::initializeMainThreadPlatform
    //
    // As we are invoked through JNI from java, the class loader, that loaded
    // WebPage will be used by FindClass.
    //
    // WTF::initializeMainThread has a guard, so that initialization is only run
    // once

    AttachThreadAsNonDaemonToJavaEnv autoAttach;
    JNIEnv* env = autoAttach.env();
<<<<<<< HEAD
    initRefs(env);
=======

    static JGClass jMainThreadRef(env->FindClass("com/sun/webkit/MainThread"));
    jMainThreadCls = jMainThreadRef;

    fwkScheduleDispatchFunctions = env->GetStaticMethodID(
            jMainThreadCls,
            "fwkScheduleDispatchFunctions",
            "()V");

    ASSERT(fwkScheduleDispatchFunctions);
>>>>>>> 49d2126e

#if OS(UNIX)
    mainThread = pthread_self();
#elif OS(WINDOWS)
    mainThread = Thread::currentID();
    RunLoop::registerRunLoopMessageWindowClass();
#endif
}

#if OS(UNIX)
bool isMainThread()
{
    return pthread_equal(pthread_self(), mainThread);
}
#elif OS(WINDOWS)
bool isMainThread()
{
<<<<<<< HEAD
    AttachThreadAsNonDaemonToJavaEnv autoAttach;
    JNIEnv* env = autoAttach.env();
    initRefs(env);

    jboolean isMainThread = env->CallStaticBooleanMethod(jMainThreadCls, fwkIsMainThread);
    WTF::CheckAndClearException(env);
    return isMainThread == JNI_TRUE;
=======
    return mainThread == Thread::currentID();
>>>>>>> 49d2126e
}
#endif

extern "C" {

/*
 * Class:     com_sun_webkit_MainThread
 * Method:    twkScheduleDispatchFunctions
 * Signature: ()V
 */
JNIEXPORT void JNICALL Java_com_sun_webkit_MainThread_twkScheduleDispatchFunctions
  (JNIEnv*, jobject)
{
    RunLoop::main().dispatchFunctionsFromMainThread();
}
}

} // namespace WTF<|MERGE_RESOLUTION|>--- conflicted
+++ resolved
@@ -38,29 +38,11 @@
 static JGClass jMainThreadCls;
 static jmethodID fwkScheduleDispatchFunctions;
 
-<<<<<<< HEAD
-static void initRefs(JNIEnv* env)
-{
-    if (!jMainThreadCls) {
-        static JGClass jMainThreadRef(env->FindClass("com/sun/webkit/MainThread"));
-        jMainThreadCls = jMainThreadRef;
-
-        fwkIsMainThread = env->GetStaticMethodID(jMainThreadCls,
-            "fwkIsMainThread", "()Z");
-        ASSERT(fwkIsMainThread);
-
-        fwkScheduleDispatchFunctions = env->GetStaticMethodID(jMainThreadCls,
-            "fwkScheduleDispatchFunctions", "()V");
-        ASSERT(fwkScheduleDispatchFunctions);
-    }
-}
-=======
 #if OS(UNIX)
 static pthread_t mainThread;
 #elif OS(WINDOWS)
 static ThreadIdentifier mainThread { 0 };
 #endif
->>>>>>> 49d2126e
 
 void scheduleDispatchFunctionsOnMainThread()
 {
@@ -93,9 +75,6 @@
 
     AttachThreadAsNonDaemonToJavaEnv autoAttach;
     JNIEnv* env = autoAttach.env();
-<<<<<<< HEAD
-    initRefs(env);
-=======
 
     static JGClass jMainThreadRef(env->FindClass("com/sun/webkit/MainThread"));
     jMainThreadCls = jMainThreadRef;
@@ -106,7 +85,6 @@
             "()V");
 
     ASSERT(fwkScheduleDispatchFunctions);
->>>>>>> 49d2126e
 
 #if OS(UNIX)
     mainThread = pthread_self();
@@ -124,17 +102,7 @@
 #elif OS(WINDOWS)
 bool isMainThread()
 {
-<<<<<<< HEAD
-    AttachThreadAsNonDaemonToJavaEnv autoAttach;
-    JNIEnv* env = autoAttach.env();
-    initRefs(env);
-
-    jboolean isMainThread = env->CallStaticBooleanMethod(jMainThreadCls, fwkIsMainThread);
-    WTF::CheckAndClearException(env);
-    return isMainThread == JNI_TRUE;
-=======
     return mainThread == Thread::currentID();
->>>>>>> 49d2126e
 }
 #endif
 
