/*
 * Copyright (c) 2020, 2021, Oracle and/or its affiliates. All rights reserved.
 * DO NOT ALTER OR REMOVE COPYRIGHT NOTICES OR THIS FILE HEADER.
 *
 * This code is free software; you can redistribute it and/or modify it
 * under the terms of the GNU General Public License version 2 only, as
 * published by the Free Software Foundation.  Oracle designates this
 * particular file as subject to the "Classpath" exception as provided
 * by Oracle in the LICENSE file that accompanied this code.
 *
 * This code is distributed in the hope that it will be useful, but WITHOUT
 * ANY WARRANTY; without even the implied warranty of MERCHANTABILITY or
 * FITNESS FOR A PARTICULAR PURPOSE.  See the GNU General Public License
 * version 2 for more details (a copy is included in the LICENSE file that
 * accompanied this code).
 *
 * You should have received a copy of the GNU General Public License version
 * 2 along with this work; if not, write to the Free Software Foundation,
 * Inc., 51 Franklin St, Fifth Floor, Boston, MA 02110-1301 USA.
 *
 * Please contact Oracle, 500 Oracle Parkway, Redwood Shores, CA 94065 USA
 * or visit www.oracle.com if you need additional information or have any
 * questions.
 */

#include "config.h"
#include "ImageBufferJavaBackend.h"

#include "BufferImageJava.h"
#include "GraphicsContext.h"
#include "ImageData.h"
#include "MIMETypeRegistry.h"
#include "PlatformContextJava.h"

namespace WebCore {

std::unique_ptr<ImageBufferJavaBackend> ImageBufferJavaBackend::create(
    const Parameters& parameters, const HostWindow*)
{
    IntSize backendSize = ImageBufferBackend::calculateBackendSize(parameters);
    if (backendSize.isEmpty())
        return nullptr;

    JNIEnv* env = WTF::GetJavaEnv();

    static jmethodID midCreateImage = env->GetMethodID(
        PG_GetGraphicsManagerClass(env),
        "createRTImage",
        "(II)Lcom/sun/webkit/graphics/WCImage;");
    ASSERT(midCreateImage);

    jobject imageObj = env->CallObjectMethod(
        PL_GetGraphicsManager(env),
        midCreateImage,
        (jint) ceilf(parameters.resolutionScale * parameters.logicalSize.width()),
        (jint) ceilf(parameters.resolutionScale * parameters.logicalSize.height())
    );

    if (WTF::CheckAndClearException(env) || !imageObj) {
        return nullptr;
    }

    auto image = RQRef::create(JLObject(imageObj));

    static jmethodID midCreateBufferedContextRQ = env->GetMethodID(
        PG_GetGraphicsManagerClass(env),
        "createBufferedContextRQ",
        "(Lcom/sun/webkit/graphics/WCImage;)Lcom/sun/webkit/graphics/WCRenderQueue;");
    ASSERT(midCreateBufferedContextRQ);

    JLObject wcRenderQueue(env->CallObjectMethod(
        PL_GetGraphicsManager(env),
        midCreateBufferedContextRQ,
        (jobject)(image->cloneLocalCopy())));
    ASSERT(wcRenderQueue);
    if (WTF::CheckAndClearException(env) || !wcRenderQueue) {
        return nullptr;
    }

    auto context = makeUnique<GraphicsContextJava>(new PlatformContextJava(wcRenderQueue, true));

    auto platformImage = ImageJava::create(image, context->platformContext()->rq_ref(),
        backendSize.width(), backendSize.height());

    return std::unique_ptr<ImageBufferJavaBackend>(new ImageBufferJavaBackend(
        parameters, WTFMove(platformImage), WTFMove(context), backendSize));
}

std::unique_ptr<ImageBufferJavaBackend> ImageBufferJavaBackend::create(
    const Parameters& parameters, const GraphicsContext&)
{
    return ImageBufferJavaBackend::create(parameters, nullptr);
}

ImageBufferJavaBackend::ImageBufferJavaBackend(
    const Parameters& parameters, PlatformImagePtr image, std::unique_ptr<GraphicsContext>&& context, IntSize backendSize)
    : ImageBufferBackend(parameters)
    , m_image(WTFMove(image))
    , m_context(WTFMove(context))
    , m_backendSize(backendSize)
{
}

JLObject ImageBufferJavaBackend::getWCImage() const
{
    return m_image->getImage()->cloneLocalCopy();
}

void *ImageBufferJavaBackend::getData() const
{
    JNIEnv* env = WTF::GetJavaEnv();

    //RenderQueue need to be processed before pixel buffer extraction.
    //For that purpose it has to be in actual state.
    context().platformContext()->rq().flushBuffer();

    static jmethodID midGetBGRABytes = env->GetMethodID(
        PG_GetImageClass(env),
        "getPixelBuffer",
        "()Ljava/nio/ByteBuffer;");
    ASSERT(midGetBGRABytes);

    jobject pixelBuf = env->CallObjectMethod(getWCImage(), midGetBGRABytes);
    if (WTF::CheckAndClearException(env) || !pixelBuf) {
        return NULL;
    }
    JLObject byteBuffer(pixelBuf);

    return env->GetDirectBufferAddress(byteBuffer);
}

void ImageBufferJavaBackend::update() const
{
    JNIEnv* env = WTF::GetJavaEnv();

    static jmethodID midUpdateByteBuffer = env->GetMethodID(
        PG_GetImageClass(env),
        "drawPixelBuffer",
        "()V");
    ASSERT(midUpdateByteBuffer);

    env->CallObjectMethod(getWCImage(), midUpdateByteBuffer);
    WTF::CheckAndClearException(env);
}

GraphicsContext& ImageBufferJavaBackend::context() const
{
    return *m_context;
}

void ImageBufferJavaBackend::flushContext()
{
}

IntSize ImageBufferJavaBackend::backendSize() const
{
    return m_backendSize;
}

RefPtr<NativeImage> ImageBufferJavaBackend::copyNativeImage(BackingStoreCopy) const
{
    return NativeImage::create(makeRefPtr(m_image.get()));
}

RefPtr<Image> ImageBufferJavaBackend::copyImage(BackingStoreCopy, PreserveResolution) const
{
    return BufferImage::create(m_image);
}

void ImageBufferJavaBackend::draw(GraphicsContext& context, const FloatRect& destRect,
    const FloatRect& srcRect, const ImagePaintingOptions& options)
{
    RefPtr<Image> imageCopy = copyImage();
    context.drawImage(*imageCopy, destRect, srcRect, options);
}

void ImageBufferJavaBackend::drawPattern(GraphicsContext& context, const FloatRect& destRect,
    const FloatRect& srcRect, const AffineTransform& patternTransform,
    const FloatPoint& phase, const FloatSize& spacing, const ImagePaintingOptions& options)
{
    RefPtr<Image> imageCopy = copyImage();
    imageCopy->drawPattern(context, destRect, srcRect, patternTransform, phase, spacing, options);
}

String ImageBufferJavaBackend::toDataURL(const String& mimeType, std::optional<double>, PreserveResolution) const
{
    if (MIMETypeRegistry::isSupportedImageMIMETypeForEncoding(mimeType)) {
        // RenderQueue need to be processed before pixel buffer extraction.
        // For that purpose it has to be in actual state.
        context().platformContext()->rq().flushBuffer();

        JNIEnv* env = WTF::GetJavaEnv();

        static jmethodID midToDataURL = env->GetMethodID(
                PG_GetImageClass(env),
                "toDataURL",
                "(Ljava/lang/String;)Ljava/lang/String;");
        ASSERT(midToDataURL);

        JLString data((jstring) env->CallObjectMethod(
                getWCImage(),
                midToDataURL,
                (jstring) JLString(mimeType.toJavaString(env))));

        if (!WTF::CheckAndClearException(env) && data) {
            return String(env, data);
        }
    }
    return "data:,";
}

Vector<uint8_t> ImageBufferJavaBackend::toData(const String& mimeType, std::optional<double>) const
{
    if (MIMETypeRegistry::isSupportedImageMIMETypeForEncoding(mimeType)) {
        // RenderQueue need to be processed before pixel buffer extraction.
        // For that purpose it has to be in actual state.
        context().platformContext()->rq().flushBuffer();

        JNIEnv* env = WTF::GetJavaEnv();

        static jmethodID midToData = env->GetMethodID(
                PG_GetImageClass(env),
                "toData",
                "(Ljava/lang/String;)[B");
        ASSERT(midToData);

        JLocalRef<jbyteArray> jdata((jbyteArray)env->CallObjectMethod(
                getWCImage(),
                midToData,
                (jstring) JLString(mimeType.toJavaString(env))));

        if (!WTF::CheckAndClearException(env) && jdata) {
            uint8_t* dataArray = (uint8_t*)env->GetPrimitiveArrayCritical((jbyteArray)jdata, 0);
            Vector<uint8_t> data;
            data.append(dataArray, env->GetArrayLength(jdata));
            env->ReleasePrimitiveArrayCritical(jdata, dataArray, 0);
            return data;
        }
    }
    return { };
}

std::optional<PixelBuffer> ImageBufferJavaBackend::getPixelBuffer(const PixelBufferFormat& outputFormat, const IntRect& srcRect) const
{
    return getPixelBuffer(outputFormat, srcRect, getData());
}

void ImageBufferJavaBackend::putPixelBuffer(const PixelBuffer& sourcePixelBuffer,
    const IntRect& srcRect, const IntPoint& dstPoint, AlphaPremultiplication destFormat)
{
<<<<<<< HEAD
    void *data = getData();
    if (!data)
        return nullptr;

    return ImageBufferBackend::getImageData(outputFormat, srcRect, data);
=======
    putPixelBuffer(sourcePixelBuffer, srcRect, dstPoint, destFormat, getData());
    update();
>>>>>>> 6f28d912
}

std::optional<PixelBuffer> ImageBufferJavaBackend::getPixelBuffer(const PixelBufferFormat& outputFormat, const IntRect& srcRect, void* data) const
{
<<<<<<< HEAD
    void *data = getData();
    if (!data)
        return;

    ImageBufferBackend::putImageData(inputFormat, imageData, srcRect, destPoint, destFormat, data);
=======
    return ImageBufferBackend::getPixelBuffer(outputFormat, srcRect, data);
}

void ImageBufferJavaBackend::putPixelBuffer(const PixelBuffer& sourcePixelBuffer,
    const IntRect& srcRect, const IntPoint& dstPoint, AlphaPremultiplication destFormat, void* data)
{
    ImageBufferBackend::putPixelBuffer(sourcePixelBuffer, srcRect, dstPoint, destFormat, data);
>>>>>>> 6f28d912
    update();
}

size_t ImageBufferJavaBackend::calculateMemoryCost(const Parameters& parameters)
{
    IntSize backendSize = calculateBackendSize(parameters);
    return ImageBufferBackend::calculateMemoryCost(backendSize, calculateBytesPerRow(backendSize));
}

unsigned ImageBufferJavaBackend::calculateBytesPerRow(const IntSize& backendSize)
{
    ASSERT(!backendSize.isEmpty());
    return CheckedUint32(backendSize.width()) * 4;
}

unsigned ImageBufferJavaBackend::bytesPerRow() const
{
    IntSize backendSize = calculateBackendSize(m_parameters);
    return calculateBytesPerRow(backendSize);
}

} // namespace WebCore<|MERGE_RESOLUTION|>--- conflicted
+++ resolved
@@ -242,33 +242,26 @@
 
 std::optional<PixelBuffer> ImageBufferJavaBackend::getPixelBuffer(const PixelBufferFormat& outputFormat, const IntRect& srcRect) const
 {
-    return getPixelBuffer(outputFormat, srcRect, getData());
+    void *data = getData();
+    if (!data)
+        return std::nullopt;
+
+    return getPixelBuffer(outputFormat, srcRect, data);
 }
 
 void ImageBufferJavaBackend::putPixelBuffer(const PixelBuffer& sourcePixelBuffer,
     const IntRect& srcRect, const IntPoint& dstPoint, AlphaPremultiplication destFormat)
 {
-<<<<<<< HEAD
-    void *data = getData();
-    if (!data)
-        return nullptr;
-
-    return ImageBufferBackend::getImageData(outputFormat, srcRect, data);
-=======
-    putPixelBuffer(sourcePixelBuffer, srcRect, dstPoint, destFormat, getData());
-    update();
->>>>>>> 6f28d912
-}
-
-std::optional<PixelBuffer> ImageBufferJavaBackend::getPixelBuffer(const PixelBufferFormat& outputFormat, const IntRect& srcRect, void* data) const
-{
-<<<<<<< HEAD
     void *data = getData();
     if (!data)
         return;
 
-    ImageBufferBackend::putImageData(inputFormat, imageData, srcRect, destPoint, destFormat, data);
-=======
+    putPixelBuffer(sourcePixelBuffer, srcRect, dstPoint, destFormat, data);
+    update();
+}
+
+std::optional<PixelBuffer> ImageBufferJavaBackend::getPixelBuffer(const PixelBufferFormat& outputFormat, const IntRect& srcRect, void* data) const
+{
     return ImageBufferBackend::getPixelBuffer(outputFormat, srcRect, data);
 }
 
@@ -276,7 +269,6 @@
     const IntRect& srcRect, const IntPoint& dstPoint, AlphaPremultiplication destFormat, void* data)
 {
     ImageBufferBackend::putPixelBuffer(sourcePixelBuffer, srcRect, dstPoint, destFormat, data);
->>>>>>> 6f28d912
     update();
 }
 
