/*
 * Copyright (c) 2022, 2025, Oracle and/or its affiliates. All rights reserved.
 * DO NOT ALTER OR REMOVE COPYRIGHT NOTICES OR THIS FILE HEADER.
 *
 * This code is free software; you can redistribute it and/or modify it
 * under the terms of the GNU General Public License version 2 only, as
 * published by the Free Software Foundation.  Oracle designates this
 * particular file as subject to the "Classpath" exception as provided
 * by Oracle in the LICENSE file that accompanied this code.
 *
 * This code is distributed in the hope that it will be useful, but WITHOUT
 * ANY WARRANTY; without even the implied warranty of MERCHANTABILITY or
 * FITNESS FOR A PARTICULAR PURPOSE.  See the GNU General Public License
 * version 2 for more details (a copy is included in the LICENSE file that
 * accompanied this code).
 *
 * You should have received a copy of the GNU General Public License version
 * 2 along with this work; if not, write to the Free Software Foundation,
 * Inc., 51 Franklin St, Fifth Floor, Boston, MA 02110-1301 USA.
 *
 * Please contact Oracle, 500 Oracle Parkway, Redwood Shores, CA 94065 USA
 * or visit www.oracle.com if you need additional information or have any
 * questions.
 */
// This code borrows heavily from the following project, with permission from the author:
// https://github.com/andy-goryachev/FxEditor

package jfx.incubator.scene.control.richtext.skin;

import java.util.ArrayList;
import java.util.List;
import javafx.collections.ObservableList;
import javafx.event.EventHandler;
import javafx.geometry.Orientation;
import javafx.geometry.Point2D;
import javafx.scene.AccessibleAction;
import javafx.scene.AccessibleAttribute;
import javafx.scene.control.ScrollBar;
import javafx.scene.control.Skin;
import javafx.scene.control.SkinBase;
import javafx.scene.input.DataFormat;
import javafx.scene.input.InputMethodEvent;
import javafx.scene.input.InputMethodHighlight;
import javafx.scene.input.InputMethodRequests;
import javafx.scene.input.InputMethodTextRun;
import javafx.scene.input.ScrollEvent;
import javafx.scene.paint.Color;
import javafx.scene.shape.ClosePath;
import javafx.scene.shape.HLineTo;
import javafx.scene.shape.Line;
import javafx.scene.shape.LineTo;
import javafx.scene.shape.MoveTo;
import javafx.scene.shape.Path;
import javafx.scene.shape.PathElement;
import javafx.scene.shape.Shape;
import javafx.scene.shape.VLineTo;
import javafx.scene.text.Font;
import com.sun.jfx.incubator.scene.control.richtext.Params;
import com.sun.jfx.incubator.scene.control.richtext.RichTextAreaBehavior;
import com.sun.jfx.incubator.scene.control.richtext.RichTextAreaHelper;
import com.sun.jfx.incubator.scene.control.richtext.RichTextAreaSkinHelper;
import com.sun.jfx.incubator.scene.control.richtext.TextCell;
import com.sun.jfx.incubator.scene.control.richtext.VFlow;
import com.sun.jfx.incubator.scene.control.richtext.util.ListenerHelper;
import com.sun.jfx.incubator.scene.control.richtext.util.RichUtils;
import jfx.incubator.scene.control.richtext.RichTextArea;
import jfx.incubator.scene.control.richtext.SelectionSegment;
import jfx.incubator.scene.control.richtext.StyleHandlerRegistry;
import jfx.incubator.scene.control.richtext.StyleResolver;
import jfx.incubator.scene.control.richtext.TextPos;
import jfx.incubator.scene.control.richtext.model.StyleAttribute;
import jfx.incubator.scene.control.richtext.model.StyleAttributeMap;
import jfx.incubator.scene.control.richtext.model.StyledTextModel;

/**
 * Provides visual representation for RichTextArea.
 * <p>
 * This skin consists of a top level Pane that manages the following children:
 * <ul>
 * <li>virtual flow Pane
 * <li>horizontal scroll bar
 * <li>vertical scroll bar
 * </ul>
 *
 * @since 24
 */
public class RichTextAreaSkin extends SkinBase<RichTextArea> {
    private final ListenerHelper listenerHelper;
    private final RichTextAreaBehavior behavior;
    private final VFlow vflow;
    private final ScrollBar vscroll;
    private final ScrollBar hscroll;
    private final EventHandler<InputMethodEvent> inputMethodTextChangedHandler = this::handleInputMethodEvent;
    private InputMethodRequests inputMethodRequests;
    private Ime ime;

    static {
        RichTextAreaSkinHelper.setAccessor(new RichTextAreaSkinHelper.Accessor() {
            @Override
            public VFlow getVFlow(Skin<?> skin) {
                if (skin instanceof RichTextAreaSkin s) {
                    return s.getVFlow();
                }
                return null;
            }

            @Override
            public ListenerHelper getListenerHelper(Skin<?> skin) {
                return ((RichTextAreaSkin)skin).listenerHelper;
            }
        });
    }

    /**
     * Constructs the skin.
     * @param control the owner
     */
    public RichTextAreaSkin(RichTextArea control) {
        super(control);

        this.listenerHelper = new ListenerHelper();

        vscroll = createVScrollBar();
        vscroll.setOrientation(Orientation.VERTICAL);
        vscroll.addEventFilter(ScrollEvent.ANY, (ev) -> ev.consume());

        hscroll = createHScrollBar();
        hscroll.setOrientation(Orientation.HORIZONTAL);
        hscroll.addEventFilter(ScrollEvent.ANY, (ev) -> ev.consume());

        vflow = new VFlow(this, vscroll, hscroll);
        getChildren().add(vflow);

        behavior = new RichTextAreaBehavior(control);

        listenerHelper.addChangeListener(vflow::handleSelectionChange, control.selectionProperty());
        listenerHelper.addInvalidationListener(vflow::updateRateRestartBlink, true, control.caretBlinkPeriodProperty());
        listenerHelper.addInvalidationListener(vflow::updateCaretAndSelection, control.highlightCurrentParagraphProperty());
        listenerHelper.addInvalidationListener(vflow::handleContentPadding, true, control.contentPaddingProperty());
        listenerHelper.addInvalidationListener(vflow::handleDecoratorChange,
            control.leftDecoratorProperty(),
            control.rightDecoratorProperty()
        );
        listenerHelper.addInvalidationListener(vflow::handleUseContentHeight, true, control.useContentHeightProperty());
        listenerHelper.addInvalidationListener(vflow::handleUseContentWidth, true, control.useContentWidthProperty());
        listenerHelper.addInvalidationListener(vflow::handleVerticalScroll, vscroll.valueProperty());
        listenerHelper.addInvalidationListener(vflow::handleHorizontalScroll, hscroll.valueProperty());
        listenerHelper.addInvalidationListener(vflow::handleWrapText, control.wrapTextProperty());
        listenerHelper.addInvalidationListener(vflow::handleModelChange, control.modelProperty());
        listenerHelper.addChangeListener(control.modelProperty(), true, this::handleModelChange);
    }

    @Override
    public void install() {
<<<<<<< HEAD
        getSkinnable().getInputMap().setSkinInputMap(behavior.getSkinInputMap());
=======
        RichTextArea rta = getSkinnable();
        // TODO fix once SkinInputMap is public
        InputMapHelper.setSkinInputMap(rta.getInputMap(), behavior.getSkinInputMap());
        //rta.getInputMap().setSkinInputMap(behavior.getSkinInputMap());
>>>>>>> bb660211

        // IMPORTANT: both setOnInputMethodTextChanged() and setInputMethodRequests() are required for IME to work
        if (rta.getOnInputMethodTextChanged() == null) {
            rta.setOnInputMethodTextChanged(inputMethodTextChangedHandler);
        }

        if (rta.getInputMethodRequests() == null) {
            inputMethodRequests = new InputMethodRequests() {
                // returns the lower left corner of the character bounds
                // content is relative to the start of selection
                @Override
                public Point2D getTextLocation(int offset) {
                    SelectionSegment sel = rta.getSelection();
                    if (sel != null) {
                        TextPos p = sel.getMin();
                        p = RichUtils.advancePosition(p, offset);
                        return vflow.getImeLocationOnScreen(p);
                    }
                    return new Point2D(0, 0);
                }

                @Override
                public String getSelectedText() {
                    SelectionSegment sel = rta.getSelection();
                    if (sel != null) {
                        if (!sel.isCollapsed()) {
                            int limit = Params.IME_MAX_TEXT_LENGTH;
                            StringBuilder sb = new StringBuilder(limit);
                            RichTextAreaHelper.getText(rta, sel.getMin(), sel.getMax(), sb, limit);
                            return sb.toString();
                        }
                    }
                    return "";
                }

                @Override
                public int getLocationOffset(int x, int y) {
                    // TODO this is weird: the caller CInputMethod.characterIndexForPoint() talks about screen coordinates,
                    // but the implementation in TextArea treats it as local coordinates (and simply returns 0 in TextField)
                    // which makes no sense!
                    // BTW, could never hit this breakpoint.
                    //
                    // CInputMethod.characterIndexForPoint():
                    // Gets the offset within the composed text for the specified absolute x and y coordinates on the screen.
                    // This information is used, for example to handle mouse clicks and the mouse cursor.
                    // The offset is relative to the composed text, so offset 0 indicates the beginning of the composed text.
                    TextPos pos = vflow.getTextPosLocal(x, y);
                    return pos.offset() - ime.start.offset();
                }

                @Override
                public void cancelLatestCommittedText() {
                    // no-op as in TextInputControlSkin
                }
            };
            rta.setInputMethodRequests(inputMethodRequests);
        }
    }

    @Override
    public void dispose() {
        RichTextArea rta = getSkinnable();
        if (rta != null) {
            if (rta.getInputMethodRequests() == inputMethodRequests) {
                rta.setInputMethodRequests(null);
            }
            if (rta.getOnInputMethodTextChanged() == inputMethodTextChangedHandler) {
                rta.setOnInputMethodTextChanged(null);
            }

            listenerHelper.disconnect();
            vflow.dispose();
            getChildren().remove(vflow);

            super.dispose();
        }
    }

    private void handleInputMethodEvent(InputMethodEvent ev) {
        RichTextArea rta = getSkinnable();
        if (RichUtils.canEdit(rta) && !rta.isDisabled()) {
            SelectionSegment sel = rta.getSelection();
            if (sel == null) {
                return; // should not happen
            }

            // remove previous input method text (if any) or selected text
            TextPos rEnd = sel.getMax();
            if (ime != null) {
                if (ime.shapes != null) {
                    vflow.removeImHighlight(ime.shapes);
                    ime.shapes = null;
                }
                // imeStart is valid
                rEnd = RichUtils.advancePosition(ime.start, ime.length);
            } else {
                ime = new Ime();
                ime.start = sel.getMin();
            }

            String text = RichUtils.getImeText(ev);
            ime.length = text.length();

            // replace selection or previous ime text with composed or committed text
            rta.replaceText(ime.start, rEnd, text, false);

            // add ime shapes
            TextPos end = ime.start;
            if (ev.getComposed().size() > 0) {
                ime.shapes = new ArrayList<>();
                TextPos pos = ime.start;
                for (InputMethodTextRun run : ev.getComposed()) {
                    end = RichUtils.advancePosition(pos, run.getText().length());
                    appendImeShapes(ime.shapes, run.getHighlight(), pos, end);
                    pos = end;
                }
                vflow.addImeHighlights(ime.shapes, ime.start);
            } else {
                ime.shapes = null;
                end = RichUtils.advancePosition(ime.start, text.length());
            }
            rta.select(end);

            if ((ev.getCommitted().length() > 0) || (ime.length == 0)) {
                if (ime.shapes != null) {
                    vflow.removeImHighlight(ime.shapes);
                }
                ime = null;
            }
            ev.consume();
        }
    }

    private void appendImeShapes(List<Shape> shapes, InputMethodHighlight highlight, TextPos start, TextPos end) {
        double minX = 0.0;
        double maxX = 0.0;
        double minY = 0.0;
        double maxY = 0.0;

        List<PathElement> elements = vflow.getUnderlineShape(start, end);
        int sz = elements.size();
        for (int i = 0; i < sz; i++) {
            PathElement pe = elements.get(i);
            if (pe instanceof MoveTo em) {
                minX = maxX = em.getX();
                minY = maxY = em.getY();
            } else if (pe instanceof LineTo em) {
                minX = (minX < em.getX() ? minX : em.getX());
                maxX = (maxX > em.getX() ? maxX : em.getX());
                minY = (minY < em.getY() ? minY : em.getY());
                maxY = (maxY > em.getY() ? maxY : em.getY());
            } else if (pe instanceof HLineTo em) {
                minX = (minX < em.getX() ? minX : em.getX());
                maxX = (maxX > em.getX() ? maxX : em.getX());
            } else if (pe instanceof VLineTo em) {
                minY = (minY < em.getY() ? minY : em.getY());
                maxY = (maxY > em.getY() ? maxY : em.getY());
            }
            // don't assume that shapes are ended with ClosePath
            if (
                pe instanceof ClosePath ||
                i == sz - 1 ||
                (i < sz - 1 && elements.get(i + 1) instanceof MoveTo)
            )
            {
                // create the shape
                Shape sh = null;
                switch(highlight) {
                case SELECTED_RAW:
                    // blue background
                    sh = new Path(vflow.getRangeShape(start, end));
                    sh.setFill(imeSelectColor());
                    sh.setOpacity(0.3);
                    break;
                case UNSELECTED_RAW:
                    // dash underline
                    sh = new Line(minX + 2, maxY + 1, maxX - 2, maxY + 1);
                    sh.setStroke(imeColor());
                    sh.setStrokeWidth(maxY - minY);
                    ObservableList<Double> dashArray = sh.getStrokeDashArray();
                    dashArray.add(2.0);
                    dashArray.add(2.0);
                    break;
                case SELECTED_CONVERTED:
                    // thick underline
                    sh = new Line(minX + 2, maxY + 1, maxX - 2, maxY + 1);
                    sh.setStroke(imeColor());
                    sh.setStrokeWidth((maxY - minY) * 3);
                    break;
                case UNSELECTED_CONVERTED:
                    // single underline
                    sh = new Line(minX + 2, maxY + 1, maxX - 2, maxY + 1);
                    sh.setStroke(imeColor());
                    sh.setStrokeWidth(maxY - minY);
                    break;
                }

                if (sh != null) {
                    sh.setManaged(false);
                    shapes.add(sh);
                }
            }
        }
    }

    private Color imeColor() {
        return RichUtils.isDarkScheme(getSkinnable()) ? Color.WHITE : Color.BLACK;
    }

    private Color imeSelectColor() {
        // TODO might depend on the color scheme
        return Color.BLUE;
    }

    private void handleModelChange(Object src, StyledTextModel old, StyledTextModel m) {
        if (old != null) {
            old.removeListener(vflow);
        }

        if (m != null) {
            m.addListener(vflow);
        }
    }

    /**
     * Creates the vertical scroll bar.
     * <p>
     * The subclasses may override this method to provide custom ScrollBar implementation.
     *
     * @return the vertical scroll bar
     */
    protected ScrollBar createVScrollBar() {
        return new ScrollBar();
    }

    /**
     * Creates the horizontal scroll bar.
     * <p>
     * The subclasses may override this method to provide custom ScrollBar implementation.
     *
     * @return the horizontal scroll bar
     */
    protected ScrollBar createHScrollBar() {
        return new ScrollBar();
    }

    private VFlow getVFlow() {
        return vflow;
    }

    /**
     * Returns the skin's {@link StyleResolver}.
     * @return style resolver instance
     */
    public StyleResolver getStyleResolver() {
        return vflow;
    }

    /**
     * Copies the text in the specified format when selection exists and when the export in this format
     * is supported by the model, and the skin must be installed; otherwise, this method is a no-op.
     *
     * @param format data format
     */
    public void copyText(DataFormat format) {
        behavior.copyWithFormat(format);
    }

    /**
     * Pastes the clipboard content at the caret, or, if selection exists, replacing the selected text.
     * The format must be supported by the model, and the skin must be installed,
     * otherwise this method has no effect.
     *
     * @param format data format
     */
    public void pasteText(DataFormat format) {
        behavior.pasteWithFormat(format);
    }

    /**
     * Applies styles based on supplied attribute set to either the whole paragraph or the text segment.
     * This method can be overriden by other skin implementations to provide additional styling.
     * The overriding method must call super implementation.
     *
     * @param context the cell context
     * @param attrs the attributes
     * @param forParagraph determines whether the styles are applied to the paragraph (true), or text segment (false)
     */
    public void applyStyles(CellContext context, StyleAttributeMap attrs, boolean forParagraph) {
        if (attrs != null) {
            RichTextArea c = getSkinnable();
            StyleHandlerRegistry r = c.getStyleHandlerRegistry();
            for (StyleAttribute a : attrs.getAttributes()) {
                Object v = attrs.get(a);
                if (v != null) {
                    r.process(c, forParagraph, context, a, v);
                }
            }
        }
    }

    /**
     * Discards any cached layout information and calls
     * {@link javafx.scene.Parent#requestLayout() requestLayout()}.
     */
    // TODO alternative: simply override requestLayout() ?
    public void refreshLayout() {
        vflow.invalidateLayout();
        getSkinnable().requestLayout();
    }

    @Override
    protected double computePrefHeight(double width, double topInset, double rightInset, double bottomInset, double leftInset) {
        if (getSkinnable().isUseContentHeight()) {
            return super.computePrefHeight(width, topInset, rightInset, bottomInset, leftInset);
        }
        return Params.PREF_HEIGHT;
    }

    @Override
    protected double computePrefWidth(double height, double topInset, double rightInset, double bottomInset, double leftInset) {
        if (getSkinnable().isUseContentWidth()) {
            return super.computePrefWidth(height, topInset, rightInset, bottomInset, leftInset);
        }
        return Params.PREF_WIDTH;
    }

    @Override
    protected double computeMinHeight(double width, double topInset, double rightInset, double bottomInset, double leftInset) {
        return Params.MIN_HEIGHT;
    }

    @Override
    protected double computeMinWidth(double height, double topInset, double rightInset, double bottomInset, double leftInset) {
        return Params.MIN_WIDTH;
    }

    @Override
    public void executeAccessibleAction(AccessibleAction action, Object... parameters) {
        switch(action) {
        case SHOW_TEXT_RANGE:
            {
                Integer start = (Integer)parameters[0];
                Integer end = (Integer)parameters[1];
                if (start != null && end != null) {
                    // TODO
//                    scrollCharacterToVisible(end);
//                    scrollCharacterToVisible(start);
//                    scrollCharacterToVisible(end);
                }
                break;
            }
        default:
            super.executeAccessibleAction(action, parameters);
        }
    }

    @Override
    protected Object queryAccessibleAttribute(AccessibleAttribute attribute, Object... parameters) {
        switch (attribute) {
        case BOUNDS_FOR_RANGE:
            {
                TextPos p = getSkinnable().getCaretPosition();
                if (p != null) {
                    int start = (Integer)parameters[0];
                    int end = (Integer)parameters[1];
                    PathElement[] elements = getVFlow().getRangeShape(p.index(), start, end + 1);
                    return RichUtils.pathToBoundsArray(getVFlow(), elements);
                }
                return null;
            }
        case FONT:
            {
                StyleAttributeMap a = getSkinnable().getActiveStyleAttributeMap();
                if (a != null) {
                    String family = a.getFontFamily();
                    if (family != null) {
                        Double size = a.getFontSize();
                        if (size != null) {
                            return Font.font(family, size);
                        }
                    }
                }
                return null;
            }
        case HORIZONTAL_SCROLLBAR:
            return hscroll;
        case LINE_FOR_OFFSET:
            {
                TextPos p = getSkinnable().getCaretPosition();
                if (p != null) {
                    TextCell cell = getVFlow().getCell(p.index());
                    if (cell != null) {
                        int offset = (Integer)parameters[0];
                        return cell.lineForOffset(offset);
                    }
                }
                return null;
            }
        case LINE_START:
            {
                TextPos p = getSkinnable().getCaretPosition();
                if (p != null) {
                    TextCell cell = getVFlow().getCell(p.index());
                    if (cell != null) {
                        int lineIndex = (Integer)parameters[0];
                        return cell.lineStart(lineIndex);
                    }
                }
                return null;
            }
        case LINE_END:
            {
                TextPos p = getSkinnable().getCaretPosition();
                if (p != null) {
                    TextCell cell = getVFlow().getCell(p.index());
                    if (cell != null) {
                        int lineIndex = (Integer)parameters[0];
                        return cell.lineEnd(lineIndex);
                    }
                }
                return null;
            }
        case OFFSET_AT_POINT:
            {
                Point2D screenPoint = (Point2D)parameters[0];
                TextPos p = getSkinnable().getTextPosition(screenPoint.getX(), screenPoint.getY());
                return p == null ? null : p.charIndex();
            }
        case VERTICAL_SCROLLBAR:
            return vscroll;
        default:
            return super.queryAccessibleAttribute(attribute, parameters);
        }
    }

    // while IME is active
    private static class Ime {
        public TextPos start;
        public int length;
        public List<Shape> shapes;
    }
}<|MERGE_RESOLUTION|>--- conflicted
+++ resolved
@@ -152,14 +152,8 @@
 
     @Override
     public void install() {
-<<<<<<< HEAD
-        getSkinnable().getInputMap().setSkinInputMap(behavior.getSkinInputMap());
-=======
         RichTextArea rta = getSkinnable();
-        // TODO fix once SkinInputMap is public
-        InputMapHelper.setSkinInputMap(rta.getInputMap(), behavior.getSkinInputMap());
-        //rta.getInputMap().setSkinInputMap(behavior.getSkinInputMap());
->>>>>>> bb660211
+        rta.getInputMap().setSkinInputMap(behavior.getSkinInputMap());
 
         // IMPORTANT: both setOnInputMethodTextChanged() and setInputMethodRequests() are required for IME to work
         if (rta.getOnInputMethodTextChanged() == null) {
