/*
 * Copyright (c) 2023, 2025, Oracle and/or its affiliates. All rights reserved.
 * DO NOT ALTER OR REMOVE COPYRIGHT NOTICES OR THIS FILE HEADER.
 *
 * This code is free software; you can redistribute it and/or modify it
 * under the terms of the GNU General Public License version 2 only, as
 * published by the Free Software Foundation.  Oracle designates this
 * particular file as subject to the "Classpath" exception as provided
 * by Oracle in the LICENSE file that accompanied this code.
 *
 * This code is distributed in the hope that it will be useful, but WITHOUT
 * ANY WARRANTY; without even the implied warranty of MERCHANTABILITY or
 * FITNESS FOR A PARTICULAR PURPOSE.  See the GNU General Public License
 * version 2 for more details (a copy is included in the LICENSE file that
 * accompanied this code).
 *
 * You should have received a copy of the GNU General Public License version
 * 2 along with this work; if not, write to the Free Software Foundation,
 * Inc., 51 Franklin St, Fifth Floor, Boston, MA 02110-1301 USA.
 *
 * Please contact Oracle, 500 Oracle Parkway, Redwood Shores, CA 94065 USA
 * or visit www.oracle.com if you need additional information or have any
 * questions.
 */

package test.jfx.incubator.scene.control.richtext;

import static org.junit.jupiter.api.Assertions.assertEquals;
import static org.junit.jupiter.api.Assertions.assertFalse;
import static org.junit.jupiter.api.Assertions.assertNotNull;
import static org.junit.jupiter.api.Assertions.assertSame;
import static org.junit.jupiter.api.Assertions.assertThrows;
import static org.junit.jupiter.api.Assertions.assertTrue;
import java.io.ByteArrayInputStream;
import java.io.ByteArrayOutputStream;
import java.nio.charset.StandardCharsets;
import java.util.ArrayList;
import java.util.List;
import javafx.css.CssMetaData;
import javafx.css.Styleable;
import javafx.event.Event;
import javafx.geometry.Insets;
import javafx.scene.Scene;
import javafx.scene.control.Control;
import javafx.scene.input.Clipboard;
import javafx.scene.input.ClipboardContent;
import javafx.scene.input.DataFormat;
import javafx.scene.input.InputMethodEvent;
import javafx.scene.input.InputMethodHighlight;
import javafx.scene.input.InputMethodTextRun;
import javafx.util.Duration;
import org.junit.jupiter.api.AfterEach;
import org.junit.jupiter.api.BeforeEach;
import org.junit.jupiter.api.Test;
import com.sun.jfx.incubator.scene.control.richtext.VFlow;
import jfx.incubator.scene.control.richtext.LineEnding;
import jfx.incubator.scene.control.richtext.RichTextArea;
import jfx.incubator.scene.control.richtext.RichTextAreaShim;
import jfx.incubator.scene.control.richtext.SelectionSegment;
import jfx.incubator.scene.control.richtext.StyleHandlerRegistry;
import jfx.incubator.scene.control.richtext.TextPos;
import jfx.incubator.scene.control.richtext.model.CodeTextModel;
import jfx.incubator.scene.control.richtext.model.RichTextFormatHandler;
import jfx.incubator.scene.control.richtext.model.RichTextModel;
import jfx.incubator.scene.control.richtext.model.StyleAttributeMap;
import jfx.incubator.scene.control.richtext.model.StyledTextModel;
import jfx.incubator.scene.control.richtext.skin.RichTextAreaSkin;
import test.jfx.incubator.scene.control.richtext.support.RTUtil;
import test.jfx.incubator.scene.control.richtext.support.TestStyledInput;
import test.jfx.incubator.scene.util.TUtil;

/**
 * Tests the RichTextArea control.
 *
 * NOTES:
 * 1. methods that involve moving the caret (backspace, delete, move*, select*, etc.) needs a real
 * text layout and therefore need to be headful (or wait for JDK-8342565).
 * 2. operations with models that contain more than one paragraph might also fail due to scrollCaretToVisible().
 *
 * TODO accessibility APIs
 */
public class RichTextAreaTest {
    private RichTextArea control;
    private static final StyleAttributeMap BOLD = StyleAttributeMap.builder().setBold(true).build();
    private static final StyleAttributeMap ITALIC = StyleAttributeMap.builder().setItalic(true).build();
    private static final String NL = System.getProperty("line.separator");

    @BeforeEach
    public void beforeEach() {
        TUtil.setUncaughtExceptionHandler();

        control = new RichTextArea();
        control.setSkin(new RichTextAreaSkin(control));
    }

    @AfterEach
    public void afterEach() {
        TUtil.removeUncaughtExceptionHandler();
    }

    private String text() {
        return RTUtil.getText(control);
    }

    // constructors

    @Test
    public void defaultModelIsRichTextModel() {
        assertTrue(control.getModel() instanceof RichTextModel);
    }

    @Test
    public void nullModelInConstructor() {
        control = new RichTextArea(null);
        assertTrue(control.getModel() == null);

        CustomStyledTextModel m = new CustomStyledTextModel();
        control = new RichTextArea(null);
        control.setModel(m);
        assertSame(m, control.getModel());
    }

    // properties

    @Test
    public void propertiesSettersAndGetters() {
        TUtil.testProperty(control.caretBlinkPeriodProperty(), control::getCaretBlinkPeriod, control::setCaretBlinkPeriod, Duration.millis(10));
        TUtil.testProperty(control.contentPaddingProperty(), control::getContentPadding, control::setContentPadding, null, new Insets(40));
        TUtil.testBooleanProperty(control.displayCaretProperty(), control::isDisplayCaret, control::setDisplayCaret);
        TUtil.testBooleanProperty(control.editableProperty(), control::isEditable, control::setEditable);
        TUtil.testBooleanProperty(control.highlightCurrentParagraphProperty(), control::isHighlightCurrentParagraph, control::setHighlightCurrentParagraph);
        TUtil.testProperty(control.leftDecoratorProperty(), control::getLeftDecorator, control::setLeftDecorator, null, new CustomSideDecorator());
        TUtil.testProperty(control.modelProperty(), control::getModel, control::setModel, null, new RichTextModel(), new CodeTextModel());
        TUtil.testProperty(control.rightDecoratorProperty(), control::getRightDecorator, control::setRightDecorator, null, new CustomSideDecorator());
        TUtil.testBooleanProperty(control.useContentHeightProperty(), control::isUseContentHeight, control::setUseContentHeight);
        TUtil.testBooleanProperty(control.useContentWidthProperty(), control::isUseContentWidth, control::setUseContentWidth);
        TUtil.testBooleanProperty(control.wrapTextProperty(), control::isWrapText, control::setWrapText);
    }

    @Test
    public void nonNullableProperties() {
        TUtil.testNonNullable(control.caretBlinkPeriodProperty(), control::setCaretBlinkPeriod);
    }

    // default values

    @Test
    public void defaultPropertyValues() {
        TUtil.testDefaultValue(control.caretBlinkPeriodProperty(), control::getCaretBlinkPeriod, Duration.millis(1000));
        TUtil.testDefaultValue(control.contentPaddingProperty(), control::getContentPadding, null);
        TUtil.testDefaultValue(control.displayCaretProperty(), control::isDisplayCaret, true);
        TUtil.testDefaultValue(control.editableProperty(), control::isEditable, true);
        TUtil.testDefaultValue(control.highlightCurrentParagraphProperty(), control::isHighlightCurrentParagraph, false);
        TUtil.testDefaultValue(control.leftDecoratorProperty(), control::getLeftDecorator, null);
        TUtil.checkDefaultValue(control.modelProperty(), control::getModel, (v) -> (v instanceof RichTextModel));
        TUtil.testDefaultValue(control.rightDecoratorProperty(), control::getRightDecorator, null);
        TUtil.testDefaultValue(control.useContentHeightProperty(), control::isUseContentHeight, false);
        TUtil.testDefaultValue(control.useContentWidthProperty(), control::isUseContentWidth, false);
        TUtil.testDefaultValue(control.wrapTextProperty(), control::isWrapText, false);
    }

    // css

    @Test
    public void testCaretBlinkPeriodCSS() {
        Scene s = new Scene(control);
        control.setStyle("-fx-caret-blink-period: 1ms");
        control.applyCss();
        assertEquals(Duration.millis(1), control.getCaretBlinkPeriod());

        control.setStyle("-fx-caret-blink-period: 99ms");
        control.applyCss();
        assertEquals(Duration.millis(99), control.getCaretBlinkPeriod());
    }

    @Test
    public void testContentPaddingCSS() {
        Scene s = new Scene(control);
        control.setStyle("-fx-content-padding: 99");
        control.applyCss();
        assertEquals(new Insets(99), control.getContentPadding());

        control.setStyle("-fx-content-padding: null");
        control.applyCss();
        assertEquals(null, control.getContentPadding());
    }

    @Test
    public void testDisplayCaretCSS() {
        Scene s = new Scene(control);
        control.setStyle("-fx-display-caret: false");
        control.applyCss();
        assertFalse(control.isDisplayCaret());

        control.setStyle("-fx-display-caret: true");
        control.applyCss();
        assertTrue(control.isDisplayCaret());
    }

    @Test
    public void testHighlightCurrentParagraphCSS() {
        Scene s = new Scene(control);
        control.setStyle("-fx-highlight-current-paragraph: false");
        control.applyCss();
        assertFalse(control.isHighlightCurrentParagraph());

        control.setStyle("-fx-highlight-current-paragraph: true");
        control.applyCss();
        assertTrue(control.isHighlightCurrentParagraph());
    }

    @Test
    public void testUseContentHeightCSS() {
        Scene s = new Scene(control);
        control.setStyle("-fx-use-content-height: false");
        control.applyCss();
        assertFalse(control.isUseContentHeight());

        control.setStyle("-fx-use-content-height: true");
        control.applyCss();
        assertTrue(control.isUseContentHeight());
    }

    @Test
    public void testUseContentWidthCSS() {
        Scene s = new Scene(control);
        control.setStyle("-fx-use-content-width: false");
        control.applyCss();
        assertFalse(control.isUseContentWidth());

        control.setStyle("-fx-use-content-width: true");
        control.applyCss();
        assertTrue(control.isUseContentWidth());
    }

    @Test
    public void testWrapTextCSS() {
        Scene s = new Scene(control);
        control.setStyle("-fx-wrap-text: false");
        control.applyCss();
        assertFalse(control.isWrapText());

        control.setStyle("-fx-wrap-text: true");
        control.applyCss();
        assertTrue(control.isWrapText());
    }

    // property binding

    @Test
    public void testPropertyBinding() {
        // caret blink period property is internally constrained and cannot be bound
        //TUtil.testBinding(control.caretBlinkPeriodProperty(), control::getCaretBlinkPeriod, Duration.millis(10));
        TUtil.testBinding(control.contentPaddingProperty(), control::getContentPadding, null, new Insets(40));
        TUtil.testBinding(control.displayCaretProperty(), control::isDisplayCaret);
        TUtil.testBinding(control.editableProperty(), control::isEditable);
        TUtil.testBinding(control.highlightCurrentParagraphProperty(), control::isHighlightCurrentParagraph);
        TUtil.testBinding(control.leftDecoratorProperty(), control::getLeftDecorator, null, new CustomSideDecorator());
        TUtil.testBinding(control.modelProperty(), control::getModel, null, new RichTextModel(), new CodeTextModel());
        TUtil.testBinding(control.rightDecoratorProperty(), control::getRightDecorator, null, new CustomSideDecorator());
        TUtil.testBinding(control.useContentHeightProperty(), control::isUseContentHeight);
        TUtil.testBinding(control.useContentWidthProperty(), control::isUseContentWidth);
        TUtil.testBinding(control.wrapTextProperty(), control::isWrapText);
    }

    // functional API tests

    @Test
    public void appendText() {
        TextPos p = control.appendText("a");
        assertEquals(TextPos.ofLeading(0, 1), p);
        assertEquals("a", text());
        // undo
        control.undo();
        assertEquals("", text());
    }

    @Test
    public void appendTextWithStyles() {
        TextPos p = control.appendText("a", BOLD);
        assertEquals(TextPos.ofLeading(0, 1), p);
        control.select(p);
        assertEquals(BOLD, control.getActiveStyleAttributeMap());
        assertEquals("a", text());
        // undo
        control.undo();
        assertEquals("", text());
    }

    @Test
    public void appendTextFromStyledInput() {
        TestStyledInput in = TestStyledInput.plainText("a\nb");
        TextPos p = control.appendText(in);
        assertEquals(TextPos.ofLeading(1, 1), p);
        assertEquals("a" + NL + "b", text());
        // undo
        control.undo();
        assertEquals("", text());
    }

    @Test
    public void applyStyle() {
        TestStyledInput in = TestStyledInput.plainText("a\nbbb");
        TextPos p = control.appendText(in);
        control.applyStyle(TextPos.ZERO, TextPos.ofLeading(1, 3), BOLD);
        assertEquals(TextPos.ofLeading(1, 3), p);
        control.select(TextPos.ofLeading(1, 0));
        assertEquals(BOLD, control.getActiveStyleAttributeMap());
        // undo
        control.undo();
        assertEquals(StyleAttributeMap.EMPTY, control.getActiveStyleAttributeMap());
    }

    @Test
    public void clear() {
        control.appendText("a");
        control.clear();
        TextPos p = control.getDocumentEnd();
        assertEquals(TextPos.ZERO, p);
    }

    @Test
    public void clearSelection() {
        control.appendText("a");
        control.selectAll();
        control.clearSelection();
        assertEquals(null, control.getSelection());
    }

    @Test
    public void clearUndoRedo() {
        control.appendText("a");
        control.clearUndoRedo();
    }

    @Test
    public void copy() {
        RTUtil.copyToClipboard("yo");
        control.appendText("123");
        control.selectAll();
        control.copy();
        assertEquals("123", Clipboard.getSystemClipboard().getString());

        control.select(TextPos.ZERO, TextPos.ofLeading(0, 1));
        control.copy();
        assertEquals("1", Clipboard.getSystemClipboard().getString());

        control.select(TextPos.ofLeading(0, 1), TextPos.ofLeading(0, 2));
        control.copy();
        assertEquals("2", Clipboard.getSystemClipboard().getString());

        control.select(TextPos.ofLeading(0, 2), TextPos.ofLeading(0, 3));
        control.copy();
        assertEquals("3", Clipboard.getSystemClipboard().getString());

        control.appendText("\n4");
        control.select(new TextPos(0, 3, 2, false), control.getDocumentEnd());
        control.copy();
        assertEquals(NL + "4", Clipboard.getSystemClipboard().getString());
<<<<<<< HEAD
    }

    @Test
    public void lineEndingCopy() {
        control.appendText("1\n2\n3");
        assertEquals(3, control.getParagraphCount());
        t(LineEnding.CR, "1\r2\r3");
        t(LineEnding.CRLF, "1\r\n2\r\n3");
        t(LineEnding.LF, "1\n2\n3");
        t(LineEnding.SYSTEM, "1" + NL + "2" + NL + "3");
    }

    @Test
    public void lineEndingNull() {
        assertThrows(NullPointerException.class, () -> {
            control.getModel().setLineEnding(null);
        });
    }

    @Test
    public void lineEndingNullModel() {
        control.setModel(null);
        assertEquals(LineEnding.SYSTEM, control.getLineEnding());
        control.setLineEnding(LineEnding.CR);
        assertEquals(LineEnding.SYSTEM, control.getLineEnding());
        assertThrows(NullPointerException.class, () -> {
            control.setLineEnding(null);
        });
    }

    private void t(LineEnding lineEnding, String expected) {
        StyledTextModel m = control.getModel();
        m.setLineEnding(lineEnding);
        assertEquals(lineEnding, m.getLineEnding());
        assertEquals(expected, text());
        control.select(TextPos.ZERO, control.getDocumentEnd());
        control.copy();
        assertEquals(expected, Clipboard.getSystemClipboard().getString());
=======
>>>>>>> f8bef157
    }

    @Test
    public void copyDataFormat() {
        RTUtil.copyToClipboard("");
        control.appendText("a");
        control.selectAll();
        DataFormat fmt = RichTextFormatHandler.DATA_FORMAT;
        control.copy(fmt);
        String s = Clipboard.getSystemClipboard().getString();
        assertEquals(null, s);
        Object v = Clipboard.getSystemClipboard().getContent(fmt);
        assertEquals("{}a{!}", v);
    }

    @Test
    public void cut() {
        control.appendText("123");
        control.selectAll();
        control.cut();
        assertEquals("", text());
    }

    @Test
    public void deselect() {
        control.appendText("123");
        control.selectAll();
        control.deselect();
        SelectionSegment sel = control.getSelection();
        TextPos p = control.getCaretPosition();
        assertNotNull(p);
        assertEquals(p, sel.getMin());
        assertEquals(p, sel.getMax());
    }

    @Test
    public void execute() {
        control.appendText("a");
        control.execute(RichTextArea.Tag.SELECT_ALL);

        SelectionSegment sel = control.getSelection();
        TextPos end = control.getDocumentEnd();
        assertNotNull(end);
        assertEquals(TextPos.ZERO, sel.getMin());
        assertEquals(end, sel.getMax());
    }

    @Test
    public void executeDefault() {
        // map SELECT_ALL to no-op
        control.getInputMap().registerFunction(RichTextArea.Tag.SELECT_ALL, () -> { });

        control.appendText("123");
        control.selectAll();
        // remapped function is a no-op
        assertEquals(null, control.getSelection());
        // default function is still there
        control.executeDefault(RichTextArea.Tag.SELECT_ALL);
        assertTrue(control.getSelection() != null);
    }

    @Test
    public void getActiveStyleAttributeMap() {
        control.appendText("1234", BOLD);
        control.appendText("5678", StyleAttributeMap.EMPTY);

        control.select(TextPos.ofLeading(0, 2));
        StyleAttributeMap a = control.getActiveStyleAttributeMap();
        assertTrue(a.contains(StyleAttributeMap.BOLD));

        control.select(TextPos.ofLeading(0, 6));
        a = control.getActiveStyleAttributeMap();
        assertFalse(a.contains(StyleAttributeMap.BOLD));
    }

    @Test
    public void getControlCssMetaData() {
        List<CssMetaData<? extends Styleable, ?>> md = control.getControlCssMetaData();
        // RichTextArea:1019
        int styleablesCount = 7;
        assertEquals(md.size(), Control.getClassCssMetaData().size() + styleablesCount);
    }

    @Test
    public void getParagraphCount() {
        assertEquals(1, control.getParagraphCount());

        control.appendText("1\n2\n3");
        assertEquals(3, control.getParagraphCount());

        control.setModel(null);
        assertEquals(0, control.getParagraphCount());
    }

    @Test
    public void getParagraphEnd() {
        control.appendText("1\n22\n333");
        assertEquals(new TextPos(0, 1, 0, false), control.getParagraphEnd(0));
        assertEquals(new TextPos(1, 2, 1, false), control.getParagraphEnd(1));
        assertEquals(new TextPos(2, 3, 2, false), control.getParagraphEnd(2));

        control.setModel(null);
        // TODO this should throw an IOOBE
        assertEquals(TextPos.ZERO, control.getParagraphEnd(0));
    }

    @Test
    public void getPlainText() {
        control.appendText("1\n22\n333");
        assertEquals("1", control.getPlainText(0));
        assertEquals("22", control.getPlainText(1));
        assertEquals("333", control.getPlainText(2));
    }

    @Test
    public void getSelection() {
        control.appendText("123");
        control.selectAll();
        SelectionSegment sel = control.getSelection();
        assertNotNull(sel);
    }

    @Test
    public void getStyleHandlerRegistry() {
        StyleHandlerRegistry r = control.getStyleHandlerRegistry();
        assertNotNull(r);
    }

    @Test
    public void hasNonEmptySelection() {
        control.appendText("123");
        assertFalse(control.hasNonEmptySelection());
        control.selectAll();
        assertTrue(control.hasNonEmptySelection());
    }

    @Test
    public void insertBetweenSegments() {
        TextPos p = control.appendText("a", BOLD);
        control.appendText("b", ITALIC);
        control.appendText("c", BOLD);
        control.select(p);
        control.insertTab();
        control.insertTab();
        assertEquals("a\t\tbc", text());
        control.select(TextPos.ofLeading(0, 2));
        assertEquals(BOLD, control.getActiveStyleAttributeMap());
        control.select(TextPos.ZERO);
        assertEquals(BOLD, control.getActiveStyleAttributeMap());
        control.select(TextPos.ofLeading(0, 1));
        assertEquals(BOLD, control.getActiveStyleAttributeMap());
        control.select(TextPos.ofLeading(0, 2));
        assertEquals(BOLD, control.getActiveStyleAttributeMap());
        control.select(TextPos.ofLeading(0, 3));
        assertEquals(BOLD, control.getActiveStyleAttributeMap());
        control.select(TextPos.ofLeading(0, 4));
        assertEquals(BOLD, control.getActiveStyleAttributeMap());
        control.select(TextPos.ofLeading(0, 5));
        assertEquals(ITALIC, control.getActiveStyleAttributeMap());
    }

    @Test
    public void insertLineBreak() {
        control.appendText("123");
        control.select(TextPos.ofLeading(0, 1));
        control.insertLineBreak();
    }

    @Test
    public void insertTextWithStyles() {
        TextPos p = control.appendText("a", BOLD);
        assertEquals(TextPos.ofLeading(0, 1), p);
        p = control.insertText(TextPos.ZERO, "b", ITALIC);
        assertEquals(TextPos.ofLeading(0, 1), p);
        control.select(p);
        assertEquals(ITALIC, control.getActiveStyleAttributeMap());
        assertEquals("ba", text());
        // undo
        control.undo();
        assertEquals("a", text());
    }

    @Test
    public void insertTextFromStyledInput() {
        TestStyledInput in = TestStyledInput.plainText("a\nb");
        TextPos p = control.appendText(in);
        assertEquals(TextPos.ofLeading(1, 1), p);
        assertEquals("a" + NL + "b", text());
        // undo
        control.undo();
        assertEquals("", text());
    }

    @Test
    public void isRedoable() {
        assertFalse(control.isRedoable());
        control.appendText("123");
        control.undo();
        assertTrue(control.isRedoable());
    }

    @Test
    public void isUndoable() {
        assertFalse(control.isUndoable());
        control.appendText("123");
        assertTrue(control.isUndoable());
    }

    @Test
    public void modelChangeClearsSelection() {
        control.insertText(TextPos.ZERO, "1234", null);
        control.selectAll();
        SelectionSegment sel = control.getSelection();
        assertFalse(sel.isCollapsed());
        control.setModel(new RichTextModel());
        sel = control.getSelection();
        assertEquals(null, sel);
        assertEquals("", text());
    }

    @Test
    public void paste() {
        RTUtil.copyToClipboard("-");
        control.appendText("123");
        control.select(TextPos.ofLeading(0, 1));
        control.paste();
        assertEquals("1-23", text());
    }

    @Test
    public void pasteDataFormat() {
        DataFormat fmt = RichTextFormatHandler.DATA_FORMAT;
        ClipboardContent cc = new ClipboardContent();
        cc.putString("plain");
        cc.put(fmt, "a{!}");
        Clipboard.getSystemClipboard().setContent(cc);

        control.appendText("123");
        control.select(TextPos.ofLeading(0, 1));
        control.paste(fmt);
        assertEquals("1a23", text());
    }

    @Test
    public void pastePlainText() {
        DataFormat fmt = RichTextFormatHandler.DATA_FORMAT;
        ClipboardContent cc = new ClipboardContent();
        cc.putString("plain");
        cc.put(fmt, "a{!}");
        Clipboard.getSystemClipboard().setContent(cc);

        control.appendText("123");
        control.select(TextPos.ofLeading(0, 1));
        control.pastePlainText();
        assertEquals("1plain23", text());
    }

    @Test
    public void read() throws Exception {
        control.appendText("1 bold");
        control.applyStyle(TextPos.ofLeading(0, 2), TextPos.ofLeading(0, 6), BOLD);
        ByteArrayOutputStream out = new ByteArrayOutputStream();
        control.write(out);
        byte[] b = out.toByteArray();
        String text1 = text();

        control = new RichTextArea();
        ByteArrayInputStream in = new ByteArrayInputStream(b);
        control.read(in);
        String text2 = text();
        assertEquals(text1, text2);
    }

    @Test
    public void readDataFormat() throws Exception {
        DataFormat fmt = DataFormat.PLAIN_TEXT;
        control.appendText("1 bold");
        control.applyStyle(TextPos.ofLeading(0, 2), TextPos.ofLeading(0, 6), BOLD);
        ByteArrayOutputStream out = new ByteArrayOutputStream();
        control.write(fmt, out);
        byte[] b = out.toByteArray();
        String text1 = text();

        control = new RichTextArea();
        control.appendText("should not see me");
        ByteArrayInputStream in = new ByteArrayInputStream(b);
        control.read(fmt, in);
        String text2 = text();
        assertEquals(text1, text2);
        // read clears undo buffer
        control.undo();
        assertEquals(text1, text2);
    }

    @Test
    public void redo() {
        control.appendText("123");
        control.undo();
        assertEquals("", text());
        control.redo();
        assertEquals("123", text());
        // test undo/redo stack
        control.appendText("4");
        control.appendText("5");
        assertEquals("12345", text());
        control.undo();
        control.undo();
        control.undo();
        assertEquals("", text());
        control.redo();
        control.redo();
        control.redo();
        assertEquals("12345", text());
    }

    @Test
    public void replaceText() {
        control.appendText("1234");
        control.replaceText(TextPos.ofLeading(0, 1), TextPos.ofLeading(0, 3), "-");
        assertEquals("1-4", text());
    }

    @Test
    public void replaceTextFromStyledInput() {
        TestStyledInput in = TestStyledInput.plainText("-");
        control.appendText("1234");
        control.replaceText(TextPos.ofLeading(0, 1), TextPos.ofLeading(0, 3), in);
        assertEquals("1-4", text());
    }

    @Test
    public void setStyle() {
        TestStyledInput in = TestStyledInput.plainText("a\nbbb");
        TextPos p = control.appendText(in);
        control.setStyle(TextPos.ZERO, TextPos.ofLeading(1, 3), BOLD);
        assertEquals(TextPos.ofLeading(1, 3), p);
        control.select(TextPos.ofLeading(1, 0));
        assertEquals(BOLD, control.getActiveStyleAttributeMap());
        // allow undo
        control.undo();
        assertEquals(StyleAttributeMap.EMPTY, control.getActiveStyleAttributeMap());
    }

    @Test
    public void select() {
        TextPos p = TextPos.ofLeading(0, 1);
        control.appendText("1234");
        control.select(p);
        SelectionSegment sel = control.getSelection();
        assertEquals(sel.getMin(), p);
        assertEquals(sel.getMax(), p);
    }

    @Test
    public void selectRange() {
        TextPos p1 = TextPos.ofLeading(0, 1);
        TextPos p2 = TextPos.ofLeading(0, 2);
        control.appendText("1234");
        control.select(p1, p2);
        SelectionSegment sel = control.getSelection();
        assertEquals(sel.getMin(), p1);
        assertEquals(sel.getMax(), p2);
    }

    @Test
    public void selectAll() {
        control.appendText("a");
        control.selectAll();

        SelectionSegment sel = control.getSelection();
        TextPos end = control.getDocumentEnd();
        assertNotNull(end);
        assertEquals(TextPos.ZERO, sel.getMin());
        assertEquals(end, sel.getMax());
    }

    @Test
    public void selectParagraph() {
        control.appendText("123\n456\n789");
        // first line
        control.select(TextPos.ZERO);
        control.selectParagraph();
        SelectionSegment sel = control.getSelection();
        assertEquals(TextPos.ZERO, sel.getMin());
        assertEquals(TextPos.ofLeading(1, 0), sel.getMax());
        // last line, no trailing line separator
        control.select(TextPos.ofLeading(2, 0));
        control.selectParagraph();
        sel = control.getSelection();
        assertEquals(TextPos.ofLeading(2, 0), sel.getMin());
        assertEquals(new TextPos(2, 3, 2, false), sel.getMax());
    }

    @Test
    public void undo() {
        control.appendText("1");
        control.undo();
        assertEquals("", text());
        // test undo/redo stack
        control.appendText("2");
        control.appendText("3");
        control.appendText("4");
        assertEquals("234", text());
        control.undo();
        control.undo();
        control.undo();
        assertEquals("", text());
    }

    @Test
    public void write() throws Exception {
        control.appendText("1 bold");
        control.applyStyle(TextPos.ofLeading(0, 2), TextPos.ofLeading(0, 6), BOLD);
        ByteArrayOutputStream out = new ByteArrayOutputStream();
        control.write(out);
        byte[] b = out.toByteArray();
        assertEquals("{}1 {b}bold{!}", new String(b, StandardCharsets.US_ASCII));
    }

    @Test
    public void writeDataFormat() throws Exception {
        DataFormat fmt = DataFormat.PLAIN_TEXT;
        control.appendText("1 bold");
        control.applyStyle(TextPos.ofLeading(0, 2), TextPos.ofLeading(0, 6), BOLD);
        ByteArrayOutputStream out = new ByteArrayOutputStream();
        control.write(fmt, out);
        byte[] b = out.toByteArray();
        assertEquals("1 bold", new String(b, StandardCharsets.US_ASCII));
    }

    /**
     * Tests the shim.
     */
    // TODO remove once a real test which needs the shim is added.
    @Test
    public void testShim() {
        RichTextArea t = new RichTextArea();
        VFlow f = RichTextAreaShim.vflow(t);
    }

    @Test
    public void undoRedoEnabled() {
        // api
        assertTrue(control.isUndoRedoEnabled());
        control.setUndoRedoEnabled(false);
        assertFalse(control.isUndoRedoEnabled());
        control.setModel(null);
        control.setUndoRedoEnabled(true);
        assertFalse(control.isUndoRedoEnabled());
        control.setModel(new RichTextModel());
        assertTrue(control.isUndoRedoEnabled());
        // undo-redo enabled
        control.appendText("1");
        assertEquals("1", text());
        control.undo();
        assertEquals("", text());
        // undo-redo disabled
        control.setUndoRedoEnabled(false);
        control.appendText("2");
        assertEquals("2", text());
        control.undo();
        assertEquals("2", text());
        // disabling undo-redo clears undo stack
        control.setUndoRedoEnabled(true);
        control.appendText("3");
        assertEquals("23", text());
        assertTrue(control.isUndoable());
        control.setUndoRedoEnabled(false);
        assertFalse(control.isUndoable());
        control.setUndoRedoEnabled(true);
        control.appendText("4");
        assertEquals("234", text());
        control.undo();
        assertEquals("23", text());
        control.undo();
        assertEquals("23", text());
    }

    private void fireIME(int caret, String committed, Object... runs) {
        ArrayList<InputMethodTextRun> composed = new ArrayList<>();
        for (int i = 0; i < runs.length;) {
            String s = (String)runs[i++];
            InputMethodHighlight h = (InputMethodHighlight)runs[i++];
            composed.add(new InputMethodTextRun(s, h));
        }
        InputMethodEvent ev = new InputMethodEvent(InputMethodEvent.INPUT_METHOD_TEXT_CHANGED, composed, committed, caret);
        Event.fireEvent(control, ev);
    }

    private static TextPos tp(int caret) {
        return new TextPos(0, caret, caret - 1, false);
    }

    @Test
    public void testIME() {
        TextPos p = new TextPos(0, 0, 0, false);
        control.select(p);
        // compose "a" "b"
        fireIME(0, "", "a", InputMethodHighlight.UNSELECTED_RAW, "b", InputMethodHighlight.UNSELECTED_RAW);
        assertEquals(tp(2), control.getCaretPosition());
        assertEquals("ab", text());
        // escape, cancel composition
        fireIME(0, "");
        assertEquals(TextPos.ofLeading(0, 0), control.getCaretPosition());
        assertEquals("", text());
        // compose, "c" "d"
        fireIME(0, "", "c", InputMethodHighlight.UNSELECTED_RAW, "d", InputMethodHighlight.UNSELECTED_RAW);
        assertEquals(tp(2), control.getCaretPosition());
        assertEquals("cd", text());
        // commit "yoyo"
        fireIME(0, "yoyo");
        assertEquals(tp(4), control.getCaretPosition());
        assertEquals("yoyo", text());
    }
}<|MERGE_RESOLUTION|>--- conflicted
+++ resolved
@@ -357,7 +357,6 @@
         control.select(new TextPos(0, 3, 2, false), control.getDocumentEnd());
         control.copy();
         assertEquals(NL + "4", Clipboard.getSystemClipboard().getString());
-<<<<<<< HEAD
     }
 
     @Test
@@ -396,8 +395,6 @@
         control.select(TextPos.ZERO, control.getDocumentEnd());
         control.copy();
         assertEquals(expected, Clipboard.getSystemClipboard().getString());
-=======
->>>>>>> f8bef157
     }
 
     @Test
