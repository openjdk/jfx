/*
 * Copyright (c) 2023, 2025, Oracle and/or its affiliates. All rights reserved.
 * DO NOT ALTER OR REMOVE COPYRIGHT NOTICES OR THIS FILE HEADER.
 *
 * This code is free software; you can redistribute it and/or modify it
 * under the terms of the GNU General Public License version 2 only, as
 * published by the Free Software Foundation.  Oracle designates this
 * particular file as subject to the "Classpath" exception as provided
 * by Oracle in the LICENSE file that accompanied this code.
 *
 * This code is distributed in the hope that it will be useful, but WITHOUT
 * ANY WARRANTY; without even the implied warranty of MERCHANTABILITY or
 * FITNESS FOR A PARTICULAR PURPOSE.  See the GNU General Public License
 * version 2 for more details (a copy is included in the LICENSE file that
 * accompanied this code).
 *
 * You should have received a copy of the GNU General Public License version
 * 2 along with this work; if not, write to the Free Software Foundation,
 * Inc., 51 Franklin St, Fifth Floor, Boston, MA 02110-1301 USA.
 *
 * Please contact Oracle, 500 Oracle Parkway, Redwood Shores, CA 94065 USA
 * or visit www.oracle.com if you need additional information or have any
 * questions.
 */

package test.jfx.incubator.scene.control.richtext;

import static org.junit.jupiter.api.Assertions.assertEquals;
import static org.junit.jupiter.api.Assertions.assertFalse;
import static org.junit.jupiter.api.Assertions.assertNotNull;
import static org.junit.jupiter.api.Assertions.assertSame;
import static org.junit.jupiter.api.Assertions.assertTrue;
import java.io.ByteArrayInputStream;
import java.io.ByteArrayOutputStream;
import java.nio.charset.StandardCharsets;
import java.util.ArrayList;
import java.util.List;
import javafx.css.CssMetaData;
import javafx.css.Styleable;
import javafx.event.Event;
import javafx.geometry.Insets;
import javafx.scene.Scene;
import javafx.scene.control.Control;
import javafx.scene.input.Clipboard;
import javafx.scene.input.ClipboardContent;
import javafx.scene.input.DataFormat;
import javafx.scene.input.InputMethodEvent;
import javafx.scene.input.InputMethodHighlight;
import javafx.scene.input.InputMethodTextRun;
import javafx.util.Duration;
import org.junit.jupiter.api.AfterEach;
import org.junit.jupiter.api.BeforeEach;
import org.junit.jupiter.api.Test;
import com.sun.jfx.incubator.scene.control.richtext.VFlow;
import jfx.incubator.scene.control.richtext.RichTextArea;
import jfx.incubator.scene.control.richtext.RichTextAreaShim;
import jfx.incubator.scene.control.richtext.SelectionSegment;
import jfx.incubator.scene.control.richtext.StyleHandlerRegistry;
import jfx.incubator.scene.control.richtext.TextPos;
import jfx.incubator.scene.control.richtext.model.CodeTextModel;
import jfx.incubator.scene.control.richtext.model.RichTextFormatHandler;
import jfx.incubator.scene.control.richtext.model.RichTextModel;
import jfx.incubator.scene.control.richtext.model.StyleAttributeMap;
import jfx.incubator.scene.control.richtext.skin.RichTextAreaSkin;
import test.jfx.incubator.scene.control.richtext.support.RTUtil;
import test.jfx.incubator.scene.control.richtext.support.TestStyledInput;
import test.jfx.incubator.scene.util.TUtil;

/**
 * Tests the RichTextArea control.
 *
 * NOTES:
 * 1. methods that involve moving the caret (backspace, delete, move*, select*, etc.) needs a real
 * text layout and therefore need to be headful (or wait for JDK-8342565).
 * 2. operations with models that contain more than one paragraph might also fail due to scrollCaretToVisible().
 *
 * TODO accessibility APIs
 */
public class RichTextAreaTest {
    private RichTextArea control;
    private static final StyleAttributeMap BOLD = StyleAttributeMap.builder().setBold(true).build();
    private static final StyleAttributeMap ITALIC = StyleAttributeMap.builder().setItalic(true).build();
    private static final String NL = System.getProperty("line.separator");

    @BeforeEach
    public void beforeEach() {
        TUtil.setUncaughtExceptionHandler();

        control = new RichTextArea();
        control.setSkin(new RichTextAreaSkin(control));
    }

    @AfterEach
    public void afterEach() {
        TUtil.removeUncaughtExceptionHandler();
    }

    private String text() {
        return RTUtil.getText(control);
    }

    // constructors

    @Test
    public void defaultModelIsRichTextModel() {
        assertTrue(control.getModel() instanceof RichTextModel);
    }

    @Test
    public void nullModelInConstructor() {
        control = new RichTextArea(null);
        assertTrue(control.getModel() == null);

        CustomStyledTextModel m = new CustomStyledTextModel();
        control = new RichTextArea(null);
        control.setModel(m);
        assertSame(m, control.getModel());
    }

    // properties

    @Test
    public void propertiesSettersAndGetters() {
        TUtil.testProperty(control.caretBlinkPeriodProperty(), control::getCaretBlinkPeriod, control::setCaretBlinkPeriod, Duration.millis(10));
        TUtil.testProperty(control.contentPaddingProperty(), control::getContentPadding, control::setContentPadding, null, new Insets(40));
        TUtil.testBooleanProperty(control.displayCaretProperty(), control::isDisplayCaret, control::setDisplayCaret);
        TUtil.testBooleanProperty(control.editableProperty(), control::isEditable, control::setEditable);
        TUtil.testBooleanProperty(control.highlightCurrentParagraphProperty(), control::isHighlightCurrentParagraph, control::setHighlightCurrentParagraph);
        TUtil.testProperty(control.leftDecoratorProperty(), control::getLeftDecorator, control::setLeftDecorator, null, new CustomSideDecorator());
        TUtil.testProperty(control.modelProperty(), control::getModel, control::setModel, null, new RichTextModel(), new CodeTextModel());
        TUtil.testProperty(control.rightDecoratorProperty(), control::getRightDecorator, control::setRightDecorator, null, new CustomSideDecorator());
        TUtil.testBooleanProperty(control.useContentHeightProperty(), control::isUseContentHeight, control::setUseContentHeight);
        TUtil.testBooleanProperty(control.useContentWidthProperty(), control::isUseContentWidth, control::setUseContentWidth);
        TUtil.testBooleanProperty(control.wrapTextProperty(), control::isWrapText, control::setWrapText);
    }

    @Test
    public void nonNullableProperties() {
        TUtil.testNonNullable(control.caretBlinkPeriodProperty(), control::setCaretBlinkPeriod);
    }

    // default values

    @Test
    public void defaultPropertyValues() {
        TUtil.testDefaultValue(control.caretBlinkPeriodProperty(), control::getCaretBlinkPeriod, Duration.millis(1000));
        TUtil.testDefaultValue(control.contentPaddingProperty(), control::getContentPadding, null);
        TUtil.testDefaultValue(control.displayCaretProperty(), control::isDisplayCaret, true);
        TUtil.testDefaultValue(control.editableProperty(), control::isEditable, true);
        TUtil.testDefaultValue(control.highlightCurrentParagraphProperty(), control::isHighlightCurrentParagraph, false);
        TUtil.testDefaultValue(control.leftDecoratorProperty(), control::getLeftDecorator, null);
        TUtil.checkDefaultValue(control.modelProperty(), control::getModel, (v) -> (v instanceof RichTextModel));
        TUtil.testDefaultValue(control.rightDecoratorProperty(), control::getRightDecorator, null);
        TUtil.testDefaultValue(control.useContentHeightProperty(), control::isUseContentHeight, false);
        TUtil.testDefaultValue(control.useContentWidthProperty(), control::isUseContentWidth, false);
        TUtil.testDefaultValue(control.wrapTextProperty(), control::isWrapText, false);
    }

    // css

    @Test
    public void testCaretBlinkPeriodCSS() {
        Scene s = new Scene(control);
        control.setStyle("-fx-caret-blink-period: 1ms");
        control.applyCss();
        assertEquals(Duration.millis(1), control.getCaretBlinkPeriod());

        control.setStyle("-fx-caret-blink-period: 99ms");
        control.applyCss();
        assertEquals(Duration.millis(99), control.getCaretBlinkPeriod());
    }

    @Test
    public void testContentPaddingCSS() {
        Scene s = new Scene(control);
        control.setStyle("-fx-content-padding: 99");
        control.applyCss();
        assertEquals(new Insets(99), control.getContentPadding());

        control.setStyle("-fx-content-padding: null");
        control.applyCss();
        assertEquals(null, control.getContentPadding());
    }

    @Test
    public void testDisplayCaretCSS() {
        Scene s = new Scene(control);
        control.setStyle("-fx-display-caret: false");
        control.applyCss();
        assertFalse(control.isDisplayCaret());

        control.setStyle("-fx-display-caret: true");
        control.applyCss();
        assertTrue(control.isDisplayCaret());
    }

    @Test
    public void testHighlightCurrentParagraphCSS() {
        Scene s = new Scene(control);
        control.setStyle("-fx-highlight-current-paragraph: false");
        control.applyCss();
        assertFalse(control.isHighlightCurrentParagraph());

        control.setStyle("-fx-highlight-current-paragraph: true");
        control.applyCss();
        assertTrue(control.isHighlightCurrentParagraph());
    }

    @Test
    public void testUseContentHeightCSS() {
        Scene s = new Scene(control);
        control.setStyle("-fx-use-content-height: false");
        control.applyCss();
        assertFalse(control.isUseContentHeight());

        control.setStyle("-fx-use-content-height: true");
        control.applyCss();
        assertTrue(control.isUseContentHeight());
    }

    @Test
    public void testUseContentWidthCSS() {
        Scene s = new Scene(control);
        control.setStyle("-fx-use-content-width: false");
        control.applyCss();
        assertFalse(control.isUseContentWidth());

        control.setStyle("-fx-use-content-width: true");
        control.applyCss();
        assertTrue(control.isUseContentWidth());
    }

    @Test
    public void testWrapTextCSS() {
        Scene s = new Scene(control);
        control.setStyle("-fx-wrap-text: false");
        control.applyCss();
        assertFalse(control.isWrapText());

        control.setStyle("-fx-wrap-text: true");
        control.applyCss();
        assertTrue(control.isWrapText());
    }

    // property binding

    @Test
    public void testPropertyBinding() {
        // caret blink period property is internally constrained and cannot be bound
        //TUtil.testBinding(control.caretBlinkPeriodProperty(), control::getCaretBlinkPeriod, Duration.millis(10));
        TUtil.testBinding(control.contentPaddingProperty(), control::getContentPadding, null, new Insets(40));
        TUtil.testBinding(control.displayCaretProperty(), control::isDisplayCaret);
        TUtil.testBinding(control.editableProperty(), control::isEditable);
        TUtil.testBinding(control.highlightCurrentParagraphProperty(), control::isHighlightCurrentParagraph);
        TUtil.testBinding(control.leftDecoratorProperty(), control::getLeftDecorator, null, new CustomSideDecorator());
        TUtil.testBinding(control.modelProperty(), control::getModel, null, new RichTextModel(), new CodeTextModel());
        TUtil.testBinding(control.rightDecoratorProperty(), control::getRightDecorator, null, new CustomSideDecorator());
        TUtil.testBinding(control.useContentHeightProperty(), control::isUseContentHeight);
        TUtil.testBinding(control.useContentWidthProperty(), control::isUseContentWidth);
        TUtil.testBinding(control.wrapTextProperty(), control::isWrapText);
    }

    // functional API tests

    @Test
    public void appendText() {
        TextPos p = control.appendText("a");
        assertEquals(TextPos.ofLeading(0, 1), p);
        assertEquals("a", text());
        // undo
        control.undo();
        assertEquals("", text());
    }

    @Test
    public void appendTextWithStyles() {
        TextPos p = control.appendText("a", BOLD);
        assertEquals(TextPos.ofLeading(0, 1), p);
        control.select(p);
        assertEquals(BOLD, control.getActiveStyleAttributeMap());
        assertEquals("a", text());
        // undo
        control.undo();
        assertEquals("", text());
    }

    @Test
    public void appendTextFromStyledInput() {
        TestStyledInput in = TestStyledInput.plainText("a\nb");
        TextPos p = control.appendText(in);
        assertEquals(TextPos.ofLeading(1, 1), p);
        assertEquals("a" + NL + "b", text());
        // undo
        control.undo();
        assertEquals("", text());
    }

    @Test
    public void applyStyle() {
        TestStyledInput in = TestStyledInput.plainText("a\nbbb");
        TextPos p = control.appendText(in);
        control.applyStyle(TextPos.ZERO, TextPos.ofLeading(1, 3), BOLD);
        assertEquals(TextPos.ofLeading(1, 3), p);
        control.select(TextPos.ofLeading(1, 0));
        assertEquals(BOLD, control.getActiveStyleAttributeMap());
        // undo
        control.undo();
        assertEquals(StyleAttributeMap.EMPTY, control.getActiveStyleAttributeMap());
    }

    @Test
    public void clear() {
        control.appendText("a");
        control.clear();
        TextPos p = control.getDocumentEnd();
        assertEquals(TextPos.ZERO, p);
    }

    @Test
    public void clearSelection() {
        control.appendText("a");
        control.selectAll();
        control.clearSelection();
        assertEquals(null, control.getSelection());
    }

    @Test
    public void clearUndoRedo() {
        control.appendText("a");
        control.clearUndoRedo();
    }

    @Test
    public void copy() {
        RTUtil.copyToClipboard("yo");
        control.appendText("123");
        control.selectAll();
        control.copy();
        assertEquals("123", Clipboard.getSystemClipboard().getString());

        control.select(TextPos.ZERO, TextPos.ofLeading(0, 1));
        control.copy();
        assertEquals("1", Clipboard.getSystemClipboard().getString());

        control.select(TextPos.ofLeading(0, 1), TextPos.ofLeading(0, 2));
        control.copy();
        assertEquals("2", Clipboard.getSystemClipboard().getString());

        control.select(TextPos.ofLeading(0, 2), TextPos.ofLeading(0, 3));
        control.copy();
        assertEquals("3", Clipboard.getSystemClipboard().getString());

        control.appendText("\n4");
        control.select(new TextPos(0, 3, 2, false), control.getDocumentEnd());
        control.copy();
        String nl = System.getProperty("line.separator");
        assertEquals(nl + "4", Clipboard.getSystemClipboard().getString());
    }

    @Test
    public void copyDataFormat() {
        RTUtil.copyToClipboard("");
        control.appendText("a");
        control.selectAll();
        DataFormat fmt = RichTextFormatHandler.DATA_FORMAT;
        control.copy(fmt);
        String s = Clipboard.getSystemClipboard().getString();
        assertEquals(null, s);
        Object v = Clipboard.getSystemClipboard().getContent(fmt);
        assertEquals("{}a{!}", v);
    }

    @Test
    public void cut() {
        control.appendText("123");
        control.selectAll();
        control.cut();
        assertEquals("", text());
    }

    @Test
    public void deselect() {
        control.appendText("123");
        control.selectAll();
        control.deselect();
        SelectionSegment sel = control.getSelection();
        TextPos p = control.getCaretPosition();
        assertNotNull(p);
        assertEquals(p, sel.getMin());
        assertEquals(p, sel.getMax());
    }

    @Test
    public void execute() {
        control.appendText("a");
        control.execute(RichTextArea.Tag.SELECT_ALL);

        SelectionSegment sel = control.getSelection();
        TextPos end = control.getDocumentEnd();
        assertNotNull(end);
        assertEquals(TextPos.ZERO, sel.getMin());
        assertEquals(end, sel.getMax());
    }

    @Test
    public void executeDefault() {
        // map SELECT_ALL to no-op
        control.getInputMap().registerFunction(RichTextArea.Tag.SELECT_ALL, () -> { });

        control.appendText("123");
        control.selectAll();
        // remapped function is a no-op
        assertEquals(null, control.getSelection());
        // default function is still there
        control.executeDefault(RichTextArea.Tag.SELECT_ALL);
        assertTrue(control.getSelection() != null);
    }

    @Test
    public void getActiveStyleAttributeMap() {
        control.appendText("1234", BOLD);
        control.appendText("5678", StyleAttributeMap.EMPTY);

        control.select(TextPos.ofLeading(0, 2));
        StyleAttributeMap a = control.getActiveStyleAttributeMap();
        assertTrue(a.contains(StyleAttributeMap.BOLD));

        control.select(TextPos.ofLeading(0, 6));
        a = control.getActiveStyleAttributeMap();
        assertFalse(a.contains(StyleAttributeMap.BOLD));
    }

    @Test
    public void getControlCssMetaData() {
        List<CssMetaData<? extends Styleable, ?>> md = control.getControlCssMetaData();
        // RichTextArea:1019
        int styleablesCount = 7;
        assertEquals(md.size(), Control.getClassCssMetaData().size() + styleablesCount);
    }

    @Test
    public void getParagraphCount() {
        assertEquals(1, control.getParagraphCount());

        control.appendText("1\n2\n3");
        assertEquals(3, control.getParagraphCount());

        control.setModel(null);
        assertEquals(0, control.getParagraphCount());
    }

    @Test
    public void getParagraphEnd() {
        control.appendText("1\n22\n333");
        assertEquals(new TextPos(0, 1, 0, false), control.getParagraphEnd(0));
        assertEquals(new TextPos(1, 2, 1, false), control.getParagraphEnd(1));
        assertEquals(new TextPos(2, 3, 2, false), control.getParagraphEnd(2));

        control.setModel(null);
        // TODO this should throw an IOOBE
        assertEquals(TextPos.ZERO, control.getParagraphEnd(0));
    }

    @Test
    public void getPlainText() {
        control.appendText("1\n22\n333");
        assertEquals("1", control.getPlainText(0));
        assertEquals("22", control.getPlainText(1));
        assertEquals("333", control.getPlainText(2));
    }

    @Test
    public void getSelection() {
        control.appendText("123");
        control.selectAll();
        SelectionSegment sel = control.getSelection();
        assertNotNull(sel);
    }

    @Test
    public void getStyleHandlerRegistry() {
        StyleHandlerRegistry r = control.getStyleHandlerRegistry();
        assertNotNull(r);
    }

    @Test
    public void hasNonEmptySelection() {
        control.appendText("123");
        assertFalse(control.hasNonEmptySelection());
        control.selectAll();
        assertTrue(control.hasNonEmptySelection());
    }

    @Test
    public void insertLineBreak() {
        control.appendText("123");
        control.select(TextPos.ofLeading(0, 1));
        control.insertLineBreak();
    }

    @Test
    public void insertTextWithStyles() {
        TextPos p = control.appendText("a", BOLD);
        assertEquals(TextPos.ofLeading(0, 1), p);
        p = control.insertText(TextPos.ZERO, "b", ITALIC);
        assertEquals(TextPos.ofLeading(0, 1), p);
        control.select(p);
        assertEquals(ITALIC, control.getActiveStyleAttributeMap());
        assertEquals("ba", text());
        // undo
        control.undo();
        assertEquals("a", text());
    }

    @Test
    public void insertTextFromStyledInput() {
        TestStyledInput in = TestStyledInput.plainText("a\nb");
        TextPos p = control.appendText(in);
        assertEquals(TextPos.ofLeading(1, 1), p);
        assertEquals("a" + NL + "b", text());
        // undo
        control.undo();
        assertEquals("", text());
    }

    @Test
    public void isRedoable() {
        assertFalse(control.isRedoable());
        control.appendText("123");
        control.undo();
        assertTrue(control.isRedoable());
    }

    @Test
    public void isUndoable() {
        assertFalse(control.isUndoable());
        control.appendText("123");
        assertTrue(control.isUndoable());
    }

    @Test
    public void modelChangeClearsSelection() {
        control.insertText(TextPos.ZERO, "1234", null);
        control.selectAll();
        SelectionSegment sel = control.getSelection();
        assertFalse(sel.isCollapsed());
        control.setModel(new RichTextModel());
        sel = control.getSelection();
        assertEquals(null, sel);
        assertEquals("", text());
    }

    @Test
    public void paste() {
        RTUtil.copyToClipboard("-");
        control.appendText("123");
        control.select(TextPos.ofLeading(0, 1));
        control.paste();
        assertEquals("1-23", text());
    }

    @Test
    public void pasteDataFormat() {
        DataFormat fmt = RichTextFormatHandler.DATA_FORMAT;
        ClipboardContent cc = new ClipboardContent();
        cc.putString("plain");
        cc.put(fmt, "a{!}");
        Clipboard.getSystemClipboard().setContent(cc);

        control.appendText("123");
        control.select(TextPos.ofLeading(0, 1));
        control.paste(fmt);
        assertEquals("1a23", text());
    }

    @Test
    public void pastePlainText() {
        DataFormat fmt = RichTextFormatHandler.DATA_FORMAT;
        ClipboardContent cc = new ClipboardContent();
        cc.putString("plain");
        cc.put(fmt, "a{!}");
        Clipboard.getSystemClipboard().setContent(cc);

        control.appendText("123");
        control.select(TextPos.ofLeading(0, 1));
        control.pastePlainText();
        assertEquals("1plain23", text());
    }

    @Test
    public void read() throws Exception {
        control.appendText("1 bold");
        control.applyStyle(TextPos.ofLeading(0, 2), TextPos.ofLeading(0, 6), BOLD);
        ByteArrayOutputStream out = new ByteArrayOutputStream();
        control.write(out);
        byte[] b = out.toByteArray();
        String text1 = text();

        control = new RichTextArea();
        ByteArrayInputStream in = new ByteArrayInputStream(b);
        control.read(in);
        String text2 = text();
        assertEquals(text1, text2);
    }

    @Test
    public void readDataFormat() throws Exception {
        DataFormat fmt = DataFormat.PLAIN_TEXT;
        control.appendText("1 bold");
        control.applyStyle(TextPos.ofLeading(0, 2), TextPos.ofLeading(0, 6), BOLD);
        ByteArrayOutputStream out = new ByteArrayOutputStream();
        control.write(fmt, out);
        byte[] b = out.toByteArray();
        String text1 = text();

        control = new RichTextArea();
        control.appendText("should not see me");
        ByteArrayInputStream in = new ByteArrayInputStream(b);
        control.read(fmt, in);
        String text2 = text();
        assertEquals(text1, text2);
        // read clears undo buffer
        control.undo();
        assertEquals(text1, text2);
    }

    @Test
    public void redo() {
        control.appendText("123");
        control.undo();
        assertEquals("", text());
        control.redo();
        assertEquals("123", text());
        // test undo/redo stack
        control.appendText("4");
        control.appendText("5");
        assertEquals("12345", text());
        control.undo();
        control.undo();
        control.undo();
        assertEquals("", text());
        control.redo();
        control.redo();
        control.redo();
        assertEquals("12345", text());
    }

    @Test
    public void replaceText() {
        control.appendText("1234");
        control.replaceText(TextPos.ofLeading(0, 1), TextPos.ofLeading(0, 3), "-");
        assertEquals("1-4", text());
    }

    @Test
    public void replaceTextFromStyledInput() {
        TestStyledInput in = TestStyledInput.plainText("-");
        control.appendText("1234");
        control.replaceText(TextPos.ofLeading(0, 1), TextPos.ofLeading(0, 3), in);
        assertEquals("1-4", text());
    }

    @Test
    public void setStyle() {
        TestStyledInput in = TestStyledInput.plainText("a\nbbb");
        TextPos p = control.appendText(in);
        control.setStyle(TextPos.ZERO, TextPos.ofLeading(1, 3), BOLD);
        assertEquals(TextPos.ofLeading(1, 3), p);
        control.select(TextPos.ofLeading(1, 0));
        assertEquals(BOLD, control.getActiveStyleAttributeMap());
        // allow undo
        control.undo();
        assertEquals(StyleAttributeMap.EMPTY, control.getActiveStyleAttributeMap());
    }

    @Test
    public void select() {
        TextPos p = TextPos.ofLeading(0, 1);
        control.appendText("1234");
        control.select(p);
        SelectionSegment sel = control.getSelection();
        assertEquals(sel.getMin(), p);
        assertEquals(sel.getMax(), p);
    }

    @Test
    public void selectRange() {
        TextPos p1 = TextPos.ofLeading(0, 1);
        TextPos p2 = TextPos.ofLeading(0, 2);
        control.appendText("1234");
        control.select(p1, p2);
        SelectionSegment sel = control.getSelection();
        assertEquals(sel.getMin(), p1);
        assertEquals(sel.getMax(), p2);
    }

    @Test
    public void selectAll() {
        control.appendText("a");
        control.selectAll();

        SelectionSegment sel = control.getSelection();
        TextPos end = control.getDocumentEnd();
        assertNotNull(end);
        assertEquals(TextPos.ZERO, sel.getMin());
        assertEquals(end, sel.getMax());
    }

    @Test
    public void selectParagraph() {
        control.appendText("123\n456\n789");
        // first line
        control.select(TextPos.ZERO);
        control.selectParagraph();
        SelectionSegment sel = control.getSelection();
        assertEquals(TextPos.ZERO, sel.getMin());
        assertEquals(TextPos.ofLeading(1, 0), sel.getMax());
        // last line, no trailing line separator
        control.select(TextPos.ofLeading(2, 0));
        control.selectParagraph();
        sel = control.getSelection();
        assertEquals(TextPos.ofLeading(2, 0), sel.getMin());
        assertEquals(new TextPos(2, 3, 2, false), sel.getMax());
    }

    @Test
    public void undo() {
        control.appendText("1");
        control.undo();
        assertEquals("", text());
        // test undo/redo stack
        control.appendText("2");
        control.appendText("3");
        control.appendText("4");
        assertEquals("234", text());
        control.undo();
        control.undo();
        control.undo();
        assertEquals("", text());
    }

    @Test
    public void write() throws Exception {
        control.appendText("1 bold");
        control.applyStyle(TextPos.ofLeading(0, 2), TextPos.ofLeading(0, 6), BOLD);
        ByteArrayOutputStream out = new ByteArrayOutputStream();
        control.write(out);
        byte[] b = out.toByteArray();
        assertEquals("{}1 {b}bold{!}", new String(b, StandardCharsets.US_ASCII));
    }

    @Test
    public void writeDataFormat() throws Exception {
        DataFormat fmt = DataFormat.PLAIN_TEXT;
        control.appendText("1 bold");
        control.applyStyle(TextPos.ofLeading(0, 2), TextPos.ofLeading(0, 6), BOLD);
        ByteArrayOutputStream out = new ByteArrayOutputStream();
        control.write(fmt, out);
        byte[] b = out.toByteArray();
        assertEquals("1 bold", new String(b, StandardCharsets.US_ASCII));
    }

    /**
     * Tests the shim.
     */
    // TODO remove once a real test which needs the shim is added.
    @Test
    public void testShim() {
        RichTextArea t = new RichTextArea();
        VFlow f = RichTextAreaShim.vflow(t);
    }

<<<<<<< HEAD
    @Test
    public void undoRedoEnabled() {
        // api
        assertTrue(control.isUndoRedoEnabled());
        control.setUndoRedoEnabled(false);
        assertFalse(control.isUndoRedoEnabled());
        control.setModel(null);
        control.setUndoRedoEnabled(true);
        assertFalse(control.isUndoRedoEnabled());
        control.setModel(new RichTextModel());
        assertTrue(control.isUndoRedoEnabled());
        // undo-redo enabled
        control.appendText("1");
        assertEquals("1", text());
        control.undo();
        assertEquals("", text());
        // undo-redo disabled
        control.setUndoRedoEnabled(false);
        control.appendText("2");
        assertEquals("2", text());
        control.undo();
        assertEquals("2", text());
        // disabling undo-redo clears undo stack
        control.setUndoRedoEnabled(true);
        control.appendText("3");
        assertEquals("23", text());
        assertTrue(control.isUndoable());
        control.setUndoRedoEnabled(false);
        assertFalse(control.isUndoable());
        control.setUndoRedoEnabled(true);
        control.appendText("4");
        assertEquals("234", text());
        control.undo();
        assertEquals("23", text());
        control.undo();
        assertEquals("23", text());
=======
    private void fireIME(int caret, String committed, Object... runs) {
        ArrayList<InputMethodTextRun> composed = new ArrayList<>();
        for (int i = 0; i < runs.length;) {
            String s = (String)runs[i++];
            InputMethodHighlight h = (InputMethodHighlight)runs[i++];
            composed.add(new InputMethodTextRun(s, h));
        }
        InputMethodEvent ev = new InputMethodEvent(InputMethodEvent.INPUT_METHOD_TEXT_CHANGED, composed, committed, caret);
        Event.fireEvent(control, ev);
    }

    private static TextPos tp(int caret) {
        return new TextPos(0, caret, caret - 1, false);
    }

    @Test
    public void testIME() {
        TextPos p = new TextPos(0, 0, 0, false);
        control.select(p);
        // compose "a" "b"
        fireIME(0, "", "a", InputMethodHighlight.UNSELECTED_RAW, "b", InputMethodHighlight.UNSELECTED_RAW);
        assertEquals(tp(2), control.getCaretPosition());
        assertEquals("ab", text());
        // escape, cancel composition
        fireIME(0, "");
        assertEquals(TextPos.ofLeading(0, 0), control.getCaretPosition());
        assertEquals("", text());
        // compose, "c" "d"
        fireIME(0, "", "c", InputMethodHighlight.UNSELECTED_RAW, "d", InputMethodHighlight.UNSELECTED_RAW);
        assertEquals(tp(2), control.getCaretPosition());
        assertEquals("cd", text());
        // commit "yoyo"
        fireIME(0, "yoyo");
        assertEquals(tp(4), control.getCaretPosition());
        assertEquals("yoyo", text());
>>>>>>> 5d069436
    }
}<|MERGE_RESOLUTION|>--- conflicted
+++ resolved
@@ -770,7 +770,6 @@
         VFlow f = RichTextAreaShim.vflow(t);
     }
 
-<<<<<<< HEAD
     @Test
     public void undoRedoEnabled() {
         // api
@@ -807,7 +806,8 @@
         assertEquals("23", text());
         control.undo();
         assertEquals("23", text());
-=======
+    }
+
     private void fireIME(int caret, String committed, Object... runs) {
         ArrayList<InputMethodTextRun> composed = new ArrayList<>();
         for (int i = 0; i < runs.length;) {
@@ -843,6 +843,5 @@
         fireIME(0, "yoyo");
         assertEquals(tp(4), control.getCaretPosition());
         assertEquals("yoyo", text());
->>>>>>> 5d069436
     }
 }