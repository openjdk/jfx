--- conflicted
+++ resolved
@@ -82,11 +82,8 @@
 public class RichTextAreaTest {
     private RichTextArea control;
     private static final StyleAttributeMap BOLD = StyleAttributeMap.builder().setBold(true).build();
-<<<<<<< HEAD
+    private static final StyleAttributeMap ITALIC = StyleAttributeMap.builder().setItalic(true).build();
     private static final String NL = System.getProperty("line.separator");
-=======
-    private static final StyleAttributeMap ITALIC = StyleAttributeMap.builder().setItalic(true).build();
->>>>>>> bb660211
 
     @BeforeEach
     public void beforeEach() {
