--- conflicted
+++ resolved
@@ -115,13 +115,8 @@
  * </pre>
  * @since JavaFX 8.0
  */
-<<<<<<< HEAD
 public class SwingNode extends AbstractNode {
-    private static boolean isThreadMerged;
-=======
-public class SwingNode extends Node {
     private static boolean isThreadMerged = Boolean.valueOf(System.getProperty("javafx.embed.singleThread"));
->>>>>>> bd4bc057
 
     static {
          // This is used by classes in different packages to get access to
