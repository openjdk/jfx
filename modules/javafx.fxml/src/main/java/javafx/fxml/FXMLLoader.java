/*
 * Copyright (c) 2010, 2018, Oracle and/or its affiliates. All rights reserved.
 * DO NOT ALTER OR REMOVE COPYRIGHT NOTICES OR THIS FILE HEADER.
 *
 * This code is free software; you can redistribute it and/or modify it
 * under the terms of the GNU General Public License version 2 only, as
 * published by the Free Software Foundation.  Oracle designates this
 * particular file as subject to the "Classpath" exception as provided
 * by Oracle in the LICENSE file that accompanied this code.
 *
 * This code is distributed in the hope that it will be useful, but WITHOUT
 * ANY WARRANTY; without even the implied warranty of MERCHANTABILITY or
 * FITNESS FOR A PARTICULAR PURPOSE.  See the GNU General Public License
 * version 2 for more details (a copy is included in the LICENSE file that
 * accompanied this code).
 *
 * You should have received a copy of the GNU General Public License version
 * 2 along with this work; if not, write to the Free Software Foundation,
 * Inc., 51 Franklin St, Fifth Floor, Boston, MA 02110-1301 USA.
 *
 * Please contact Oracle, 500 Oracle Parkway, Redwood Shores, CA 94065 USA
 * or visit www.oracle.com if you need additional information or have any
 * questions.
 */

package javafx.fxml;

import com.sun.javafx.util.Logging;
import java.io.IOException;
import java.io.InputStream;
import java.io.InputStreamReader;
import java.lang.reflect.Array;
import java.lang.reflect.Constructor;
import java.lang.reflect.Field;
import java.lang.reflect.InvocationTargetException;
import java.lang.reflect.Method;
import java.lang.reflect.Modifier;
import java.lang.reflect.ParameterizedType;
import java.lang.reflect.Type;
import java.net.URL;
import java.nio.charset.Charset;
import java.util.AbstractMap;
import java.util.ArrayList;
import java.util.Collections;
import java.util.HashMap;
import java.util.LinkedList;
import java.util.List;
import java.util.Map;
import java.util.ResourceBundle;
import java.util.Set;
import java.util.regex.Pattern;

import javafx.beans.DefaultProperty;
import javafx.beans.InvalidationListener;
import javafx.beans.property.Property;
import javafx.beans.value.ChangeListener;
import javafx.beans.value.ObservableValue;
import javafx.collections.*;
import javafx.event.Event;
import javafx.event.EventHandler;
import javafx.util.Builder;
import javafx.util.BuilderFactory;
import javafx.util.Callback;

import javax.script.Bindings;
import javax.script.Compilable;
import javax.script.CompiledScript;
import javax.script.ScriptContext;
import javax.script.ScriptEngine;
import javax.script.ScriptEngineManager;
import javax.script.ScriptException;
import javax.script.SimpleBindings;
import javax.xml.stream.XMLInputFactory;
import javax.xml.stream.XMLStreamConstants;
import javax.xml.stream.XMLStreamException;
import javax.xml.stream.XMLStreamReader;
import javax.xml.stream.util.StreamReaderDelegate;

import com.sun.javafx.beans.IDProperty;
import com.sun.javafx.fxml.BeanAdapter;
import com.sun.javafx.fxml.ParseTraceElement;
import com.sun.javafx.fxml.PropertyNotFoundException;
import com.sun.javafx.fxml.expression.Expression;
import com.sun.javafx.fxml.expression.ExpressionValue;
import com.sun.javafx.fxml.expression.KeyPath;
import static com.sun.javafx.FXPermissions.MODIFY_FXML_CLASS_LOADER_PERMISSION;
import com.sun.javafx.fxml.FXMLLoaderHelper;
import com.sun.javafx.fxml.MethodHelper;
import java.net.MalformedURLException;
import java.security.AccessController;
import java.security.PrivilegedAction;
import java.util.EnumMap;
import java.util.Locale;
import java.util.StringTokenizer;
import com.sun.javafx.reflect.ConstructorUtil;
import com.sun.javafx.reflect.MethodUtil;
import com.sun.javafx.reflect.ReflectUtil;

/**
 * Loads an object hierarchy from an XML document.
 * For more information, see the
 * <a href="doc-files/introduction_to_fxml.html">Introduction to FXML</a>
 * document.
 *
 * @since JavaFX 2.0
 */
public class FXMLLoader {

    // Indicates permission to get the ClassLoader
    private static final RuntimePermission GET_CLASSLOADER_PERMISSION =
        new RuntimePermission("getClassLoader");

    // Instance of StackWalker used to get caller class (must be private)
    private static final StackWalker walker =
        AccessController.doPrivileged((PrivilegedAction<StackWalker>) () ->
            StackWalker.getInstance(StackWalker.Option.RETAIN_CLASS_REFERENCE));

    // Abstract base class for elements
    private abstract class Element {
        public final Element parent;

        public Object value = null;
        private BeanAdapter valueAdapter = null;

        public final LinkedList<Attribute> eventHandlerAttributes = new LinkedList<Attribute>();
        public final LinkedList<Attribute> instancePropertyAttributes = new LinkedList<Attribute>();
        public final LinkedList<Attribute> staticPropertyAttributes = new LinkedList<Attribute>();
        public final LinkedList<PropertyElement> staticPropertyElements = new LinkedList<PropertyElement>();

        public Element() {
            parent = current;
        }

        public boolean isCollection() {
            // Return true if value is a list, or if the value's type defines
            // a default property that is a list
            boolean collection;
            if (value instanceof List<?>) {
                collection = true;
            } else {
                Class<?> type = value.getClass();
                DefaultProperty defaultProperty = type.getAnnotation(DefaultProperty.class);

                if (defaultProperty != null) {
                    collection = getProperties().get(defaultProperty.value()) instanceof List<?>;
                } else {
                    collection = false;
                }
            }

            return collection;
        }

        @SuppressWarnings("unchecked")
        public void add(Object element) throws LoadException {
            // If value is a list, add element to it; otherwise, get the value
            // of the default property, which is assumed to be a list and add
            // to that (coerce to the appropriate type)
            List<Object> list;
            if (value instanceof List<?>) {
                list = (List<Object>)value;
            } else {
                Class<?> type = value.getClass();
                DefaultProperty defaultProperty = type.getAnnotation(DefaultProperty.class);
                String defaultPropertyName = defaultProperty.value();

                // Get the list value
                list = (List<Object>)getProperties().get(defaultPropertyName);

                // Coerce the element to the list item type
                if (!Map.class.isAssignableFrom(type)) {
                    Type listType = getValueAdapter().getGenericType(defaultPropertyName);
                    element = BeanAdapter.coerce(element, BeanAdapter.getListItemType(listType));
                }
            }

            list.add(element);
        }

        public void set(Object value) throws LoadException {
            if (this.value == null) {
                throw constructLoadException("Cannot set value on this element.");
            }

            // Apply value to this element's properties
            Class<?> type = this.value.getClass();
            DefaultProperty defaultProperty = type.getAnnotation(DefaultProperty.class);
            if (defaultProperty == null) {
                throw constructLoadException("Element does not define a default property.");
            }

            getProperties().put(defaultProperty.value(), value);
        }

        public void updateValue(Object value) {
            this.value = value;
            valueAdapter = null;
        }

        public boolean isTyped() {
            return !(value instanceof Map<?, ?>);
        }

        public BeanAdapter getValueAdapter() {
            if (valueAdapter == null) {
                valueAdapter = new BeanAdapter(value);
            }

            return valueAdapter;
        }

        @SuppressWarnings("unchecked")
        public Map<String, Object> getProperties() {
            return (isTyped()) ? getValueAdapter() : (Map<String, Object>)value;
        }

        public void processStartElement() throws IOException {
            for (int i = 0, n = xmlStreamReader.getAttributeCount(); i < n; i++) {
                String prefix = xmlStreamReader.getAttributePrefix(i);
                String localName = xmlStreamReader.getAttributeLocalName(i);
                String value = xmlStreamReader.getAttributeValue(i);

                if (loadListener != null
                    && prefix != null
                    && prefix.equals(FX_NAMESPACE_PREFIX)) {
                    loadListener.readInternalAttribute(prefix + ":" + localName, value);
                }

                processAttribute(prefix, localName, value);
            }
        }

        public void processEndElement() throws IOException {
            // No-op
        }

        public void processCharacters() throws IOException {
            throw constructLoadException("Unexpected characters in input stream.");
        }

        public void processInstancePropertyAttributes() throws IOException {
            if (instancePropertyAttributes.size() > 0) {
                for (Attribute attribute : instancePropertyAttributes) {
                    processPropertyAttribute(attribute);
                }
            }
        }

        public void processAttribute(String prefix, String localName, String value)
            throws IOException{
            if (prefix == null) {
                // Add the attribute to the appropriate list
                if (localName.startsWith(EVENT_HANDLER_PREFIX)) {
                    if (loadListener != null) {
                        loadListener.readEventHandlerAttribute(localName, value);
                    }

                    eventHandlerAttributes.add(new Attribute(localName, null, value));
                } else {
                    int i = localName.lastIndexOf('.');

                    if (i == -1) {
                        // The attribute represents an instance property
                        if (loadListener != null) {
                            loadListener.readPropertyAttribute(localName, null, value);
                        }

                        instancePropertyAttributes.add(new Attribute(localName, null, value));
                    } else {
                        // The attribute represents a static property
                        String name = localName.substring(i + 1);
                        Class<?> sourceType = getType(localName.substring(0, i));

                        if (sourceType != null) {
                            if (loadListener != null) {
                                loadListener.readPropertyAttribute(name, sourceType, value);
                            }

                            staticPropertyAttributes.add(new Attribute(name, sourceType, value));
                        } else if (staticLoad) {
                            if (loadListener != null) {
                                loadListener.readUnknownStaticPropertyAttribute(localName, value);
                            }
                        } else {
                            throw constructLoadException(localName + " is not a valid attribute.");
                        }
                    }

                }
            } else {
                throw constructLoadException(prefix + ":" + localName
                    + " is not a valid attribute.");
            }
        }

        @SuppressWarnings("unchecked")
        public void processPropertyAttribute(Attribute attribute) throws IOException {
            String value = attribute.value;
            if (isBindingExpression(value)) {
                // Resolve the expression
                Expression expression;

                if (attribute.sourceType != null) {
                    throw constructLoadException("Cannot bind to static property.");
                }

                if (!isTyped()) {
                    throw constructLoadException("Cannot bind to untyped object.");
                }

                // TODO We may want to identify binding properties in processAttribute()
                // and apply them after build() has been called
                if (this.value instanceof Builder) {
                    throw constructLoadException("Cannot bind to builder property.");
                }

                if (!isStaticLoad()) {
                    value = value.substring(BINDING_EXPRESSION_PREFIX.length(),
                            value.length() - 1);
                    expression = Expression.valueOf(value);

                    // Create the binding
                    BeanAdapter targetAdapter = new BeanAdapter(this.value);
                    ObservableValue<Object> propertyModel = targetAdapter.getPropertyModel(attribute.name);
                    Class<?> type = targetAdapter.getType(attribute.name);

                    if (propertyModel instanceof Property<?>) {
                        ((Property<Object>) propertyModel).bind(new ExpressionValue(namespace, expression, type));
                    }
                }
            } else if (isBidirectionalBindingExpression(value)) {
                throw constructLoadException(new UnsupportedOperationException("This feature is not currently enabled."));
            } else {
                processValue(attribute.sourceType, attribute.name, value);
            }
        }

        private boolean isBindingExpression(String aValue) {
            return aValue.startsWith(BINDING_EXPRESSION_PREFIX)
                   && aValue.endsWith(BINDING_EXPRESSION_SUFFIX);
        }

        private boolean isBidirectionalBindingExpression(String aValue) {
            return aValue.startsWith(BI_DIRECTIONAL_BINDING_PREFIX);
        }

        private boolean processValue(Class sourceType, String propertyName, String aValue)
            throws LoadException {

            boolean processed = false;
                //process list or array first
                if (sourceType == null && isTyped()) {
                    BeanAdapter valueAdapter = getValueAdapter();
                    Class<?> type = valueAdapter.getType(propertyName);

                    if (type == null) {
                        throw new PropertyNotFoundException("Property \"" + propertyName
                            + "\" does not exist" + " or is read-only.");
                    }

                    if (List.class.isAssignableFrom(type)
                        && valueAdapter.isReadOnly(propertyName)) {
                        populateListFromString(valueAdapter, propertyName, aValue);
                        processed = true;
                    } else if (type.isArray()) {
                        applyProperty(propertyName, sourceType,
                                populateArrayFromString(type, aValue));
                        processed = true;
                    }
                }
                if (!processed) {
                    applyProperty(propertyName, sourceType, resolvePrefixedValue(aValue));
                    processed = true;
                }
                return processed;
        }

        /**
         * Resolves value prefixed with RELATIVE_PATH_PREFIX and RESOURCE_KEY_PREFIX.
         */
        private Object resolvePrefixedValue(String aValue) throws LoadException {
            if (aValue.startsWith(ESCAPE_PREFIX)) {
                aValue = aValue.substring(ESCAPE_PREFIX.length());

                if (aValue.length() == 0
                    || !(aValue.startsWith(ESCAPE_PREFIX)
                        || aValue.startsWith(RELATIVE_PATH_PREFIX)
                        || aValue.startsWith(RESOURCE_KEY_PREFIX)
                        || aValue.startsWith(EXPRESSION_PREFIX)
                        || aValue.startsWith(BI_DIRECTIONAL_BINDING_PREFIX))) {
                    throw constructLoadException("Invalid escape sequence.");
                }
                return aValue;
            } else if (aValue.startsWith(RELATIVE_PATH_PREFIX)) {
                aValue = aValue.substring(RELATIVE_PATH_PREFIX.length());
                if (aValue.length() == 0) {
                    throw constructLoadException("Missing relative path.");
                }
                if (aValue.startsWith(RELATIVE_PATH_PREFIX)) {
                    // The prefix was escaped
                    warnDeprecatedEscapeSequence(RELATIVE_PATH_PREFIX);
                    return aValue;
                } else {
                        if (aValue.charAt(0) == '/') {
                            // FIXME: JIGSAW -- use Class.getResourceAsStream if resource is in a module
                            final URL res = getClassLoader().getResource(aValue.substring(1));
                            if (res == null) {
                                throw constructLoadException("Invalid resource: " + aValue + " not found on the classpath");
                            }
                            return res.toString();
                        } else {
                            try {
                                return new URL(FXMLLoader.this.location, aValue).toString();
                            } catch (MalformedURLException e) {
                                System.err.println(FXMLLoader.this.location + "/" + aValue);
                            }
                        }
                }
            } else if (aValue.startsWith(RESOURCE_KEY_PREFIX)) {
                aValue = aValue.substring(RESOURCE_KEY_PREFIX.length());
                if (aValue.length() == 0) {
                    throw constructLoadException("Missing resource key.");
                }
                if (aValue.startsWith(RESOURCE_KEY_PREFIX)) {
                    // The prefix was escaped
                    warnDeprecatedEscapeSequence(RESOURCE_KEY_PREFIX);
                    return aValue;
                } else {
                    // Resolve the resource value
                    if (resources == null) {
                        throw constructLoadException("No resources specified.");
                    }
                    if (!resources.containsKey(aValue)) {
                        throw constructLoadException("Resource \"" + aValue + "\" not found.");
                    }

                    return resources.getString(aValue);
                }
            } else if (aValue.startsWith(EXPRESSION_PREFIX)) {
                aValue = aValue.substring(EXPRESSION_PREFIX.length());
                if (aValue.length() == 0) {
                    throw constructLoadException("Missing expression.");
                }
                if (aValue.startsWith(EXPRESSION_PREFIX)) {
                    // The prefix was escaped
                    warnDeprecatedEscapeSequence(EXPRESSION_PREFIX);
                    return aValue;
                } else if (aValue.equals(NULL_KEYWORD)) {
                    // The attribute value is null
                    return null;
                }
                return Expression.get(namespace, KeyPath.parse(aValue));
            }
            return aValue;
        }

        /**
         * Creates an array of given type and populates it with values from
         * a string where tokens are separated by ARRAY_COMPONENT_DELIMITER.
         * If token is prefixed with RELATIVE_PATH_PREFIX a value added to
         * the array becomes relative to document location.
         */
        private Object populateArrayFromString(
                Class<?>type,
                String stringValue) throws LoadException {

            Object propertyValue = null;
            // Split the string and set the values as an array
            Class<?> componentType = type.getComponentType();

            if (stringValue.length() > 0) {
                String[] values = stringValue.split(ARRAY_COMPONENT_DELIMITER);
                propertyValue = Array.newInstance(componentType, values.length);
                for (int i = 0; i < values.length; i++) {
                    Array.set(propertyValue, i,
                            BeanAdapter.coerce(resolvePrefixedValue(values[i].trim()),
                            type.getComponentType()));
                }
            } else {
                propertyValue = Array.newInstance(componentType, 0);
            }
            return propertyValue;
        }

        /**
         * Populates list with values from a string where tokens are separated
         * by ARRAY_COMPONENT_DELIMITER. If token is prefixed with RELATIVE_PATH_PREFIX
         * a value added to the list becomes relative to document location.
         */
        private void populateListFromString(
                BeanAdapter valueAdapter,
                String listPropertyName,
                String stringValue) throws LoadException {
            // Split the string and add the values to the list
            List<Object> list = (List<Object>)valueAdapter.get(listPropertyName);
            Type listType = valueAdapter.getGenericType(listPropertyName);
            Type itemType = (Class<?>)BeanAdapter.getGenericListItemType(listType);

            if (itemType instanceof ParameterizedType) {
                itemType = ((ParameterizedType)itemType).getRawType();
            }

            if (stringValue.length() > 0) {
                String[] values = stringValue.split(ARRAY_COMPONENT_DELIMITER);

                for (String aValue: values) {
                    aValue = aValue.trim();
                    list.add(
                            BeanAdapter.coerce(resolvePrefixedValue(aValue),
                                               (Class<?>)itemType));
                }
            }
        }

        public void warnDeprecatedEscapeSequence(String prefix) {
            System.err.println(prefix + prefix + " is a deprecated escape sequence. "
                + "Please use \\" + prefix + " instead.");
        }

        public void applyProperty(String name, Class<?> sourceType, Object value) {
            if (sourceType == null) {
                getProperties().put(name, value);
            } else {
                BeanAdapter.put(this.value, sourceType, name, value);
            }
        }

        private Object getExpressionObject(String handlerValue) throws LoadException{
            if (handlerValue.startsWith(EXPRESSION_PREFIX)) {
                handlerValue = handlerValue.substring(EXPRESSION_PREFIX.length());

                if (handlerValue.length() == 0) {
                    throw constructLoadException("Missing expression reference.");
                }

                Object expression = Expression.get(namespace, KeyPath.parse(handlerValue));
                if (expression == null) {
                    throw constructLoadException("Unable to resolve expression : $" + handlerValue);
                }
                return expression;
            }
            return null;
        }

        private <T> T getExpressionObjectOfType(String handlerValue, Class<T> type) throws LoadException{
            Object expression = getExpressionObject(handlerValue);
            if (expression != null) {
                if (type.isInstance(expression)) {
                    return (T) expression;
                }
                throw constructLoadException("Error resolving \"" + handlerValue +"\" expression."
                        + "Does not point to a " + type.getName());
            }
            return null;
        }

        private MethodHandler getControllerMethodHandle(String handlerName, SupportedType... types) throws LoadException {
            if (handlerName.startsWith(CONTROLLER_METHOD_PREFIX)) {
                handlerName = handlerName.substring(CONTROLLER_METHOD_PREFIX.length());

                if (!handlerName.startsWith(CONTROLLER_METHOD_PREFIX)) {
                    if (handlerName.length() == 0) {
                        throw constructLoadException("Missing controller method.");
                    }

                    if (controller == null) {
                        throw constructLoadException("No controller specified.");
                    }

                    for (SupportedType t : types) {
                        Method method = controllerAccessor
                                            .getControllerMethods()
                                            .get(t)
                                            .get(handlerName);
                        if (method != null) {
                            return new MethodHandler(controller, method, t);
                        }
                    }
                    Method method = controllerAccessor
                                        .getControllerMethods()
                                        .get(SupportedType.PARAMETERLESS)
                                        .get(handlerName);
                    if (method != null) {
                        return new MethodHandler(controller, method, SupportedType.PARAMETERLESS);
                    }

                    return null;

                }

            }
            return null;
        }

        public void processEventHandlerAttributes() throws LoadException {
            if (eventHandlerAttributes.size() > 0 && !staticLoad) {
                for (Attribute attribute : eventHandlerAttributes) {
                    String handlerName = attribute.value;
                    if (value instanceof ObservableList && attribute.name.equals(COLLECTION_HANDLER_NAME)) {
                        processObservableListHandler(handlerName);
                    } else if (value instanceof ObservableMap && attribute.name.equals(COLLECTION_HANDLER_NAME)) {
                        processObservableMapHandler(handlerName);
                    } else if (value instanceof ObservableSet && attribute.name.equals(COLLECTION_HANDLER_NAME)) {
                        processObservableSetHandler(handlerName);
                    } else if (attribute.name.endsWith(CHANGE_EVENT_HANDLER_SUFFIX)) {
                        processPropertyHandler(attribute.name, handlerName);
                    } else {
                        EventHandler<? extends Event> eventHandler = null;
                        MethodHandler handler = getControllerMethodHandle(handlerName, SupportedType.EVENT);
                        if (handler != null) {
                            eventHandler = new ControllerMethodEventHandler<>(handler);
                        }

                        if (eventHandler == null) {
                            eventHandler = getExpressionObjectOfType(handlerName, EventHandler.class);
                        }

                        if (eventHandler == null) {
                            if (handlerName.length() == 0 || scriptEngine == null) {
                                throw constructLoadException("Error resolving " + attribute.name + "='" + attribute.value
                                        + "', either the event handler is not in the Namespace or there is an error in the script.");
                            }
                            eventHandler = new ScriptEventHandler(handlerName, scriptEngine, location.getPath()
                                        + "-" + attribute.name  + "_attribute_in_element_ending_at_line_"  + getLineNumber());
                        }

                        // Add the handler
                        getValueAdapter().put(attribute.name, eventHandler);
                    }
                }
            }
        }

        private void processObservableListHandler(String handlerValue) throws LoadException {
            ObservableList list = (ObservableList)value;
            if (handlerValue.startsWith(CONTROLLER_METHOD_PREFIX)) {
                MethodHandler handler = getControllerMethodHandle(handlerValue, SupportedType.LIST_CHANGE_LISTENER);
                if (handler != null) {
                    list.addListener(new ObservableListChangeAdapter(handler));
                } else {
                    throw constructLoadException("Controller method \"" + handlerValue + "\" not found.");
                }
            } else if (handlerValue.startsWith(EXPRESSION_PREFIX)) {
                Object listener = getExpressionObject(handlerValue);
                   if (listener instanceof ListChangeListener) {
                    list.addListener((ListChangeListener) listener);
                } else if (listener instanceof InvalidationListener) {
                    list.addListener((InvalidationListener) listener);
                } else {
                    throw constructLoadException("Error resolving \"" + handlerValue + "\" expression."
                            + "Must be either ListChangeListener or InvalidationListener");
                }
            }
        }

        private void processObservableMapHandler(String handlerValue) throws LoadException {
            ObservableMap map = (ObservableMap)value;
            if (handlerValue.startsWith(CONTROLLER_METHOD_PREFIX)) {
                MethodHandler handler = getControllerMethodHandle(handlerValue, SupportedType.MAP_CHANGE_LISTENER);
                if (handler != null) {
                    map.addListener(new ObservableMapChangeAdapter(handler));
                } else {
                    throw constructLoadException("Controller method \"" + handlerValue + "\" not found.");
                }
            } else if (handlerValue.startsWith(EXPRESSION_PREFIX)) {
                Object listener = getExpressionObject(handlerValue);
                if (listener instanceof MapChangeListener) {
                    map.addListener((MapChangeListener) listener);
                } else if (listener instanceof InvalidationListener) {
                    map.addListener((InvalidationListener) listener);
                } else {
                    throw constructLoadException("Error resolving \"" + handlerValue + "\" expression."
                            + "Must be either MapChangeListener or InvalidationListener");
                }
            }
        }

        private void processObservableSetHandler(String handlerValue) throws LoadException {
            ObservableSet set = (ObservableSet)value;
            if (handlerValue.startsWith(CONTROLLER_METHOD_PREFIX)) {
                MethodHandler handler = getControllerMethodHandle(handlerValue, SupportedType.SET_CHANGE_LISTENER);
                if (handler != null) {
                    set.addListener(new ObservableSetChangeAdapter(handler));
                } else {
                    throw constructLoadException("Controller method \"" + handlerValue + "\" not found.");
                }
            } else if (handlerValue.startsWith(EXPRESSION_PREFIX)) {
                Object listener = getExpressionObject(handlerValue);
                if (listener instanceof SetChangeListener) {
                    set.addListener((SetChangeListener) listener);
                } else if (listener instanceof InvalidationListener) {
                    set.addListener((InvalidationListener) listener);
                } else {
                    throw constructLoadException("Error resolving \"" + handlerValue + "\" expression."
                            + "Must be either SetChangeListener or InvalidationListener");
                }
            }
        }

        private void processPropertyHandler(String attributeName, String handlerValue) throws LoadException {
            int i = EVENT_HANDLER_PREFIX.length();
            int j = attributeName.length() - CHANGE_EVENT_HANDLER_SUFFIX.length();

            if (i != j) {
                String key = Character.toLowerCase(attributeName.charAt(i))
                        + attributeName.substring(i + 1, j);

                ObservableValue<Object> propertyModel = getValueAdapter().getPropertyModel(key);
                if (propertyModel == null) {
                    throw constructLoadException(value.getClass().getName() + " does not define"
                            + " a property model for \"" + key + "\".");
                }

                if (handlerValue.startsWith(CONTROLLER_METHOD_PREFIX)) {
                    final MethodHandler handler = getControllerMethodHandle(handlerValue, SupportedType.PROPERTY_CHANGE_LISTENER, SupportedType.EVENT);
                    if (handler != null) {
                        if (handler.type == SupportedType.EVENT) {
                            // Note: this part is solely for purpose of 2.2 backward compatibility where an Event object
                            // has been used instead of usual property change parameters
                            propertyModel.addListener(new ChangeListener<Object>() {
                                @Override
                                public void changed(ObservableValue<?> observable, Object oldValue, Object newValue) {
                                    handler.invoke(new Event(value, null, Event.ANY));
                                }
                            });
                        } else {
                            propertyModel.addListener(new PropertyChangeAdapter(handler));
                        }
                    } else {
                    throw constructLoadException("Controller method \"" + handlerValue + "\" not found.");
                    }
                } else if (handlerValue.startsWith(EXPRESSION_PREFIX)) {
                    Object listener = getExpressionObject(handlerValue);
                    if (listener instanceof ChangeListener) {
                        propertyModel.addListener((ChangeListener) listener);
                    } else if (listener instanceof InvalidationListener) {
                        propertyModel.addListener((InvalidationListener) listener);
                    } else {
                        throw constructLoadException("Error resolving \"" + handlerValue + "\" expression."
                                + "Must be either ChangeListener or InvalidationListener");
                    }
                }

            }
        }
    }

    // Element representing a value
    private abstract class ValueElement extends Element {
        public String fx_id = null;

        @Override
        public void processStartElement() throws IOException {
            super.processStartElement();

            updateValue(constructValue());

            if (value instanceof Builder<?>) {
                processInstancePropertyAttributes();
            } else {
                processValue();
            }
        }

        @Override
        @SuppressWarnings("unchecked")
        public void processEndElement() throws IOException {
            super.processEndElement();

            // Build the value, if necessary
            if (value instanceof Builder<?>) {
                Builder<Object> builder = (Builder<Object>)value;
                updateValue(builder.build());

                processValue();
            } else {
                processInstancePropertyAttributes();
            }

            processEventHandlerAttributes();

            // Process static property attributes
            if (staticPropertyAttributes.size() > 0) {
                for (Attribute attribute : staticPropertyAttributes) {
                    processPropertyAttribute(attribute);
                }
            }

            // Process static property elements
            if (staticPropertyElements.size() > 0) {
                for (PropertyElement element : staticPropertyElements) {
                    BeanAdapter.put(value, element.sourceType, element.name, element.value);
                }
            }

            if (parent != null) {
                if (parent.isCollection()) {
                    parent.add(value);
                } else {
                    parent.set(value);
                }
            }
        }

        private Object getListValue(Element parent, String listPropertyName, Object value) {
            // If possible, coerce the value to the list item type
            if (parent.isTyped()) {
                Type listType = parent.getValueAdapter().getGenericType(listPropertyName);

                if (listType != null) {
                    Type itemType = BeanAdapter.getGenericListItemType(listType);

                    if (itemType instanceof ParameterizedType) {
                        itemType = ((ParameterizedType)itemType).getRawType();
                    }

                    value = BeanAdapter.coerce(value, (Class<?>)itemType);
                }
            }

            return value;
        }

        private void processValue() throws LoadException {
            // If this is the root element, update the value
            if (parent == null) {
                root = value;

                // checking version of fx namespace - throw exception if not supported
                String fxNSURI = xmlStreamReader.getNamespaceContext().getNamespaceURI("fx");
                if (fxNSURI != null) {
                    String fxVersion = fxNSURI.substring(fxNSURI.lastIndexOf("/") + 1);
                    if (compareJFXVersions(FX_NAMESPACE_VERSION, fxVersion) < 0) {
                        throw constructLoadException("Loading FXML document of version " +
                                fxVersion + " by JavaFX runtime supporting version " + FX_NAMESPACE_VERSION);
                    }
                }

                // checking the version JavaFX API - print warning if not supported
                String defaultNSURI = xmlStreamReader.getNamespaceContext().getNamespaceURI("");
                if (defaultNSURI != null) {
                    String nsVersion = defaultNSURI.substring(defaultNSURI.lastIndexOf("/") + 1);
                    if (compareJFXVersions(JAVAFX_VERSION, nsVersion) < 0) {
                        Logging.getJavaFXLogger().warning("Loading FXML document with JavaFX API of version " +
                                nsVersion + " by JavaFX runtime of version " + JAVAFX_VERSION);
                    }
                }
            }

            // Add the value to the namespace
            if (fx_id != null) {
                namespace.put(fx_id, value);

                // If the value defines an ID property, set it
                IDProperty idProperty = value.getClass().getAnnotation(IDProperty.class);

                if (idProperty != null) {
                    Map<String, Object> properties = getProperties();
                    // set fx:id property value to Node.id only if Node.id was not
                    // already set when processing start element attributes
                    if (properties.get(idProperty.value()) == null) {
                        properties.put(idProperty.value(), fx_id);
                    }
                }

                // Set the controller field value
                injectFields(fx_id, value);
            }
        }

        @Override
        @SuppressWarnings("unchecked")
        public void processCharacters() throws LoadException {
            Class<?> type = value.getClass();
            DefaultProperty defaultProperty = type.getAnnotation(DefaultProperty.class);

            // If the default property is a read-only list, add the value to it;
            // otherwise, set the value as the default property
            if (defaultProperty != null) {
                String text = xmlStreamReader.getText();
                text = extraneousWhitespacePattern.matcher(text).replaceAll(" ");

                String defaultPropertyName = defaultProperty.value();
                BeanAdapter valueAdapter = getValueAdapter();

                if (valueAdapter.isReadOnly(defaultPropertyName)
                    && List.class.isAssignableFrom(valueAdapter.getType(defaultPropertyName))) {
                    List<Object> list = (List<Object>)valueAdapter.get(defaultPropertyName);
                    list.add(getListValue(this, defaultPropertyName, text));
                } else {
                    valueAdapter.put(defaultPropertyName, text.trim());
                }
            } else {
                throw constructLoadException(type.getName() + " does not have a default property.");
            }
        }

        @Override
        public void processAttribute(String prefix, String localName, String value)
            throws IOException{
            if (prefix != null
                && prefix.equals(FX_NAMESPACE_PREFIX)) {
                if (localName.equals(FX_ID_ATTRIBUTE)) {
                    // Verify that ID is a valid identifier
                    if (value.equals(NULL_KEYWORD)) {
                        throw constructLoadException("Invalid identifier.");
                    }

                    for (int i = 0, n = value.length(); i < n; i++) {
                        if (!Character.isJavaIdentifierPart(value.charAt(i))) {
                            throw constructLoadException("Invalid identifier.");
                        }
                    }

                    fx_id = value;

                } else if (localName.equals(FX_CONTROLLER_ATTRIBUTE)) {
                    if (current.parent != null) {
                        throw constructLoadException(FX_NAMESPACE_PREFIX + ":" + FX_CONTROLLER_ATTRIBUTE
                            + " can only be applied to root element.");
                    }

                    if (controller != null) {
                        throw constructLoadException("Controller value already specified.");
                    }

                    if (!staticLoad) {
                        Class<?> type;
                        try {
                            type = getClassLoader().loadClass(value);
                        } catch (ClassNotFoundException exception) {
                            throw constructLoadException(exception);
                        }

                        try {
                            if (controllerFactory == null) {
                                ReflectUtil.checkPackageAccess(type);
                                setController(type.newInstance());
                            } else {
                                setController(controllerFactory.call(type));
                            }
                        } catch (InstantiationException exception) {
                            throw constructLoadException(exception);
                        } catch (IllegalAccessException exception) {
                            throw constructLoadException(exception);
                        }
                    }
                } else {
                    throw constructLoadException("Invalid attribute.");
                }
            } else {
                super.processAttribute(prefix, localName, value);
            }
        }

        public abstract Object constructValue() throws IOException;
    }

    // Element representing a class instance
    private class InstanceDeclarationElement extends ValueElement {
        public Class<?> type;

        public String constant = null;
        public String factory = null;

        public InstanceDeclarationElement(Class<?> type) throws LoadException {
            this.type = type;
        }

        @Override
        public void processAttribute(String prefix, String localName, String value)
            throws IOException {
            if (prefix != null
                && prefix.equals(FX_NAMESPACE_PREFIX)) {
                if (localName.equals(FX_VALUE_ATTRIBUTE)) {
                    this.value = value;
                } else if (localName.equals(FX_CONSTANT_ATTRIBUTE)) {
                    constant = value;
                } else if (localName.equals(FX_FACTORY_ATTRIBUTE)) {
                    factory = value;
                } else {
                    super.processAttribute(prefix, localName, value);
                }
            } else {
                super.processAttribute(prefix, localName, value);
            }
        }

        @Override
        public Object constructValue() throws IOException {
            Object value;
            if (this.value != null) {
                value = BeanAdapter.coerce(this.value, type);
            } else if (constant != null) {
                value = BeanAdapter.getConstantValue(type, constant);
            } else if (factory != null) {
                Method factoryMethod;
                try {
                    factoryMethod = MethodUtil.getMethod(type, factory, new Class[] {});
                } catch (NoSuchMethodException exception) {
                    throw constructLoadException(exception);
                }

                try {
                    value = MethodHelper.invoke(factoryMethod, null, new Object [] {});
                } catch (IllegalAccessException exception) {
                    throw constructLoadException(exception);
                } catch (InvocationTargetException exception) {
                    throw constructLoadException(exception);
                }
            } else {
                value = (builderFactory == null) ? null : builderFactory.getBuilder(type);

                if (value == null) {
                    value = DEFAULT_BUILDER_FACTORY.getBuilder(type);
                }

                if (value == null) {
                    try {
                        ReflectUtil.checkPackageAccess(type);
                        value = type.newInstance();
                    } catch (InstantiationException exception) {
                        throw constructLoadException(exception);
                    } catch (IllegalAccessException exception) {
                        throw constructLoadException(exception);
                    }
                }
            }

            return value;
        }
    }

    // Element representing an unknown type
    private class UnknownTypeElement extends ValueElement {
        // Map type representing an unknown value
        @DefaultProperty("items")
        public class UnknownValueMap extends AbstractMap<String, Object> {
            private ArrayList<?> items = new ArrayList<Object>();
            private HashMap<String, Object> values = new HashMap<String, Object>();

            @Override
            public Object get(Object key) {
                if (key == null) {
                    throw new NullPointerException();
                }

                return (key.equals(getClass().getAnnotation(DefaultProperty.class).value())) ?
                    items : values.get(key);
            }

            @Override
            public Object put(String key, Object value) {
                if (key == null) {
                    throw new NullPointerException();
                }

                if (key.equals(getClass().getAnnotation(DefaultProperty.class).value())) {
                    throw new IllegalArgumentException();
                }

                return values.put(key, value);
            }

            @Override
            public Set<Entry<String, Object>> entrySet() {
                return Collections.emptySet();
            }
        }

        @Override
        public void processEndElement() throws IOException {
            // No-op
        }

        @Override
        public Object constructValue() throws LoadException {
            return new UnknownValueMap();
        }
    }

    // Element representing an include
    private class IncludeElement extends ValueElement {
        public String source = null;
        public ResourceBundle resources = FXMLLoader.this.resources;
        public Charset charset = FXMLLoader.this.charset;

        @Override
        public void processAttribute(String prefix, String localName, String value)
            throws IOException {
            if (prefix == null) {
                if (localName.equals(INCLUDE_SOURCE_ATTRIBUTE)) {
                    if (loadListener != null) {
                        loadListener.readInternalAttribute(localName, value);
                    }

                    source = value;
                } else if (localName.equals(INCLUDE_RESOURCES_ATTRIBUTE)) {
                    if (loadListener != null) {
                        loadListener.readInternalAttribute(localName, value);
                    }

                    resources = ResourceBundle.getBundle(value, Locale.getDefault(),
                            FXMLLoader.this.resources.getClass().getClassLoader());
                } else if (localName.equals(INCLUDE_CHARSET_ATTRIBUTE)) {
                    if (loadListener != null) {
                        loadListener.readInternalAttribute(localName, value);
                    }

                    charset = Charset.forName(value);
                } else {
                    super.processAttribute(prefix, localName, value);
                }
            } else {
                super.processAttribute(prefix, localName, value);
            }
        }

        @Override
        public Object constructValue() throws IOException {
            if (source == null) {
                throw constructLoadException(INCLUDE_SOURCE_ATTRIBUTE + " is required.");
            }

            URL location;
            final ClassLoader cl = getClassLoader();
            if (source.charAt(0) == '/') {
            // FIXME: JIGSAW -- use Class.getResourceAsStream if resource is in a module
                location = cl.getResource(source.substring(1));
                if (location == null) {
                    throw constructLoadException("Cannot resolve path: " + source);
                }
            } else {
                if (FXMLLoader.this.location == null) {
                    throw constructLoadException("Base location is undefined.");
                }

                location = new URL(FXMLLoader.this.location, source);
            }

            FXMLLoader fxmlLoader = new FXMLLoader(location, resources,
                builderFactory, controllerFactory, charset,
                loaders);
            fxmlLoader.parentLoader = FXMLLoader.this;

            if (isCyclic(FXMLLoader.this, fxmlLoader)) {
                throw new IOException(
                        String.format(
                        "Including \"%s\" in \"%s\" created cyclic reference.",
                        fxmlLoader.location.toExternalForm(),
                        FXMLLoader.this.location.toExternalForm()));
            }
            fxmlLoader.setClassLoader(cl);
            fxmlLoader.setStaticLoad(staticLoad);

            Object value = fxmlLoader.loadImpl(callerClass);

            if (fx_id != null) {
                String id = this.fx_id + CONTROLLER_SUFFIX;
                Object controller = fxmlLoader.getController();

                namespace.put(id, controller);
                injectFields(id, controller);
            }

            return value;
        }
    }

    private void injectFields(String fieldName, Object value) throws LoadException {
        if (controller != null && fieldName != null) {
            List<Field> fields = controllerAccessor.getControllerFields().get(fieldName);
            if (fields != null) {
                try {
                    for (Field f : fields) {
                        f.set(controller, value);
                    }
                } catch (IllegalAccessException exception) {
                    throw constructLoadException(exception);
                }
            }
        }
    }

    // Element representing a reference
    private class ReferenceElement extends ValueElement {
        public String source = null;

        @Override
        public void processAttribute(String prefix, String localName, String value)
            throws IOException {
            if (prefix == null) {
                if (localName.equals(REFERENCE_SOURCE_ATTRIBUTE)) {
                    if (loadListener != null) {
                        loadListener.readInternalAttribute(localName, value);
                    }

                    source = value;
                } else {
                    super.processAttribute(prefix, localName, value);
                }
            } else {
                super.processAttribute(prefix, localName, value);
            }
        }

        @Override
        public Object constructValue() throws LoadException {
            if (source == null) {
                throw constructLoadException(REFERENCE_SOURCE_ATTRIBUTE + " is required.");
            }

            KeyPath path = KeyPath.parse(source);
            if (!Expression.isDefined(namespace, path)) {
                throw constructLoadException("Value \"" + source + "\" does not exist.");
            }

            return Expression.get(namespace, path);
        }
    }

    // Element representing a copy
    private class CopyElement extends ValueElement {
        public String source = null;

        @Override
        public void processAttribute(String prefix, String localName, String value)
            throws IOException {
            if (prefix == null) {
                if (localName.equals(COPY_SOURCE_ATTRIBUTE)) {
                    if (loadListener != null) {
                        loadListener.readInternalAttribute(localName, value);
                    }

                    source = value;
                } else {
                    super.processAttribute(prefix, localName, value);
                }
            } else {
                super.processAttribute(prefix, localName, value);
            }
        }

        @Override
        public Object constructValue() throws LoadException {
            if (source == null) {
                throw constructLoadException(COPY_SOURCE_ATTRIBUTE + " is required.");
            }

            KeyPath path = KeyPath.parse(source);
            if (!Expression.isDefined(namespace, path)) {
                throw constructLoadException("Value \"" + source + "\" does not exist.");
            }

            Object sourceValue = Expression.get(namespace, path);
            Class<?> sourceValueType = sourceValue.getClass();

            Constructor<?> constructor = null;
            try {
                constructor = ConstructorUtil.getConstructor(sourceValueType, new Class[] { sourceValueType });
            } catch (NoSuchMethodException exception) {
                // No-op
            }

            Object value;
            if (constructor != null) {
                try {
                    ReflectUtil.checkPackageAccess(sourceValueType);
                    value = constructor.newInstance(sourceValue);
                } catch (InstantiationException exception) {
                    throw constructLoadException(exception);
                } catch (IllegalAccessException exception) {
                    throw constructLoadException(exception);
                } catch (InvocationTargetException exception) {
                    throw constructLoadException(exception);
                }
            } else {
                throw constructLoadException("Can't copy value " + sourceValue + ".");
            }

            return value;
        }
    }

    // Element representing a predefined root value
    private class RootElement extends ValueElement {
        public String type = null;

        @Override
        public void processAttribute(String prefix, String localName, String value)
            throws IOException {
            if (prefix == null) {
                if (localName.equals(ROOT_TYPE_ATTRIBUTE)) {
                    if (loadListener != null) {
                        loadListener.readInternalAttribute(localName, value);
                    }

                    type = value;
                } else {
                    super.processAttribute(prefix, localName, value);
                }
            } else {
                super.processAttribute(prefix, localName, value);
            }
        }

        @Override
        public Object constructValue() throws LoadException {
            if (type == null) {
                throw constructLoadException(ROOT_TYPE_ATTRIBUTE + " is required.");
            }

            Class<?> type = getType(this.type);

            if (type == null) {
                throw constructLoadException(this.type + " is not a valid type.");
            }

            Object value;
            if (root == null) {
                if (staticLoad) {
                    value = (builderFactory == null) ? null : builderFactory.getBuilder(type);

                    if (value == null) {
                        value = DEFAULT_BUILDER_FACTORY.getBuilder(type);
                    }

                    if (value == null) {
                        try {
                            ReflectUtil.checkPackageAccess(type);
                            value = type.newInstance();
                        } catch (InstantiationException exception) {
                            throw constructLoadException(exception);
                        } catch (IllegalAccessException exception) {
                            throw constructLoadException(exception);
                        }
                    }
                    root = value;
                } else {
                    throw constructLoadException("Root hasn't been set. Use method setRoot() before load.");
                }
            } else {
                if (!type.isAssignableFrom(root.getClass())) {
                    throw constructLoadException("Root is not an instance of "
                        + type.getName() + ".");
                }

                value = root;
            }

            return value;
        }
    }

    // Element representing a property
    private class PropertyElement extends Element {
        public final String name;
        public final Class<?> sourceType;
        public final boolean readOnly;

        public PropertyElement(String name, Class<?> sourceType) throws LoadException {
            if (parent == null) {
                throw constructLoadException("Invalid root element.");
            }

            if (parent.value == null) {
                throw constructLoadException("Parent element does not support property elements.");
            }

            this.name = name;
            this.sourceType = sourceType;

            if (sourceType == null) {
                // The element represents an instance property
                if (name.startsWith(EVENT_HANDLER_PREFIX)) {
                    throw constructLoadException("\"" + name + "\" is not a valid element name.");
                }

                Map<String, Object> parentProperties = parent.getProperties();

                if (parent.isTyped()) {
                    readOnly = parent.getValueAdapter().isReadOnly(name);
                } else {
                // If the map already defines a value for the property, assume
                    // that it is read-only
                    readOnly = parentProperties.containsKey(name);
                }

                if (readOnly) {
                    Object value = parentProperties.get(name);
                    if (value == null) {
                        throw constructLoadException("Invalid property.");
                    }

                    updateValue(value);
                }
            } else {
                // The element represents a static property
                readOnly = false;
            }
        }

        @Override
        public boolean isCollection() {
            return (readOnly) ? super.isCollection() : false;
        }

        @Override
        public void add(Object element) throws LoadException {
            // Coerce the element to the list item type
            if (parent.isTyped()) {
                Type listType = parent.getValueAdapter().getGenericType(name);
                element = BeanAdapter.coerce(element, BeanAdapter.getListItemType(listType));
            }

            // Add the item to the list
            super.add(element);
        }

        @Override
        public void set(Object value) throws LoadException {
            // Update the value
            updateValue(value);

            if (sourceType == null) {
                // Apply value to parent element's properties
                parent.getProperties().put(name, value);
            } else {
                if (parent.value instanceof Builder) {
                    // Defer evaluation of the property
                    parent.staticPropertyElements.add(this);
                } else {
                    // Apply the static property value
                    BeanAdapter.put(parent.value, sourceType, name, value);
                }
            }
        }

        @Override
        public void processAttribute(String prefix, String localName, String value)
            throws IOException {
            if (!readOnly) {
                throw constructLoadException("Attributes are not supported for writable property elements.");
            }

            super.processAttribute(prefix, localName, value);
        }

        @Override
        public void processEndElement() throws IOException {
            super.processEndElement();

            if (readOnly) {
                processInstancePropertyAttributes();
                processEventHandlerAttributes();
            }
        }

        @Override
        public void processCharacters() throws IOException {
            String text = xmlStreamReader.getText();
            text = extraneousWhitespacePattern.matcher(text).replaceAll(" ").trim();

            if (readOnly) {
                if (isCollection()) {
                    add(text);
                } else {
                    super.processCharacters();
                }
            } else {
                set(text);
            }
        }
    }

    // Element representing an unknown static property
    private class UnknownStaticPropertyElement extends Element {
        public UnknownStaticPropertyElement() throws LoadException {
            if (parent == null) {
                throw constructLoadException("Invalid root element.");
            }

            if (parent.value == null) {
                throw constructLoadException("Parent element does not support property elements.");
            }
        }

        @Override
        public boolean isCollection() {
            return false;
        }

        @Override
        public void set(Object value) {
            updateValue(value);
        }

        @Override
        public void processCharacters() throws IOException {
            String text = xmlStreamReader.getText();
            text = extraneousWhitespacePattern.matcher(text).replaceAll(" ");

            updateValue(text.trim());
        }
    }

    // Element representing a script block
    private class ScriptElement extends Element {
        public String source = null;
        public Charset charset = FXMLLoader.this.charset;

        @Override
        public boolean isCollection() {
            return false;
        }

        @Override
        public void processStartElement() throws IOException {
            super.processStartElement();

            if (source != null && !staticLoad) {
                int i = source.lastIndexOf(".");
                if (i == -1) {
                    throw constructLoadException("Cannot determine type of script \""
                        + source + "\".");
                }

                String extension = source.substring(i + 1);
                ScriptEngine engine;
                final ClassLoader cl = getClassLoader();
                if (scriptEngine != null && scriptEngine.getFactory().getExtensions().contains(extension)) {
                    // If we have a page language and it's engine supports the extension, use the same engine
                    engine = scriptEngine;
                } else {
                    ClassLoader oldLoader = Thread.currentThread().getContextClassLoader();
                    try {
                        Thread.currentThread().setContextClassLoader(cl);
                        ScriptEngineManager scriptEngineManager = getScriptEngineManager();
                        engine = scriptEngineManager.getEngineByExtension(extension);
                    } finally {
                        Thread.currentThread().setContextClassLoader(oldLoader);
                    }
                }

                if (engine == null) {
                    throw constructLoadException("Unable to locate scripting engine for"
                        + " extension " + extension + ".");
                }

                try {
                    URL location;
                    if (source.charAt(0) == '/') {
                        // FIXME: JIGSAW -- use Class.getResourceAsStream if resource is in a module
                        location = cl.getResource(source.substring(1));
                    } else {
                        if (FXMLLoader.this.location == null) {
                            throw constructLoadException("Base location is undefined.");
                        }

                        location = new URL(FXMLLoader.this.location, source);
                    }
                    Bindings engineBindings = engine.getBindings(ScriptContext.ENGINE_SCOPE);
                    engineBindings.put(engine.FILENAME, location.getPath());

                    InputStreamReader scriptReader = null;
                    try {
                        scriptReader = new InputStreamReader(location.openStream(), charset);
                        if (engine instanceof Compilable) {
                            ((Compilable) engine).compile(scriptReader).eval();
                        }
                        else {
                           engine.eval(scriptReader);
                        }
                    } catch(ScriptException exception) {
                        exception.printStackTrace();
                    } finally {
                        if (scriptReader != null) {
                            scriptReader.close();
                        }
                    }
                } catch (IOException exception) {
                    throw constructLoadException(exception);
                }
            }
        }

        @Override
        public void processEndElement() throws IOException {
            super.processEndElement();

            if (value != null && !staticLoad) {
                // Evaluate the script
                try {
                    Bindings engineBindings = scriptEngine.getBindings(ScriptContext.ENGINE_SCOPE);
                    engineBindings.put(scriptEngine.FILENAME, location.getPath() + "-script_starting_at_line_"
                                       + (getLineNumber() - (int) ((String) value).codePoints().filter(c -> c == '\n').count()));
<<<<<<< HEAD

                    if (scriptEngine instanceof Compilable) {
                       ((Compilable) scriptEngine).compile((String)value).eval();
                    }
                    else {
                       scriptEngine.eval((String)value);
                    }
=======
                    scriptEngine.eval((String)value);
>>>>>>> 159f6516
                } catch (ScriptException exception) {
                    System.err.println(exception.getMessage());
                }
            }
        }

        @Override
        public void processCharacters() throws LoadException {
            if (source != null) {
                throw constructLoadException("Script source already specified.");
            }

            if (scriptEngine == null && !staticLoad) {
                throw constructLoadException("Page language not specified.");
            }

            updateValue(xmlStreamReader.getText());
        }

        @Override
        public void processAttribute(String prefix, String localName, String value)
            throws IOException {
            if (prefix == null
                && localName.equals(SCRIPT_SOURCE_ATTRIBUTE)) {
                if (loadListener != null) {
                    loadListener.readInternalAttribute(localName, value);
                }

                source = value;
            } else if (localName.equals(SCRIPT_CHARSET_ATTRIBUTE)) {
                if (loadListener != null) {
                    loadListener.readInternalAttribute(localName, value);
                }

                charset = Charset.forName(value);
            } else {
                throw constructLoadException(prefix == null ? localName : prefix + ":" + localName
                    + " is not a valid attribute.");
            }
        }
    }

    // Element representing a define block
    private class DefineElement extends Element {
        @Override
        public boolean isCollection() {
            return true;
        }

        @Override
        public void add(Object element) {
            // No-op
        }

        @Override
        public void processAttribute(String prefix, String localName, String value)
            throws LoadException{
            throw constructLoadException("Element does not support attributes.");
        }
    }

    // Class representing an attribute of an element
    private static class Attribute {
        public final String name;
        public final Class<?> sourceType;
        public final String value;

        public Attribute(String name, Class<?> sourceType, String value) {
            this.name = name;
            this.sourceType = sourceType;
            this.value = value;
        }
    }

    // Event handler that delegates to a method defined by the controller object
    private static class ControllerMethodEventHandler<T extends Event> implements EventHandler<T> {
        private final MethodHandler handler;

        public ControllerMethodEventHandler(MethodHandler handler) {
            this.handler = handler;
        }

        @Override
        public void handle(T event) {
            handler.invoke(event);
        }
    }

    // Event handler implemented in script code
    private static class ScriptEventHandler implements EventHandler<Event> {
        public final String script;
        public final ScriptEngine scriptEngine;
        public final String filename;
<<<<<<< HEAD

        public CompiledScript compiledScript;
        public boolean isCompiled;
=======
>>>>>>> 159f6516

        public ScriptEventHandler(String script, ScriptEngine scriptEngine, String filename) {
            this.script = script;
            this.scriptEngine = scriptEngine;
            this.filename = filename;
<<<<<<< HEAD
            if (scriptEngine instanceof Compilable) {
               try {
                  // supply the filename to the scriptEngine engine scope Bindings in case it is needed for compilation
                  scriptEngine.getBindings(ScriptContext.ENGINE_SCOPE).put(scriptEngine.FILENAME, filename);
                  this.compiledScript = ((Compilable) scriptEngine).compile(script);
                  this.isCompiled = true;
               } catch (ScriptException exception){
                   throw new RuntimeException(exception);
               }
            }
=======
>>>>>>> 159f6516
        }

        @Override
        public void handle(Event event) {
            // Don't pollute the page namespace with values defined in the script
            Bindings engineBindings = scriptEngine.getBindings(ScriptContext.ENGINE_SCOPE);
            Bindings localBindings = scriptEngine.createBindings();
            localBindings.putAll(engineBindings);
            localBindings.put(EVENT_KEY, event);
            localBindings.put(scriptEngine.ARGV, new Object[]{event});
            localBindings.put(scriptEngine.FILENAME, filename);
            // Execute the script
            try {
<<<<<<< HEAD
                if (isCompiled) {
                   compiledScript.eval(localBindings);
                }
                else {
                   scriptEngine.eval(script, localBindings);
                }
=======
                scriptEngine.eval(script, localBindings);
>>>>>>> 159f6516
            } catch (ScriptException exception){
                throw new RuntimeException(exception);
            }
        }
    }

    // Observable list change listener
    private static class ObservableListChangeAdapter implements ListChangeListener {
        private final MethodHandler handler;

        public ObservableListChangeAdapter(MethodHandler handler) {
            this.handler = handler;
        }

        @Override
        @SuppressWarnings("unchecked")
        public void onChanged(Change change) {
            if (handler != null) {
                handler.invoke(change);
            }
        }
    }

    // Observable map change listener
    private static class ObservableMapChangeAdapter implements MapChangeListener {
        public final MethodHandler handler;

        public ObservableMapChangeAdapter(MethodHandler handler) {
            this.handler = handler;
        }

        @Override
        public void onChanged(Change change) {
            if (handler != null) {
                handler.invoke(change);
            }
        }
    }

    // Observable set change listener
    private static class ObservableSetChangeAdapter implements SetChangeListener {
        public final MethodHandler handler;

        public ObservableSetChangeAdapter(MethodHandler handler) {
            this.handler = handler;
        }

        @Override
        public void onChanged(Change change) {
            if (handler != null) {
                handler.invoke(change);
            }
        }
    }

    // Property model change listener
    private static class PropertyChangeAdapter implements ChangeListener<Object> {
        public final MethodHandler handler;

        public PropertyChangeAdapter(MethodHandler handler) {
            this.handler = handler;
        }

        @Override
        public void changed(ObservableValue<? extends Object> observable, Object oldValue, Object newValue) {
            handler.invoke(observable, oldValue, newValue);
        }
    }

    private static class MethodHandler {
        private final Object controller;
        private final Method method;
        private final SupportedType type;

        private MethodHandler(Object controller, Method method, SupportedType type) {
            this.method = method;
            this.controller = controller;
            this.type = type;
        }

        public void invoke(Object... params) {
            try {
                if (type != SupportedType.PARAMETERLESS) {
                    MethodHelper.invoke(method, controller, params);
                } else {
                    MethodHelper.invoke(method, controller, new Object[] {});
                }
            } catch (InvocationTargetException exception) {
                throw new RuntimeException(exception);
            } catch (IllegalAccessException exception) {
                throw new RuntimeException(exception);
            }
        }
    }

    private URL location;
    private ResourceBundle resources;

    private ObservableMap<String, Object> namespace = FXCollections.observableHashMap();

    private Object root = null;
    private Object controller = null;

    private BuilderFactory builderFactory;
    private Callback<Class<?>, Object> controllerFactory;
    private Charset charset;

    private final LinkedList<FXMLLoader> loaders;

    private ClassLoader classLoader = null;
    private boolean staticLoad = false;
    private LoadListener loadListener = null;

    private FXMLLoader parentLoader;

    private XMLStreamReader xmlStreamReader = null;
    private Element current = null;

    private ScriptEngine scriptEngine = null;

    private List<String> packages = new LinkedList<String>();
    private Map<String, Class<?>> classes = new HashMap<String, Class<?>>();

    private ScriptEngineManager scriptEngineManager = null;

    private static ClassLoader defaultClassLoader = null;

    private static final Pattern extraneousWhitespacePattern = Pattern.compile("\\s+");

    private static BuilderFactory DEFAULT_BUILDER_FACTORY = new JavaFXBuilderFactory();

    /**
     * The character set used when character set is not explicitly specified.
     */
    public static final String DEFAULT_CHARSET_NAME = "UTF-8";

    /**
     * The tag name of language processing instruction.
     */
    public static final String LANGUAGE_PROCESSING_INSTRUCTION = "language";
    /**
     * The tag name of import processing instruction.
     */
    public static final String IMPORT_PROCESSING_INSTRUCTION = "import";

    /**
     * Prefix of 'fx' namespace.
     */
    public static final String FX_NAMESPACE_PREFIX = "fx";
    /**
     * The name of fx:controller attribute of a root.
     */
    public static final String FX_CONTROLLER_ATTRIBUTE = "controller";
    /**
     * The name of fx:id attribute.
     */
    public static final String FX_ID_ATTRIBUTE = "id";
    /**
     * The name of fx:value attribute.
     */
    public static final String FX_VALUE_ATTRIBUTE = "value";
    /**
     * The tag name of 'fx:constant'.
     * @since JavaFX 2.2
     */
    public static final String FX_CONSTANT_ATTRIBUTE = "constant";
    /**
     * The name of 'fx:factory' attribute.
     */
    public static final String FX_FACTORY_ATTRIBUTE = "factory";

    /**
     * The tag name of {@literal <fx:include>}.
     */
    public static final String INCLUDE_TAG = "include";
    /**
     * The {@literal <fx:include>} 'source' attribute.
     */
    public static final String INCLUDE_SOURCE_ATTRIBUTE = "source";
    /**
     * The {@literal <fx:include>} 'resources' attribute.
     */
    public static final String INCLUDE_RESOURCES_ATTRIBUTE = "resources";
    /**
     * The {@literal <fx:include>} 'charset' attribute.
     */
    public static final String INCLUDE_CHARSET_ATTRIBUTE = "charset";

    /**
     * The tag name of {@literal <fx:script>}.
     */
    public static final String SCRIPT_TAG = "script";
    /**
     * The {@literal <fx:script>} 'source' attribute.
     */
    public static final String SCRIPT_SOURCE_ATTRIBUTE = "source";
    /**
     * The {@literal <fx:script>} 'charset' attribute.
     */
    public static final String SCRIPT_CHARSET_ATTRIBUTE = "charset";

    /**
     * The tag name of {@literal <fx:define>}.
     */
    public static final String DEFINE_TAG = "define";

    /**
     * The tag name of {@literal <fx:reference>}.
     */
    public static final String REFERENCE_TAG = "reference";
    /**
     * The {@literal <fx:reference>} 'source' attribute.
     */
    public static final String REFERENCE_SOURCE_ATTRIBUTE = "source";

    /**
     * The tag name of {@literal <fx:root>}.
     * @since JavaFX 2.2
     */
    public static final String ROOT_TAG = "root";
    /**
     * The {@literal <fx:root>} 'type' attribute.
     * @since JavaFX 2.2
     */
    public static final String ROOT_TYPE_ATTRIBUTE = "type";

    /**
     * The tag name of {@literal <fx:copy>}.
     */
    public static final String COPY_TAG = "copy";
    /**
     * The {@literal <fx:copy>} 'source' attribute.
     */
    public static final String COPY_SOURCE_ATTRIBUTE = "source";

    /**
     * The prefix of event handler attributes.
     */
    public static final String EVENT_HANDLER_PREFIX = "on";
    /**
     * The name of the Event object in event handler scripts.
     */
    public static final String EVENT_KEY = "event";
    /**
     * Suffix for property change/invalidation handlers.
     */
    public static final String CHANGE_EVENT_HANDLER_SUFFIX = "Change";
    private static final String COLLECTION_HANDLER_NAME = EVENT_HANDLER_PREFIX + CHANGE_EVENT_HANDLER_SUFFIX;

    /**
     * Value that represents 'null'.
     */
    public static final String NULL_KEYWORD = "null";

    /**
     * Escape prefix for escaping special characters inside attribute values.
     * Serves as an escape for {@link #ESCAPE_PREFIX}, {@link #RELATIVE_PATH_PREFIX},
     * {@link #RESOURCE_KEY_PREFIX}, {@link #EXPRESSION_PREFIX},
     * {@link #BI_DIRECTIONAL_BINDING_PREFIX}
     * @since JavaFX 2.1
     */
    public static final String ESCAPE_PREFIX = "\\";
    /**
     * Prefix for relative location resolution.
     */
    public static final String RELATIVE_PATH_PREFIX = "@";
    /**
     * Prefix for resource resolution.
     */
    public static final String RESOURCE_KEY_PREFIX = "%";
    /**
     * Prefix for (variable) expression resolution.
     */
    public static final String EXPRESSION_PREFIX = "$";
    /**
     * Prefix for binding expression resolution.
     */
    public static final String BINDING_EXPRESSION_PREFIX = "${";
    /**
     * Suffix for binding expression resolution.
     */
    public static final String BINDING_EXPRESSION_SUFFIX = "}";

    /**
     * Prefix for bidirectional-binding expression resolution.
     * @since JavaFX 2.1
     */
    public static final String BI_DIRECTIONAL_BINDING_PREFIX = "#{";
    /**
     * Suffix for bidirectional-binding expression resolution.
     * @since JavaFX 2.1
     */
    public static final String BI_DIRECTIONAL_BINDING_SUFFIX = "}";

    /**
     * Delimiter for arrays as values.
     * @since JavaFX 2.1
     */
    public static final String ARRAY_COMPONENT_DELIMITER = ",";

    /**
     * A key for location URL in namespace map.
     * @see #getNamespace()
     * @since JavaFX 2.2
     */
    public static final String LOCATION_KEY = "location";
    /**
     * A key for ResourceBundle in namespace map.
     * @see #getNamespace()
     * @since JavaFX 2.2
     */
    public static final String RESOURCES_KEY = "resources";

    /**
     * Prefix for controller method resolution.
     */
    public static final String CONTROLLER_METHOD_PREFIX = "#";
    /**
     * A key for controller in namespace map.
     * @see #getNamespace()
     * @since JavaFX 2.1
     */
    public static final String CONTROLLER_KEYWORD = "controller";
    /**
     * A suffix for controllers of included fxml files.
     * The full key is stored in namespace map.
     * @see #getNamespace()
     * @since JavaFX 2.2
     */
    public static final String CONTROLLER_SUFFIX = "Controller";

    /**
     * The name of initialize method.
     * @since JavaFX 2.2
     */
    public static final String INITIALIZE_METHOD_NAME = "initialize";

    /**
     * Contains the current javafx version.
     * @since JavaFX 8.0
     */
    public static final String JAVAFX_VERSION;

    /**
     * Contains the current fx namepsace version.
     * @since JavaFX 8.0
     */
    public static final String FX_NAMESPACE_VERSION = "1";

    static {
        JAVAFX_VERSION = AccessController.doPrivileged(new PrivilegedAction<String>() {
            @Override
            public String run() {
                return System.getProperty("javafx.version");
            }
        });

        FXMLLoaderHelper.setFXMLLoaderAccessor(new FXMLLoaderHelper.FXMLLoaderAccessor() {
            @Override
            public void setStaticLoad(FXMLLoader fxmlLoader, boolean staticLoad) {
                fxmlLoader.setStaticLoad(staticLoad);
            }
        });
    }

    /**
     * Creates a new FXMLLoader instance.
     */
    public FXMLLoader() {
        this((URL)null);
    }

    /**
     * Creates a new FXMLLoader instance.
     *
     * @param location the location used to resolve relative path attribute values
     * @since JavaFX 2.1
     */
    public FXMLLoader(URL location) {
        this(location, null);
    }

    /**
     * Creates a new FXMLLoader instance.
     *
     * @param location the location used to resolve relative path attribute values
     * @param resources the resources used to resolve resource key attribute values
     * @since JavaFX 2.1
     */
    public FXMLLoader(URL location, ResourceBundle resources) {
        this(location, resources, null);
    }

    /**
     * Creates a new FXMLLoader instance.
     *
     * @param location the location used to resolve relative path attribute values
     * @param resources resources used to resolve resource key attribute values
     * @param builderFactory the builder factory used by this loader
     * @since JavaFX 2.1
     */
    public FXMLLoader(URL location, ResourceBundle resources, BuilderFactory builderFactory) {
        this(location, resources, builderFactory, null);
    }

    /**
     * Creates a new FXMLLoader instance.
     *
     * @param location the location used to resolve relative path attribute values
     * @param resources resources used to resolve resource key attribute values
     * @param builderFactory the builder factory used by this loader
     * @param controllerFactory the controller factory used by this loader
     * @since JavaFX 2.1
     */
    public FXMLLoader(URL location, ResourceBundle resources, BuilderFactory builderFactory,
        Callback<Class<?>, Object> controllerFactory) {
        this(location, resources, builderFactory, controllerFactory, Charset.forName(DEFAULT_CHARSET_NAME));
    }

    /**
     * Creates a new FXMLLoader instance.
     *
     * @param charset the character set used by this loader
     */
    public FXMLLoader(Charset charset) {
        this(null, null, null, null, charset);
    }

    /**
     * Creates a new FXMLLoader instance.
     *
     * @param location the location used to resolve relative path attribute values
     * @param resources resources used to resolve resource key attribute values
     * @param builderFactory the builder factory used by this loader
     * @param controllerFactory the controller factory used by this loader
     * @param charset the character set used by this loader
     * @since JavaFX 2.1
     */
    public FXMLLoader(URL location, ResourceBundle resources, BuilderFactory builderFactory,
        Callback<Class<?>, Object> controllerFactory, Charset charset) {
        this(location, resources, builderFactory, controllerFactory, charset,
            new LinkedList<FXMLLoader>());
    }

    /**
     * Creates a new FXMLLoader instance.
     *
     * @param location the location used to resolve relative path attribute values
     * @param resources resources used to resolve resource key attribute values
     * @param builderFactory the builder factory used by this loader
     * @param controllerFactory the controller factory used by this loader
     * @param charset the character set used by this loader
     * @param loaders list of loaders
     * @since JavaFX 2.1
     */
    public FXMLLoader(URL location, ResourceBundle resources, BuilderFactory builderFactory,
        Callback<Class<?>, Object> controllerFactory, Charset charset,
        LinkedList<FXMLLoader> loaders) {
        setLocation(location);
        setResources(resources);
        setBuilderFactory(builderFactory);
        setControllerFactory(controllerFactory);
        setCharset(charset);

        this.loaders = new LinkedList(loaders);
    }

    /**
     * Returns the location used to resolve relative path attribute values.
     * @return the location used to resolve relative path attribute values
     */
    public URL getLocation() {
        return location;
    }

    /**
     * Sets the location used to resolve relative path attribute values.
     *
     * @param location the location
     */
    public void setLocation(URL location) {
        this.location = location;
    }

    /**
     * Returns the resources used to resolve resource key attribute values.
     * @return the resources used to resolve resource key attribute values
     */
    public ResourceBundle getResources() {
        return resources;
    }

    /**
     * Sets the resources used to resolve resource key attribute values.
     *
     * @param resources the resources
     */
    public void setResources(ResourceBundle resources) {
        this.resources = resources;
    }

    /**
     * Returns the namespace used by this loader.
     * @return the namespace
     */
    public ObservableMap<String, Object> getNamespace() {
        return namespace;
    }

    /**
     * Returns the root of the object hierarchy.
     * @param <T> the type of the root object
     * @return the root of the object hierarchy
     */
    @SuppressWarnings("unchecked")
    public <T> T getRoot() {
        return (T)root;
    }

    /**
     * Sets the root of the object hierarchy. The value passed to this method
     * is used as the value of the {@code <fx:root>} tag. This method
     * must be called prior to loading the document when using
     * {@code <fx:root>}.
     *
     * @param root the root of the object hierarchy
     *
     * @since JavaFX 2.2
     */
    public void setRoot(Object root) {
        this.root = root;
    }

    @Override
    public boolean equals(Object obj) {
        if (obj instanceof FXMLLoader) {
            FXMLLoader loader = (FXMLLoader)obj;
            if (location == null || loader.location == null) {
                return loader.location == location;
            }
            return location.toExternalForm().equals(
                    loader.location.toExternalForm());
        }
        return false;
    }

    private boolean isCyclic(
                            FXMLLoader currentLoader,
                            FXMLLoader node) {
        if (currentLoader == null) {
            return false;
        }
        if (currentLoader.equals(node)) {
            return true;
        }
        return isCyclic(currentLoader.parentLoader, node);
    }

    /**
     * Returns the controller associated with the root object.
     * @param <T> the type of the controller
     * @return the controller associated with the root object
     */
    @SuppressWarnings("unchecked")
    public <T> T getController() {
        return (T)controller;
    }

    /**
     * Sets the controller associated with the root object. The value passed to
     * this method is used as the value of the {@code fx:controller} attribute.
     * This method must be called prior to loading the document when using
     * controller event handlers when an {@code fx:controller} attribute is not
     * specified in the document.
     *
     * @param controller the controller to associate with the root object
     *
     * @since JavaFX 2.2
     */
    public void setController(Object controller) {
        this.controller = controller;

        if (controller == null) {
            namespace.remove(CONTROLLER_KEYWORD);
        } else {
            namespace.put(CONTROLLER_KEYWORD, controller);
        }

        controllerAccessor.setController(controller);
    }

    /**
     * Returns the builder factory used by this loader.
     * @return the builder factory
     */
    public BuilderFactory getBuilderFactory() {
        return builderFactory;
    }

    /**
     * Sets the builder factory used by this loader.
     *
     * @param builderFactory the builder factory
     */
    public void setBuilderFactory(BuilderFactory builderFactory) {
        this.builderFactory = builderFactory;
    }

    /**
     * Returns the controller factory used by this loader.
     * @return the controller factory
     * @since JavaFX 2.1
     */
    public Callback<Class<?>, Object> getControllerFactory() {
        return controllerFactory;
    }

    /**
     * Sets the controller factory used by this loader.
     *
     * @param controllerFactory the controller factory
     * @since JavaFX 2.1
     */
    public void setControllerFactory(Callback<Class<?>, Object> controllerFactory) {
        this.controllerFactory = controllerFactory;
    }

    /**
     * Returns the character set used by this loader.
     * @return the character set
     */
    public Charset getCharset() {
        return charset;
    }

    /**
     * Sets the character set used by this loader.
     *
     * @param charset the character set
     * @since JavaFX 2.1
     */
    public void setCharset(Charset charset) {
        if (charset == null) {
            throw new NullPointerException("charset is null.");
        }

        this.charset = charset;
    }

    /**
     * Returns the classloader used by this loader.
     * @return the classloader
     * @since JavaFX 2.1
     */
    public ClassLoader getClassLoader() {
        if (classLoader == null) {
            final SecurityManager sm = System.getSecurityManager();
            final Class caller = (sm != null) ?
                    walker.getCallerClass() :
                    null;
            return getDefaultClassLoader(caller);
        }
        return classLoader;
    }

    /**
     * Sets the classloader used by this loader and clears any existing
     * imports.
     *
     * @param classLoader the classloader
     * @since JavaFX 2.1
     */
    public void setClassLoader(ClassLoader classLoader) {
        if (classLoader == null) {
            throw new IllegalArgumentException();
        }

        this.classLoader = classLoader;

        clearImports();
    }

    /*
     * Returns the static load flag.
     */
    boolean isStaticLoad() {
        // SB-dependency: RT-21226 has been filed to track this
        return staticLoad;
    }

    /*
     * Sets the static load flag.
     *
     * @param staticLoad
     */
    void setStaticLoad(boolean staticLoad) {
        // SB-dependency: RT-21226 has been filed to track this
        this.staticLoad = staticLoad;
    }

    /**
     * Returns this loader's load listener.
     *
     * @return the load listener
     *
     * @since 9
     */
    public LoadListener getLoadListener() {
        // SB-dependency: RT-21228 has been filed to track this
        return loadListener;
    }

    /**
     * Sets this loader's load listener.
     *
     * @param loadListener the load listener
     *
     * @since 9
     */
    public final void setLoadListener(LoadListener loadListener) {
        // SB-dependency: RT-21228 has been filed to track this
        this.loadListener = loadListener;
    }

    /**
     * Loads an object hierarchy from a FXML document. The location from which
     * the document will be loaded must have been set by a prior call to
     * {@link #setLocation(URL)}.
     *
     * @param <T> the type of the root object
     * @throws IOException if an error occurs during loading
     * @return the loaded object hierarchy
     *
     * @since JavaFX 2.1
     */
    public <T> T load() throws IOException {
        return loadImpl((System.getSecurityManager() != null)
                            ? walker.getCallerClass()
                            : null);
    }

    /**
     * Loads an object hierarchy from a FXML document.
     *
     * @param <T> the type of the root object
     * @param inputStream an input stream containing the FXML data to load
     *
     * @throws IOException if an error occurs during loading
     * @return the loaded object hierarchy
     */
    public <T> T load(InputStream inputStream) throws IOException {
        return loadImpl(inputStream, (System.getSecurityManager() != null)
                                         ? walker.getCallerClass()
                                         : null);
    }

    private Class<?> callerClass;

    private <T> T loadImpl(final Class<?> callerClass) throws IOException {
        if (location == null) {
            throw new IllegalStateException("Location is not set.");
        }

        InputStream inputStream = null;
        T value;
        try {
            inputStream = location.openStream();
            value = loadImpl(inputStream, callerClass);
        } finally {
            if (inputStream != null) {
                inputStream.close();
            }
        }

        return value;
    }

    @SuppressWarnings({ "dep-ann", "unchecked" })
    private <T> T loadImpl(InputStream inputStream,
                           Class<?> callerClass) throws IOException {
        if (inputStream == null) {
            throw new NullPointerException("inputStream is null.");
        }

        this.callerClass = callerClass;
        controllerAccessor.setCallerClass(callerClass);
        try {
            clearImports();

            // Initialize the namespace
            namespace.put(LOCATION_KEY, location);
            namespace.put(RESOURCES_KEY, resources);

            // Clear the script engine
            scriptEngine = null;

            // Create the parser
            try {
                XMLInputFactory xmlInputFactory = XMLInputFactory.newInstance();
                xmlInputFactory.setProperty("javax.xml.stream.isCoalescing", true);

                // Some stream readers incorrectly report an empty string as the prefix
                // for the default namespace; correct this as needed
                InputStreamReader inputStreamReader = new InputStreamReader(inputStream, charset);
                xmlStreamReader = new StreamReaderDelegate(xmlInputFactory.createXMLStreamReader(inputStreamReader)) {
                    @Override
                    public String getPrefix() {
                        String prefix = super.getPrefix();

                        if (prefix != null
                            && prefix.length() == 0) {
                            prefix = null;
                        }

                        return prefix;
                    }

                    @Override
                    public String getAttributePrefix(int index) {
                        String attributePrefix = super.getAttributePrefix(index);

                        if (attributePrefix != null
                            && attributePrefix.length() == 0) {
                            attributePrefix = null;
                        }

                        return attributePrefix;
                    }
                };
            } catch (XMLStreamException exception) {
                throw constructLoadException(exception);
            }

            // Push this loader onto the stack
            loaders.push(this);

            // Parse the XML stream
            try {
                while (xmlStreamReader.hasNext()) {
                    int event = xmlStreamReader.next();

                    switch (event) {
                        case XMLStreamConstants.PROCESSING_INSTRUCTION: {
                            processProcessingInstruction();
                            break;
                        }

                        case XMLStreamConstants.COMMENT: {
                            processComment();
                            break;
                        }

                        case XMLStreamConstants.START_ELEMENT: {
                            processStartElement();
                            break;
                        }

                        case XMLStreamConstants.END_ELEMENT: {
                            processEndElement();
                            break;
                        }

                        case XMLStreamConstants.CHARACTERS: {
                            processCharacters();
                            break;
                        }
                    }
                }
            } catch (XMLStreamException exception) {
                throw constructLoadException(exception);
            }

            if (controller != null) {
                if (controller instanceof Initializable) {
                    ((Initializable)controller).initialize(location, resources);
                } else {
                    // Inject controller fields
                    Map<String, List<Field>> controllerFields =
                            controllerAccessor.getControllerFields();

                    injectFields(LOCATION_KEY, location);

                    injectFields(RESOURCES_KEY, resources);

                    // Initialize the controller
                    Method initializeMethod = controllerAccessor
                                                  .getControllerMethods()
                                                  .get(SupportedType.PARAMETERLESS)
                                                  .get(INITIALIZE_METHOD_NAME);

                    if (initializeMethod != null) {
                        try {
                            MethodHelper.invoke(initializeMethod, controller, new Object [] {});
                        } catch (IllegalAccessException exception) {
                            throw constructLoadException(exception);
                        } catch (InvocationTargetException exception) {
                            throw constructLoadException(exception);
                        }
                    }
                }
            }
        } catch (final LoadException exception) {
            throw exception;
        } catch (final Exception exception) {
            throw constructLoadException(exception);
        } finally {
            controllerAccessor.setCallerClass(null);
            // Clear controller accessor caches
            controllerAccessor.reset();
            // Clear the parser
            xmlStreamReader = null;
        }

        return (T)root;
    }

    private void clearImports() {
        packages.clear();
        classes.clear();
    }

    private LoadException constructLoadException(String message){
        return new LoadException(message + constructFXMLTrace());
    }

    private LoadException constructLoadException(Throwable cause) {
        return new LoadException(constructFXMLTrace(), cause);
    }

    private LoadException constructLoadException(String message, Throwable cause){
        return new LoadException(message + constructFXMLTrace(), cause);
    }

    private String constructFXMLTrace() {
        StringBuilder messageBuilder = new StringBuilder("\n");

        for (FXMLLoader loader : loaders) {
            messageBuilder.append(loader.location != null ? loader.location.getPath() : "unknown path");

            if (loader.current != null) {
                messageBuilder.append(":");
                messageBuilder.append(loader.getLineNumber());
            }

            messageBuilder.append("\n");
        }
        return messageBuilder.toString();
    }

    /**
     * Returns the current line number.
     */
    int getLineNumber() {
        return xmlStreamReader.getLocation().getLineNumber();
    }

    /**
     * Returns the current parse trace.
     */
    ParseTraceElement[] getParseTrace() {
        ParseTraceElement[] parseTrace = new ParseTraceElement[loaders.size()];

        int i = 0;
        for (FXMLLoader loader : loaders) {
            parseTrace[i++] = new ParseTraceElement(loader.location, (loader.current != null) ?
                loader.getLineNumber() : -1);
        }

        return parseTrace;
    }

    private void processProcessingInstruction() throws LoadException {
        String piTarget = xmlStreamReader.getPITarget().trim();

        if (piTarget.equals(LANGUAGE_PROCESSING_INSTRUCTION)) {
            processLanguage();
        } else if (piTarget.equals(IMPORT_PROCESSING_INSTRUCTION)) {
            processImport();
        }
    }

    private void processLanguage() throws LoadException {
        if (scriptEngine != null) {
            throw constructLoadException("Page language already set.");
        }

        String language = xmlStreamReader.getPIData();

        if (loadListener != null) {
            loadListener.readLanguageProcessingInstruction(language);
        }

        if (!staticLoad) {
            ScriptEngineManager scriptEngineManager = getScriptEngineManager();
            scriptEngine = scriptEngineManager.getEngineByName(language);
        }
    }

    private void processImport() throws LoadException {
        String target = xmlStreamReader.getPIData().trim();

        if (loadListener != null) {
            loadListener.readImportProcessingInstruction(target);
        }

        if (target.endsWith(".*")) {
            importPackage(target.substring(0, target.length() - 2));
        } else {
            importClass(target);
        }
    }

    private void processComment() throws LoadException {
        if (loadListener != null) {
            loadListener.readComment(xmlStreamReader.getText());
        }
    }

    private void processStartElement() throws IOException {
        // Create the element
        createElement();

        // Process the start tag
        current.processStartElement();

        // Set the root value
        if (root == null) {
            root = current.value;
        }
    }

    private void createElement() throws IOException {
        String prefix = xmlStreamReader.getPrefix();
        String localName = xmlStreamReader.getLocalName();

        if (prefix == null) {
            int i = localName.lastIndexOf('.');

            if (Character.isLowerCase(localName.charAt(i + 1))) {
                String name = localName.substring(i + 1);

                if (i == -1) {
                    // This is an instance property
                    if (loadListener != null) {
                        loadListener.beginPropertyElement(name, null);
                    }

                    current = new PropertyElement(name, null);
                } else {
                    // This is a static property
                    Class<?> sourceType = getType(localName.substring(0, i));

                    if (sourceType != null) {
                        if (loadListener != null) {
                            loadListener.beginPropertyElement(name, sourceType);
                        }

                        current = new PropertyElement(name, sourceType);
                    } else if (staticLoad) {
                        // The source type was not recognized
                        if (loadListener != null) {
                            loadListener.beginUnknownStaticPropertyElement(localName);
                        }

                        current = new UnknownStaticPropertyElement();
                    } else {
                        throw constructLoadException(localName + " is not a valid property.");
                    }
                }
            } else {
                if (current == null && root != null) {
                    throw constructLoadException("Root value already specified.");
                }

                Class<?> type = getType(localName);

                if (type != null) {
                    if (loadListener != null) {
                        loadListener.beginInstanceDeclarationElement(type);
                    }

                    current = new InstanceDeclarationElement(type);
                } else if (staticLoad) {
                    // The type was not recognized
                    if (loadListener != null) {
                        loadListener.beginUnknownTypeElement(localName);
                    }

                    current = new UnknownTypeElement();
                } else {
                    throw constructLoadException(localName + " is not a valid type.");
                }
            }
        } else if (prefix.equals(FX_NAMESPACE_PREFIX)) {
            if (localName.equals(INCLUDE_TAG)) {
                if (loadListener != null) {
                    loadListener.beginIncludeElement();
                }

                current = new IncludeElement();
            } else if (localName.equals(REFERENCE_TAG)) {
                if (loadListener != null) {
                    loadListener.beginReferenceElement();
                }

                current = new ReferenceElement();
            } else if (localName.equals(COPY_TAG)) {
                if (loadListener != null) {
                    loadListener.beginCopyElement();
                }

                current = new CopyElement();
            } else if (localName.equals(ROOT_TAG)) {
                if (loadListener != null) {
                    loadListener.beginRootElement();
                }

                current = new RootElement();
            } else if (localName.equals(SCRIPT_TAG)) {
                if (loadListener != null) {
                    loadListener.beginScriptElement();
                }

                current = new ScriptElement();
            } else if (localName.equals(DEFINE_TAG)) {
                if (loadListener != null) {
                    loadListener.beginDefineElement();
                }

                current = new DefineElement();
            } else {
                throw constructLoadException(prefix + ":" + localName + " is not a valid element.");
            }
        } else {
            throw constructLoadException("Unexpected namespace prefix: " + prefix + ".");
        }
    }

    private void processEndElement() throws IOException {
        current.processEndElement();

        if (loadListener != null) {
            loadListener.endElement(current.value);
        }

        // Move up the stack
        current = current.parent;
    }

    private void processCharacters() throws IOException {
        // Process the characters
        if (!xmlStreamReader.isWhiteSpace()) {
            current.processCharacters();
        }
    }

    private void importPackage(String name) throws LoadException {
        packages.add(name);
    }

    private void importClass(String name) throws LoadException {
        try {
            loadType(name, true);
        } catch (ClassNotFoundException exception) {
            throw constructLoadException(exception);
        }
    }

    private Class<?> getType(String name) throws LoadException {
        Class<?> type = null;

        if (Character.isLowerCase(name.charAt(0))) {
            // This is a fully-qualified class name
            try {
                type = loadType(name, false);
            } catch (ClassNotFoundException exception) {
                // No-op
            }
        } else {
            // This is an unqualified class name
            type = classes.get(name);

            if (type == null) {
                // The class has not been loaded yet; look it up
                for (String packageName : packages) {
                    try {
                        type = loadTypeForPackage(packageName, name);
                    } catch (ClassNotFoundException exception) {
                        // No-op
                    }

                    if (type != null) {
                        break;
                    }
                }

                if (type != null) {
                    classes.put(name, type);
                }
            }
        }

        return type;
    }

    private Class<?> loadType(String name, boolean cache) throws ClassNotFoundException {
        int i = name.indexOf('.');
        int n = name.length();
        while (i != -1
            && i < n
            && Character.isLowerCase(name.charAt(i + 1))) {
            i = name.indexOf('.', i + 1);
        }

        if (i == -1 || i == n) {
            throw new ClassNotFoundException();
        }

        String packageName = name.substring(0, i);
        String className = name.substring(i + 1);

        Class<?> type = loadTypeForPackage(packageName, className);

        if (cache) {
            classes.put(className, type);
        }

        return type;
    }

    // TODO Rename to loadType() when deprecated static version is removed
    private Class<?> loadTypeForPackage(String packageName, String className) throws ClassNotFoundException {
        return getClassLoader().loadClass(packageName + "." + className.replace('.', '$'));
    }

    private static enum SupportedType {
        PARAMETERLESS {

            @Override
            protected boolean methodIsOfType(Method m) {
                return m.getParameterTypes().length == 0;
            }

        },
        EVENT {

            @Override
            protected boolean methodIsOfType(Method m) {
                return m.getParameterTypes().length == 1 &&
                        Event.class.isAssignableFrom(m.getParameterTypes()[0]);
            }

        },
        LIST_CHANGE_LISTENER {

            @Override
            protected boolean methodIsOfType(Method m) {
                return m.getParameterTypes().length == 1 &&
                        m.getParameterTypes()[0].equals(ListChangeListener.Change.class);
            }

        },
        MAP_CHANGE_LISTENER {

            @Override
            protected boolean methodIsOfType(Method m) {
                return m.getParameterTypes().length == 1 &&
                        m.getParameterTypes()[0].equals(MapChangeListener.Change.class);
            }

        },
        SET_CHANGE_LISTENER {

            @Override
            protected boolean methodIsOfType(Method m) {
                return m.getParameterTypes().length == 1 &&
                        m.getParameterTypes()[0].equals(SetChangeListener.Change.class);
            }

        },
        PROPERTY_CHANGE_LISTENER {

            @Override
            protected boolean methodIsOfType(Method m) {
                return m.getParameterTypes().length == 3 &&
                        ObservableValue.class.isAssignableFrom(m.getParameterTypes()[0])
                        && m.getParameterTypes()[1].equals(m.getParameterTypes()[2]);
            }

        };

        protected abstract boolean methodIsOfType(Method m);
    }

    private static SupportedType toSupportedType(Method m) {
        for (SupportedType t : SupportedType.values()) {
            if (t.methodIsOfType(m)) {
                return t;
            }
        }
        return null;
    }

    private ScriptEngineManager getScriptEngineManager() {
        if (scriptEngineManager == null) {
            scriptEngineManager = new javax.script.ScriptEngineManager();
            scriptEngineManager.setBindings(new SimpleBindings(namespace));
        }

        return scriptEngineManager;
    }

    /**
     * Loads a type using the default class loader.
     *
     * @param packageName the package name of the class to load
     * @param className the name of the class to load
     *
     * @throws ClassNotFoundException if the specified class cannot be found
     * @return the class
     *
     * @deprecated
     * This method now delegates to {@link #getDefaultClassLoader()}.
     */
    @Deprecated
    public static Class<?> loadType(String packageName, String className) throws ClassNotFoundException {
        return loadType(packageName + "." + className.replace('.', '$'));
    }

    /**
     * Loads a type using the default class loader.
     *
     * @param className the name of the class to load
     * @throws ClassNotFoundException if the specified class cannot be found
     * @return the class
     *
     * @deprecated
     * This method now delegates to {@link #getDefaultClassLoader()}.
     */
    @Deprecated
    public static Class<?> loadType(String className) throws ClassNotFoundException {
        ReflectUtil.checkPackageAccess(className);
        return Class.forName(className, true, getDefaultClassLoader());
    }

    private static boolean needsClassLoaderPermissionCheck(Class caller) {
        if (caller == null) {
            return false;
        }
        return !FXMLLoader.class.getModule().equals(caller.getModule());
    }

    private static ClassLoader getDefaultClassLoader(Class caller) {
        if (defaultClassLoader == null) {
            final SecurityManager sm = System.getSecurityManager();
            if (sm != null) {
                if (needsClassLoaderPermissionCheck(caller)) {
                    sm.checkPermission(GET_CLASSLOADER_PERMISSION);
                }
            }
            return Thread.currentThread().getContextClassLoader();
        }
        return defaultClassLoader;
    }

    /**
     * Returns the default class loader.
     * @return the default class loader
     * @since JavaFX 2.1
     */
    public static ClassLoader getDefaultClassLoader() {
        final SecurityManager sm = System.getSecurityManager();
        final Class caller = (sm != null) ?
                walker.getCallerClass() :
                null;
        return getDefaultClassLoader(caller);
    }

    /**
     * Sets the default class loader.
     *
     * @param defaultClassLoader
     * The default class loader to use when loading classes.
     * @since JavaFX 2.1
     */
    public static void setDefaultClassLoader(ClassLoader defaultClassLoader) {
        if (defaultClassLoader == null) {
            throw new NullPointerException();
        }
        final SecurityManager sm = System.getSecurityManager();
        if (sm != null) {
            sm.checkPermission(MODIFY_FXML_CLASS_LOADER_PERMISSION);
        }

        FXMLLoader.defaultClassLoader = defaultClassLoader;
    }

    /**
     * Loads an object hierarchy from a FXML document.
     *
     * @param <T> the type of the root object
     * @param location the location used to resolve relative path attribute values
     *
     * @throws IOException if an error occurs during loading
     * @return the loaded object hierarchy
     */
    public static <T> T load(URL location) throws IOException {
        return loadImpl(location, (System.getSecurityManager() != null)
                                      ? walker.getCallerClass()
                                      : null);
    }

    private static <T> T loadImpl(URL location, Class<?> callerClass)
            throws IOException {
        return loadImpl(location, null, callerClass);
    }

    /**
     * Loads an object hierarchy from a FXML document.
     *
     * @param <T> the type of the root object
     * @param location the location used to resolve relative path attribute values
     * @param resources the resources used to resolve resource key attribute values
     *
     * @throws IOException if an error occurs during loading
     * @return the loaded object hierarchy
     */
    public static <T> T load(URL location, ResourceBundle resources)
                                     throws IOException {
        return loadImpl(location, resources,
                        (System.getSecurityManager() != null)
                            ? walker.getCallerClass()
                            : null);
    }

    private static <T> T loadImpl(URL location, ResourceBundle resources,
                                  Class<?> callerClass) throws IOException {
        return loadImpl(location, resources,  null,
                        callerClass);
    }

    /**
     * Loads an object hierarchy from a FXML document.
     *
     * @param <T> the type of the root object
     * @param location the location used to resolve relative path attribute values
     * @param resources the resources used to resolve resource key attribute values
     * @param builderFactory the builder factory used to load the document
     *
     * @throws IOException if an error occurs during loading
     * @return the loaded object hierarchy
     */
    public static <T> T load(URL location, ResourceBundle resources,
                             BuilderFactory builderFactory)
                                     throws IOException {
        return loadImpl(location, resources, builderFactory,
                        (System.getSecurityManager() != null)
                            ? walker.getCallerClass()
                            : null);
    }

    private static <T> T loadImpl(URL location, ResourceBundle resources,
                                  BuilderFactory builderFactory,
                                  Class<?> callerClass) throws IOException {
        return loadImpl(location, resources, builderFactory, null, callerClass);
    }

    /**
     * Loads an object hierarchy from a FXML document.
     *
     * @param <T> the type of the root object
     * @param location the location used to resolve relative path attribute values
     * @param resources the resources used to resolve resource key attribute values
     * @param builderFactory the builder factory used when loading the document
     * @param controllerFactory the controller factory used when loading the document
     *
     * @throws IOException if an error occurs during loading
     * @return the loaded object hierarchy
     *
     * @since JavaFX 2.1
     */
    public static <T> T load(URL location, ResourceBundle resources,
                             BuilderFactory builderFactory,
                             Callback<Class<?>, Object> controllerFactory)
                                     throws IOException {
        return loadImpl(location, resources, builderFactory, controllerFactory,
                        (System.getSecurityManager() != null)
                            ? walker.getCallerClass()
                            : null);
    }

    private static <T> T loadImpl(URL location, ResourceBundle resources,
                                  BuilderFactory builderFactory,
                                  Callback<Class<?>, Object> controllerFactory,
                                  Class<?> callerClass) throws IOException {
        return loadImpl(location, resources, builderFactory, controllerFactory,
                        Charset.forName(DEFAULT_CHARSET_NAME), callerClass);
    }

    /**
     * Loads an object hierarchy from a FXML document.
     *
     * @param <T> the type of the root object
     * @param location the location used to resolve relative path attribute values
     * @param resources the resources used to resolve resource key attribute values
     * @param builderFactory the builder factory used when loading the document
     * @param controllerFactory the controller factory used when loading the document
     * @param charset the character set used when loading the document
     *
     * @throws IOException if an error occurs during loading
     * @return the loaded object hierarchy
     *
     * @since JavaFX 2.1
     */
    public static <T> T load(URL location, ResourceBundle resources,
                             BuilderFactory builderFactory,
                             Callback<Class<?>, Object> controllerFactory,
                             Charset charset) throws IOException {
        return loadImpl(location, resources, builderFactory, controllerFactory,
                        charset,
                        (System.getSecurityManager() != null)
                            ? walker.getCallerClass()
                            : null);
    }

    private static <T> T loadImpl(URL location, ResourceBundle resources,
                                  BuilderFactory builderFactory,
                                  Callback<Class<?>, Object> controllerFactory,
                                  Charset charset, Class<?> callerClass)
                                          throws IOException {
        if (location == null) {
            throw new NullPointerException("Location is required.");
        }

        FXMLLoader fxmlLoader =
                new FXMLLoader(location, resources, builderFactory,
                               controllerFactory, charset);

        return fxmlLoader.<T>loadImpl(callerClass);
    }

    /**
     * Utility method for comparing two JavaFX version strings (such as 2.2.5, 8.0.0-ea)
     * @param rtVer String representation of JavaFX runtime version, including - or _ appendix
     * @param nsVer String representation of JavaFX version to compare against runtime version
     * @return number &lt; 0 if runtime version is lower, 0 when both versions are the same,
     *          number &gt; 0 if runtime is higher version
     */
    static int compareJFXVersions(String rtVer, String nsVer) {

        int retVal = 0;

        if (rtVer == null || "".equals(rtVer) ||
            nsVer == null || "".equals(nsVer)) {
            return retVal;
        }

        if (rtVer.equals(nsVer)) {
            return retVal;
        }

        // version string can contain '-'
        int dashIndex = rtVer.indexOf("-");
        if (dashIndex > 0) {
            rtVer = rtVer.substring(0, dashIndex);
        }

        // or "_"
        int underIndex = rtVer.indexOf("_");
        if (underIndex > 0) {
            rtVer = rtVer.substring(0, underIndex);
        }

        // do not try to compare if the string is not valid version format
        if (!Pattern.matches("^(\\d+)(\\.\\d+)*$", rtVer) ||
            !Pattern.matches("^(\\d+)(\\.\\d+)*$", nsVer)) {
            return retVal;
        }

        StringTokenizer nsVerTokenizer = new StringTokenizer(nsVer, ".");
        StringTokenizer rtVerTokenizer = new StringTokenizer(rtVer, ".");
        int nsDigit = 0, rtDigit = 0;
        boolean rtVerEnd = false;

        while (nsVerTokenizer.hasMoreTokens() && retVal == 0) {
            nsDigit = Integer.parseInt(nsVerTokenizer.nextToken());
            if (rtVerTokenizer.hasMoreTokens()) {
                rtDigit = Integer.parseInt(rtVerTokenizer.nextToken());
                retVal = rtDigit - nsDigit;
            } else {
                rtVerEnd = true;
                break;
            }
        }

        if (rtVerTokenizer.hasMoreTokens() && retVal == 0) {
            rtDigit = Integer.parseInt(rtVerTokenizer.nextToken());
            if (rtDigit > 0) {
                retVal = 1;
            }
        }

        if (rtVerEnd) {
            if (nsDigit > 0) {
                retVal = -1;
            } else {
                while (nsVerTokenizer.hasMoreTokens()) {
                    nsDigit = Integer.parseInt(nsVerTokenizer.nextToken());
                    if (nsDigit > 0) {
                        retVal = -1;
                        break;
                    }
                }
            }
        }

        return retVal;
    }

    private static void checkClassLoaderPermission() {
        final SecurityManager securityManager = System.getSecurityManager();
        if (securityManager != null) {
            securityManager.checkPermission(MODIFY_FXML_CLASS_LOADER_PERMISSION);
        }
    }

    private final ControllerAccessor controllerAccessor =
            new ControllerAccessor();

    private static final class ControllerAccessor {
        private static final int PUBLIC = 1;
        private static final int PROTECTED = 2;
        private static final int PACKAGE = 4;
        private static final int PRIVATE = 8;
        private static final int INITIAL_CLASS_ACCESS =
                PUBLIC | PROTECTED | PACKAGE | PRIVATE;
        private static final int INITIAL_MEMBER_ACCESS =
                PUBLIC | PROTECTED | PACKAGE | PRIVATE;

        private static final int METHODS = 0;
        private static final int FIELDS = 1;

        private Object controller;
        private ClassLoader callerClassLoader;

        private Map<String, List<Field>> controllerFields;
        private Map<SupportedType, Map<String, Method>> controllerMethods;

        void setController(final Object controller) {
            if (this.controller != controller) {
                this.controller = controller;
                reset();
            }
        }

        void setCallerClass(final Class<?> callerClass) {
            final ClassLoader newCallerClassLoader =
                    (callerClass != null) ? callerClass.getClassLoader()
                                          : null;
            if (callerClassLoader != newCallerClassLoader) {
                callerClassLoader = newCallerClassLoader;
                reset();
            }
        }

        void reset() {
            controllerFields = null;
            controllerMethods = null;
        }

        Map<String, List<Field>> getControllerFields() {
            if (controllerFields == null) {
                controllerFields = new HashMap<>();

                if (callerClassLoader == null) {
                    // allow null class loader only with permission check
                    checkClassLoaderPermission();
                }

                addAccessibleMembers(controller.getClass(),
                                     INITIAL_CLASS_ACCESS,
                                     INITIAL_MEMBER_ACCESS,
                                     FIELDS);
            }

            return controllerFields;
        }

        Map<SupportedType, Map<String, Method>> getControllerMethods() {
            if (controllerMethods == null) {
                controllerMethods = new EnumMap<>(SupportedType.class);
                for (SupportedType t: SupportedType.values()) {
                    controllerMethods.put(t, new HashMap<String, Method>());
                }

                if (callerClassLoader == null) {
                    // allow null class loader only with permission check
                    checkClassLoaderPermission();
                }

                addAccessibleMembers(controller.getClass(),
                                     INITIAL_CLASS_ACCESS,
                                     INITIAL_MEMBER_ACCESS,
                                     METHODS);
            }

            return controllerMethods;
        }

        private void addAccessibleMembers(final Class<?> type,
                                          final int prevAllowedClassAccess,
                                          final int prevAllowedMemberAccess,
                                          final int membersType) {
            if (type == Object.class) {
                return;
            }

            int allowedClassAccess = prevAllowedClassAccess;
            int allowedMemberAccess = prevAllowedMemberAccess;
            if ((callerClassLoader != null)
                    && (type.getClassLoader() != callerClassLoader)) {
                // restrict further access
                allowedClassAccess &= PUBLIC;
                allowedMemberAccess &= PUBLIC;
            }

            final int classAccess = getAccess(type.getModifiers());
            if ((classAccess & allowedClassAccess) == 0) {
                // we are done
                return;
            }

            ReflectUtil.checkPackageAccess(type);

            addAccessibleMembers(type.getSuperclass(),
                                 allowedClassAccess,
                                 allowedMemberAccess,
                                 membersType);

            final int finalAllowedMemberAccess = allowedMemberAccess;
            AccessController.doPrivileged(
                    new PrivilegedAction<Void>() {
                        @Override
                        public Void run() {
                            if (membersType == FIELDS) {
                                addAccessibleFields(type,
                                                    finalAllowedMemberAccess);
                            } else {
                                addAccessibleMethods(type,
                                                     finalAllowedMemberAccess);
                            }

                            return null;
                        }
                    });
        }

        private void addAccessibleFields(final Class<?> type,
                                         final int allowedMemberAccess) {
            final boolean isPublicType = Modifier.isPublic(type.getModifiers());

            final Field[] fields = type.getDeclaredFields();
            for (int i = 0; i < fields.length; ++i) {
                final Field field = fields[i];
                final int memberModifiers = field.getModifiers();

                if (((memberModifiers & (Modifier.STATIC
                                             | Modifier.FINAL)) != 0)
                        || ((getAccess(memberModifiers) & allowedMemberAccess)
                                == 0)) {
                    continue;
                }

                if (!isPublicType || !Modifier.isPublic(memberModifiers)) {
                    if (field.getAnnotation(FXML.class) == null) {
                        // no fxml annotation on a non-public field
                        continue;
                    }

                    // Ensure that the field is accessible
                    field.setAccessible(true);
                }

                List<Field> list = controllerFields.get(field.getName());
                if (list == null) {
                    list = new ArrayList<>(1);
                    controllerFields.put(field.getName(), list);
                }
                list.add(field);

            }
        }

        private void addAccessibleMethods(final Class<?> type,
                                          final int allowedMemberAccess) {
            final boolean isPublicType = Modifier.isPublic(type.getModifiers());

            final Method[] methods = type.getDeclaredMethods();
            for (int i = 0; i < methods.length; ++i) {
                final Method method = methods[i];
                final int memberModifiers = method.getModifiers();

                if (((memberModifiers & (Modifier.STATIC
                                             | Modifier.NATIVE)) != 0)
                        || ((getAccess(memberModifiers) & allowedMemberAccess)
                                == 0)) {
                    continue;
                }

                if (!isPublicType || !Modifier.isPublic(memberModifiers)) {
                    if (method.getAnnotation(FXML.class) == null) {
                        // no fxml annotation on a non-public method
                        continue;
                    }

                    // Ensure that the method is accessible
                    method.setAccessible(true);
                }

                // Add this method to the map if:
                // a) it is the initialize() method, or
                // b) it takes a single event argument, or
                // c) it takes no arguments and a handler with this
                //    name has not already been defined
                final String methodName = method.getName();
                final SupportedType convertedType;

                if ((convertedType = toSupportedType(method)) != null) {
                    controllerMethods.get(convertedType)
                                     .put(methodName, method);
                }
            }
        }

        private static int getAccess(final int fullModifiers) {
            final int untransformedAccess =
                    fullModifiers & (Modifier.PRIVATE | Modifier.PROTECTED
                                                      | Modifier.PUBLIC);

            switch (untransformedAccess) {
                case Modifier.PUBLIC:
                    return PUBLIC;

                case Modifier.PROTECTED:
                    return PROTECTED;

                case Modifier.PRIVATE:
                    return PRIVATE;

                default:
                    return PACKAGE;
            }
        }
    }
}<|MERGE_RESOLUTION|>--- conflicted
+++ resolved
@@ -1594,7 +1594,6 @@
                     Bindings engineBindings = scriptEngine.getBindings(ScriptContext.ENGINE_SCOPE);
                     engineBindings.put(scriptEngine.FILENAME, location.getPath() + "-script_starting_at_line_"
                                        + (getLineNumber() - (int) ((String) value).codePoints().filter(c -> c == '\n').count()));
-<<<<<<< HEAD
 
                     if (scriptEngine instanceof Compilable) {
                        ((Compilable) scriptEngine).compile((String)value).eval();
@@ -1602,9 +1601,6 @@
                     else {
                        scriptEngine.eval((String)value);
                     }
-=======
-                    scriptEngine.eval((String)value);
->>>>>>> 159f6516
                 } catch (ScriptException exception) {
                     System.err.println(exception.getMessage());
                 }
@@ -1698,18 +1694,13 @@
         public final String script;
         public final ScriptEngine scriptEngine;
         public final String filename;
-<<<<<<< HEAD
-
         public CompiledScript compiledScript;
-        public boolean isCompiled;
-=======
->>>>>>> 159f6516
+        public boolean isCompiled=false;
 
         public ScriptEventHandler(String script, ScriptEngine scriptEngine, String filename) {
             this.script = script;
             this.scriptEngine = scriptEngine;
             this.filename = filename;
-<<<<<<< HEAD
             if (scriptEngine instanceof Compilable) {
                try {
                   // supply the filename to the scriptEngine engine scope Bindings in case it is needed for compilation
@@ -1720,8 +1711,6 @@
                    throw new RuntimeException(exception);
                }
             }
-=======
->>>>>>> 159f6516
         }
 
         @Override
@@ -1735,16 +1724,12 @@
             localBindings.put(scriptEngine.FILENAME, filename);
             // Execute the script
             try {
-<<<<<<< HEAD
                 if (isCompiled) {
                    compiledScript.eval(localBindings);
                 }
                 else {
                    scriptEngine.eval(script, localBindings);
                 }
-=======
-                scriptEngine.eval(script, localBindings);
->>>>>>> 159f6516
             } catch (ScriptException exception){
                 throw new RuntimeException(exception);
             }
