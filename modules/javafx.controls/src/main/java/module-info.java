/*
 * Copyright (c) 2015, 2023, Oracle and/or its affiliates. All rights reserved.
 * DO NOT ALTER OR REMOVE COPYRIGHT NOTICES OR THIS FILE HEADER.
 *
 * This code is free software; you can redistribute it and/or modify it
 * under the terms of the GNU General Public License version 2 only, as
 * published by the Free Software Foundation.  Oracle designates this
 * particular file as subject to the "Classpath" exception as provided
 * by Oracle in the LICENSE file that accompanied this code.
 *
 * This code is distributed in the hope that it will be useful, but WITHOUT
 * ANY WARRANTY; without even the implied warranty of MERCHANTABILITY or
 * FITNESS FOR A PARTICULAR PURPOSE.  See the GNU General Public License
 * version 2 for more details (a copy is included in the LICENSE file that
 * accompanied this code).
 *
 * You should have received a copy of the GNU General Public License version
 * 2 along with this work; if not, write to the Free Software Foundation,
 * Inc., 51 Franklin St, Fifth Floor, Boston, MA 02110-1301 USA.
 *
 * Please contact Oracle, 500 Oracle Parkway, Redwood Shores, CA 94065 USA
 * or visit www.oracle.com if you need additional information or have any
 * questions.
 */

/**
 * Defines the UI controls, charts, and skins that are available
 * for the JavaFX UI toolkit.
 *
 * @moduleGraph
 * @since 9
 */
module javafx.controls {
    requires transitive javafx.base;
    requires transitive javafx.graphics;

    exports javafx.scene.chart;
    exports javafx.scene.control;
    exports javafx.scene.control.cell;
<<<<<<< HEAD
    exports javafx.scene.control.rich;
    exports javafx.scene.control.rich.model;
    exports javafx.scene.control.rich.skin;
    exports javafx.scene.control.util;
=======
    exports javafx.scene.control.input;
>>>>>>> d3f606a5
    exports javafx.scene.control.skin;

    exports com.sun.javafx.scene.control to
        javafx.web;
    exports com.sun.javafx.scene.control.behavior to
        javafx.web;
    exports com.sun.javafx.scene.control.inputmap to
        javafx.web;
    exports com.sun.javafx.scene.control.skin to
        javafx.graphics,
        javafx.web;
}<|MERGE_RESOLUTION|>--- conflicted
+++ resolved
@@ -37,14 +37,11 @@
     exports javafx.scene.chart;
     exports javafx.scene.control;
     exports javafx.scene.control.cell;
-<<<<<<< HEAD
     exports javafx.scene.control.rich;
     exports javafx.scene.control.rich.model;
     exports javafx.scene.control.rich.skin;
     exports javafx.scene.control.util;
-=======
     exports javafx.scene.control.input;
->>>>>>> d3f606a5
     exports javafx.scene.control.skin;
 
     exports com.sun.javafx.scene.control to
