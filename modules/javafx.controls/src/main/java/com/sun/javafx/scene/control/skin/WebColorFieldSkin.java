/*
 * Copyright (c) 2012, 2022, Oracle and/or its affiliates. All rights reserved.
 * DO NOT ALTER OR REMOVE COPYRIGHT NOTICES OR THIS FILE HEADER.
 *
 * This code is free software; you can redistribute it and/or modify it
 * under the terms of the GNU General Public License version 2 only, as
 * published by the Free Software Foundation.  Oracle designates this
 * particular file as subject to the "Classpath" exception as provided
 * by Oracle in the LICENSE file that accompanied this code.
 *
 * This code is distributed in the hope that it will be useful, but WITHOUT
 * ANY WARRANTY; without even the implied warranty of MERCHANTABILITY or
 * FITNESS FOR A PARTICULAR PURPOSE.  See the GNU General Public License
 * version 2 for more details (a copy is included in the LICENSE file that
 * accompanied this code).
 *
 * You should have received a copy of the GNU General Public License version
 * 2 along with this work; if not, write to the Free Software Foundation,
 * Inc., 51 Franklin St, Fifth Floor, Boston, MA 02110-1301 USA.
 *
 * Please contact Oracle, 500 Oracle Parkway, Redwood Shores, CA 94065 USA
 * or visit www.oracle.com if you need additional information or have any
 * questions.
 */

package com.sun.javafx.scene.control.skin;

import com.sun.javafx.scene.control.WebColorField;

import java.util.regex.Pattern;

import javafx.beans.InvalidationListener;
import javafx.geometry.NodeOrientation;
import javafx.scene.Node;
import javafx.scene.paint.Color;

/**
 */
public class WebColorFieldSkin extends InputFieldSkin {
    private static final String HEX_DIGIT = "[A-Fa-f0-9]";
    private static final Pattern PATTERN = Pattern.compile("#?" + HEX_DIGIT + "{6}");
    private static final Pattern PARTIAL_PATTERN = Pattern.compile("#?" + HEX_DIGIT + "{0,6}");

    private InvalidationListener integerFieldValueListener;

    /**
     * Create a new WebColorFieldSkin.
     * @param control The WebColorField
     */
    public WebColorFieldSkin(final WebColorField control) {
        super(control);

        // Whenever the value changes on the control, we need to update the text
        // in the TextField. The only time this is not the case is when the update
        // to the control happened as a result of an update in the text textField.
        control.valueProperty().addListener(integerFieldValueListener = observable -> {
            updateText();
        });

        // RT-37494: Force the major text direction to LTR, so that '#' is always
        // on the left side of the text. A special style is used in CSS to keep
        // the text right-aligned when in RTL mode.
        getTextField().setNodeOrientation(NodeOrientation.LEFT_TO_RIGHT);
    }

    @Override public WebColorField getSkinnable() {
        return (WebColorField) control;
    }

    @Override public Node getNode() {
        return getTextField();
    }

    /**
     * Called by a Skinnable when the Skin is replaced on the Skinnable. This method
     * allows a Skin to implement any logic necessary to clean up itself after
     * the Skin is no longer needed. It may be used to release native resources.
     * The methods {@link #getSkinnable()} and {@link #getNode()}
     * should return null following a call to dispose. Calling dispose twice
     * has no effect.
     */
    @Override public void dispose() {
        ((WebColorField) control).valueProperty().removeListener(integerFieldValueListener);
        super.dispose();
    }

<<<<<<< HEAD
=======
    //  "^#([A-Fa-f0-9]{6}|[A-Fa-f0-9]{3})$";
>>>>>>> a35c3bf7
    @Override
    protected boolean accept(String text) {
        return PARTIAL_PATTERN.matcher(text).matches();
    }

    @Override
    protected void updateText() {
        Color color = ((WebColorField) control).getValue();
        if (color == null) color = Color.BLACK;
        getTextField().setText(Utils.formatHexString(color));
    }

    @Override
    protected void updateValue() {
        Color value = ((WebColorField) control).getValue();
        String text = getTextField().getText() == null ? "" : getTextField().getText().trim();
        if (PATTERN.matcher(text).matches()) {
            Color newValue = (text.charAt(0) == '#') ? Color.web(text) : Color.web("#" + text);
            if (!newValue.equals(value)) {
                ((WebColorField) control).setValue(newValue);
            } else {
                String newText = Utils.formatHexString(newValue);

                if (!newText.equals(text)) {
                    getTextField().setText(newText);
                }
            }
        }
    }
}<|MERGE_RESOLUTION|>--- conflicted
+++ resolved
@@ -84,10 +84,7 @@
         super.dispose();
     }
 
-<<<<<<< HEAD
-=======
     //  "^#([A-Fa-f0-9]{6}|[A-Fa-f0-9]{3})$";
->>>>>>> a35c3bf7
     @Override
     protected boolean accept(String text) {
         return PARTIAL_PATTERN.matcher(text).matches();
