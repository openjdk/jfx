/*
 * Copyright (c) 2011, 2023, Oracle and/or its affiliates. All rights reserved.
 * DO NOT ALTER OR REMOVE COPYRIGHT NOTICES OR THIS FILE HEADER.
 *
 * This code is free software; you can redistribute it and/or modify it
 * under the terms of the GNU General Public License version 2 only, as
 * published by the Free Software Foundation.  Oracle designates this
 * particular file as subject to the "Classpath" exception as provided
 * by Oracle in the LICENSE file that accompanied this code.
 *
 * This code is distributed in the hope that it will be useful, but WITHOUT
 * ANY WARRANTY; without even the implied warranty of MERCHANTABILITY or
 * FITNESS FOR A PARTICULAR PURPOSE.  See the GNU General Public License
 * version 2 for more details (a copy is included in the LICENSE file that
 * accompanied this code).
 *
 * You should have received a copy of the GNU General Public License version
 * 2 along with this work; if not, write to the Free Software Foundation,
 * Inc., 51 Franklin St, Fifth Floor, Boston, MA 02110-1301 USA.
 *
 * Please contact Oracle, 500 Oracle Parkway, Redwood Shores, CA 94065 USA
 * or visit www.oracle.com if you need additional information or have any
 * questions.
 */
package com.sun.javafx.scene.control.behavior;

<<<<<<< HEAD
import static com.sun.javafx.PlatformUtil.isLinux;
import static com.sun.javafx.PlatformUtil.isMac;
import static com.sun.javafx.PlatformUtil.isWindows;
import static com.sun.javafx.scene.control.skin.resources.ControlResources.getString;
=======
>>>>>>> 3943b272
import java.text.Bidi;
import java.util.Set;
import javafx.application.ConditionalFeature;
import javafx.beans.InvalidationListener;
import javafx.collections.ObservableList;
import javafx.event.ActionEvent;
import javafx.event.EventHandler;
import javafx.event.EventType;
import javafx.geometry.NodeOrientation;
import javafx.scene.control.ContextMenu;
import javafx.scene.control.IndexRange;
import javafx.scene.control.MenuItem;
import javafx.scene.control.PasswordField;
import javafx.scene.control.SeparatorMenuItem;
import javafx.scene.control.TextInputControl;
import javafx.scene.control.behavior.BehaviorBase;
import javafx.scene.control.behavior.EventCriteria;
import javafx.scene.control.behavior.InputMap;
import javafx.scene.control.behavior.KeyBinding;
import javafx.scene.control.skin.TextInputControlSkin;
import javafx.scene.control.skin.TextInputControlSkin.Direction;
import javafx.scene.control.skin.TextInputControlSkin.TextUnit;
import javafx.scene.input.Clipboard;
import javafx.scene.input.ContextMenuEvent;
import javafx.scene.input.KeyCode;
import javafx.scene.input.KeyEvent;
import javafx.scene.input.MouseEvent;
import com.sun.javafx.application.PlatformImpl;
import com.sun.javafx.scene.control.Properties;
import com.sun.javafx.scene.control.skin.FXVK;
<<<<<<< HEAD
=======
import com.sun.javafx.scene.control.skin.resources.ControlResources;
>>>>>>> 3943b272

/**
 * All of the "button" types (CheckBox, RadioButton, ToggleButton, and Button)
 * and also maybe some other types like hyperlinks operate on the "armed"
 * selection strategy, just like JButton. This behavior class encapsulates that
 * logic in a way that can be reused and extended by each of the individual
 * class behaviors.
 *
 */
public abstract class TextInputControlBehavior<T extends TextInputControl> extends BehaviorBase<T> {

    /**
     * Specifies whether we ought to show handles. We should do it on touch platforms
     */
    static final boolean SHOW_HANDLES = Properties.IS_TOUCH_SUPPORTED;

    public static final String DISABLE_FORWARD_TO_PARENT = "TextInputControlBehavior.disableForwardToParent";

    /**************************************************************************
     * Fields                                                                 *
     *************************************************************************/

    protected ContextMenu contextMenu;

    private InvalidationListener textListener = observable -> invalidateBidi();


    /***************************************************************************
     *                                                                         *
     * Constructors                                                            *
     *                                                                         *
     **************************************************************************/

    public TextInputControlBehavior(T c) {
        super(c);
        // TODO create upon demand
        contextMenu = new ContextMenu();
    }

    @Override
    public void install() {
        TextInputControl c = getControl();

        setOnKeyEventEnter(() -> setCaretAnimating(false));
        setOnKeyEventExit(() -> setCaretAnimating(true));

        c.textProperty().addListener(textListener);

        registerFunction(TextInputControl.COPY, c::copy);
        registerFunction(TextInputControl.CUT, this::cut);
        registerFunction(TextInputControl.DELETE_FROM_LINE_START, this::deleteFromLineStart);
        registerFunction(TextInputControl.DELETE_NEXT_CHAR, this::deleteNextChar);
        registerFunction(TextInputControl.DELETE_NEXT_WORD, this::deleteNextWord);
        registerFunction(TextInputControl.DELETE_PREVIOUS_CHAR, this::deletePreviousChar);
        registerFunction(TextInputControl.DELETE_PREVIOUS_WORD, this::deletePreviousWord);
        registerFunction(TextInputControl.DESELECT, c::deselect);
        registerFunction(TextInputControl.DOCUMENT_START, c::home);
        registerFunction(TextInputControl.DOCUMENT_END, c::end);
        registerFunction(TextInputControl.LEFT, () -> nextCharacterVisually(false));
        registerFunction(TextInputControl.LEFT_WORD, this::leftWord);
        registerFunction(TextInputControl.PASTE, this::paste);
        registerFunction(TextInputControl.REDO, this::redo);
        registerFunction(TextInputControl.RIGHT, () -> nextCharacterVisually(true));
        registerFunction(TextInputControl.RIGHT_WORD, this::rightWord);
        registerFunction(TextInputControl.SELECT_ALL, this::selectAll);
        registerFunction(TextInputControl.SELECT_END, this::selectEnd);
        registerFunction(TextInputControl.SELECT_END_EXTEND, this::selectEndExtend);
        registerFunction(TextInputControl.SELECT_HOME, this::selectHome);
        registerFunction(TextInputControl.SELECT_HOME_EXTEND, this::selectHomeExtend);
        registerFunction(TextInputControl.SELECT_LEFT, this::selectLeft);
        registerFunction(TextInputControl.SELECT_LEFT_WORD, this::selectLeftWord);
        registerFunction(TextInputControl.SELECT_RIGHT, this::selectRight);
        registerFunction(TextInputControl.SELECT_RIGHT_WORD, this::selectRightWord);
        registerFunction(TextInputControl.TRAVERSE_NEXT, () -> FocusTraversalInputMap.traverseNext(c));
        registerFunction(TextInputControl.TRAVERSE_PREVIOUS, () -> FocusTraversalInputMap.traversePrevious(c));
        registerFunction(TextInputControl.UNDO, this::undo);

        // common key bindings
        registerKey(KeyBinding.shortcut(KeyCode.C), TextInputControl.COPY);
        registerKey(KeyBinding.of(KeyCode.COPY), TextInputControl.COPY);
        registerKey(KeyBinding.shortcut(KeyCode.INSERT), TextInputControl.COPY);
        registerKey(KeyBinding.of(KeyCode.CUT), TextInputControl.CUT);
        registerKey(KeyBinding.shortcut(KeyCode.X), TextInputControl.CUT);
        registerKey(KeyBinding.of(KeyCode.DELETE), TextInputControl.DELETE_NEXT_CHAR);
        registerKey(KeyBinding.of(KeyCode.BACK_SPACE), TextInputControl.DELETE_PREVIOUS_CHAR);
        registerKey(KeyBinding.with(KeyCode.BACK_SPACE).shift().build(), TextInputControl.DELETE_PREVIOUS_CHAR);
        registerKey(KeyBinding.of(KeyCode.HOME), TextInputControl.DOCUMENT_START);
        registerKey(KeyBinding.with(KeyCode.HOME).shortcut().build(), TextInputControl.DOCUMENT_START);
        registerKey(KeyBinding.of(KeyCode.UP), TextInputControl.DOCUMENT_START);
        registerKey(KeyBinding.of(KeyCode.DOWN), TextInputControl.DOCUMENT_END);
        registerKey(KeyBinding.of(KeyCode.END), TextInputControl.DOCUMENT_END);
        registerKey(KeyBinding.with(KeyCode.END).shortcut().build(), TextInputControl.DOCUMENT_END);
        registerKey(KeyBinding.of(KeyCode.LEFT), TextInputControl.LEFT);
        registerKey(KeyBinding.of(KeyCode.PASTE), TextInputControl.PASTE);
        registerKey(KeyBinding.shift(KeyCode.INSERT), TextInputControl.PASTE);
        registerKey(KeyBinding.shortcut(KeyCode.V), TextInputControl.PASTE);
        registerKey(KeyBinding.of(KeyCode.RIGHT), TextInputControl.RIGHT);
        registerKey(KeyBinding.shift(KeyCode.DOWN), TextInputControl.SELECT_END);
        registerKey(KeyBinding.with(KeyCode.END).shortcut().shift().build(), TextInputControl.SELECT_END);
        registerKey(KeyBinding.with(KeyCode.HOME).shortcut().shift().build(), TextInputControl.SELECT_HOME);
        registerKey(KeyBinding.shift(KeyCode.UP), TextInputControl.SELECT_HOME);
        registerKey(KeyBinding.shift(KeyCode.LEFT), TextInputControl.SELECT_LEFT);
        registerKey(KeyBinding.shift(KeyCode.RIGHT), TextInputControl.SELECT_RIGHT);
        registerKey(KeyBinding.of(KeyCode.TAB), TextInputControl.TRAVERSE_NEXT);
        registerKey(KeyBinding.ctrl(KeyCode.TAB), TextInputControl.TRAVERSE_NEXT);
        registerKey(KeyBinding.shift(KeyCode.TAB), TextInputControl.TRAVERSE_PREVIOUS);
        registerKey(KeyBinding.with(KeyCode.TAB).control().shift().build(), TextInputControl.TRAVERSE_PREVIOUS);
<<<<<<< HEAD
        registerKey(KeyBinding.shortcut(KeyCode.Z), TextInputControl.UNDO);

        // macOS key bindings
        registerKey(KeyBinding.with(KeyCode.BACK_SPACE).shortcut().forMac().build(), TextInputControl.DELETE_FROM_LINE_START);
        registerKey(KeyBinding.with(KeyCode.DELETE).alt().forMac().build(), TextInputControl.DELETE_NEXT_WORD);
        registerKey(KeyBinding.with(KeyCode.BACK_SPACE).alt().forMac().build(), TextInputControl.DELETE_PREVIOUS_WORD);
        registerKey(KeyBinding.with(KeyCode.HOME).shift().forMac().build(), TextInputControl.SELECT_HOME_EXTEND);
        registerKey(KeyBinding.with(KeyCode.LEFT).shortcut().forMac().build(), TextInputControl.DOCUMENT_START);
        registerKey(KeyBinding.with(KeyCode.RIGHT).shortcut().forMac().build(), TextInputControl.DOCUMENT_END);
        registerKey(KeyBinding.with(KeyCode.LEFT).alt().forMac().build(), TextInputControl.LEFT_WORD);
        registerKey(KeyBinding.with(KeyCode.Z).shortcut().shift().forMac().build(), TextInputControl.REDO);
        registerKey(KeyBinding.with(KeyCode.RIGHT).alt().forMac().build(), TextInputControl.RIGHT_WORD);
        registerKey(KeyBinding.shortcut(KeyCode.A), TextInputControl.SELECT_ALL);
        registerKey(KeyBinding.with(KeyCode.LEFT).shortcut().shift().forMac().build(), TextInputControl.SELECT_HOME_EXTEND);
        registerKey(KeyBinding.with(KeyCode.RIGHT).shortcut().shift().forMac().build(), TextInputControl.SELECT_END_EXTEND);
        registerKey(KeyBinding.with(KeyCode.END).shift().forMac().build(), TextInputControl.SELECT_END_EXTEND);
        registerKey(KeyBinding.with(KeyCode.LEFT).shift().alt().forMac().build(), TextInputControl.SELECT_LEFT_WORD);
        registerKey(KeyBinding.with(KeyCode.RIGHT).shift().alt().forMac().build(), TextInputControl.SELECT_RIGHT_WORD);

        // windows key bindings
        registerKey(KeyBinding.with(KeyCode.Y).control().forWindows().build(), TextInputControl.REDO);

        // linux key bindings
        registerKey(KeyBinding.with(KeyCode.Z).control().shift().forLinux().build(), TextInputControl.REDO);

        // not-mac key bindings
        registerKey(KeyBinding.with(KeyCode.DELETE).control().notForMac().build(), TextInputControl.DELETE_NEXT_WORD);
        registerKey(KeyBinding.with(KeyCode.H).control().notForMac().build(), TextInputControl.DELETE_PREVIOUS_CHAR);
        registerKey(KeyBinding.with(KeyCode.BACK_SPACE).control().notForMac().build(), TextInputControl.DELETE_PREVIOUS_WORD);
        registerKey(KeyBinding.with(KeyCode.BACK_SLASH).control().notForMac().build(), TextInputControl.DESELECT);
        registerKey(KeyBinding.with(KeyCode.LEFT).control().notForMac().build(), TextInputControl.LEFT_WORD);
        registerKey(KeyBinding.with(KeyCode.RIGHT).control().notForMac().build(), TextInputControl.RIGHT_WORD);
        registerKey(KeyBinding.with(KeyCode.HOME).shift().notForMac().build(), TextInputControl.SELECT_HOME);
        registerKey(KeyBinding.with(KeyCode.END).shift().notForMac().build(), TextInputControl.SELECT_END);
        registerKey(KeyBinding.with(KeyCode.LEFT).control().shift().notForMac().build(), TextInputControl.SELECT_LEFT_WORD);
        registerKey(KeyBinding.with(KeyCode.RIGHT).control().shift().notForMac().build(), TextInputControl.SELECT_RIGHT_WORD);

        // key pad mappings
        addKeyPadMappings();

        addHandler(KeyEvent.KEY_TYPED, this::defaultKeyTyped);

        // However, we want to consume other key press / release events too, for
        // things that would have been handled by the InputCharacter normally
        addHandlerLast(
            new EventCriteria<KeyEvent>() {
                @Override
                public EventType<KeyEvent> getEventType() {
                    return KeyEvent.KEY_PRESSED;
                }

                @Override
                public boolean isEventAcceptable(KeyEvent ev) {
                    switch(ev.getCode()) {
                    case ESCAPE:
                    case ENTER:
                        return false;
                    };
                    return
                        !ev.getCode().isFunctionKey() &&
                        !ev.isAltDown() &&
                        !ev.isControlDown() &&
                        !ev.isMetaDown() &&
                        !ev.isShortcutDown();
                }
            },
            false,
            (ev) -> ev.consume()
        );

        // VK
        // TODO can PlatformImpl.isSupported(ConditionalFeature) change at runtime?
        if (PlatformImpl.isSupported(ConditionalFeature.VIRTUAL_KEYBOARD)) {
            addHandler(KeyBinding.builder().with(KeyCode.DIGIT9).control().shift().build(), true, (ev) -> {
                FXVK.toggleUseVK(getControl());
            });
        }

        // mouse and context menu mappings
        addHandler(MouseEvent.MOUSE_PRESSED, this::mousePressed);
        addHandler(MouseEvent.MOUSE_DRAGGED, this::mouseDragged);
        addHandler(MouseEvent.MOUSE_RELEASED, this::mouseReleased);

        addHandler(ContextMenuEvent.CONTEXT_MENU_REQUESTED, this::contextMenuRequested);
    }

    /**
     * Binds keypad arrow keys to the same function tags as the regular arrow keys.
     */
    protected void addKeyPadMappings() {
        InputMap m = getInputMap();
        Set<KeyBinding> keys = m.getKeyBindings();
        for (KeyBinding k: keys) {
            KeyCode cd = k.getKeyCode();
            if (cd != null) {
                KeyCode newCode = null;
                switch (cd) {
                case LEFT:
                    newCode = KeyCode.KP_LEFT;
                    break;
                case RIGHT:
                    newCode = KeyCode.KP_RIGHT;
                    break;
                case UP:
                    newCode = KeyCode.KP_UP;
                    break;
                case DOWN:
                    newCode = KeyCode.KP_DOWN;
                    break;
                default:
                    newCode = null;
                    break;
                }

                if (newCode != null) {
                    KeyBinding newBinding = KeyBinding.
                        with(newCode).
                        alt(k.isAlt()).
                        command(k.isCommand()).
                        control(k.isControl()).
                        meta(k.isMeta()).
                        option(k.isOption()).
                        shift(k.isShift()).
                        build();
                    duplicateMapping(k, newBinding);
                }
            }
        }
=======
        registerKey(KeyBinding.shortcut(KeyCode.A), TextInputControl.SELECT_ALL);
        registerKey(KeyBinding.shortcut(KeyCode.Z), TextInputControl.UNDO);

        if (isMac()) {
            // macOS key bindings
            registerKey(KeyBinding.with(KeyCode.BACK_SPACE).shortcut().build(), TextInputControl.DELETE_FROM_LINE_START);
            registerKey(KeyBinding.with(KeyCode.DELETE).alt().build(), TextInputControl.DELETE_NEXT_WORD);
            registerKey(KeyBinding.with(KeyCode.BACK_SPACE).alt().build(), TextInputControl.DELETE_PREVIOUS_WORD);
            registerKey(KeyBinding.with(KeyCode.HOME).shift().build(), TextInputControl.SELECT_HOME_EXTEND);
            registerKey(KeyBinding.with(KeyCode.LEFT).shortcut().build(), TextInputControl.DOCUMENT_START);
            registerKey(KeyBinding.with(KeyCode.RIGHT).shortcut().build(), TextInputControl.DOCUMENT_END);
            registerKey(KeyBinding.with(KeyCode.LEFT).alt().build(), TextInputControl.LEFT_WORD);
            registerKey(KeyBinding.with(KeyCode.Z).shortcut().shift().build(), TextInputControl.REDO);
            registerKey(KeyBinding.with(KeyCode.RIGHT).alt().build(), TextInputControl.RIGHT_WORD);
            registerKey(KeyBinding.with(KeyCode.LEFT).shortcut().shift().build(), TextInputControl.SELECT_HOME_EXTEND);
            registerKey(KeyBinding.with(KeyCode.RIGHT).shortcut().shift().build(), TextInputControl.SELECT_END_EXTEND);
            registerKey(KeyBinding.with(KeyCode.END).shift().build(), TextInputControl.SELECT_END_EXTEND);
            registerKey(KeyBinding.with(KeyCode.LEFT).shift().alt().build(), TextInputControl.SELECT_LEFT_WORD);
            registerKey(KeyBinding.with(KeyCode.RIGHT).shift().alt().build(), TextInputControl.SELECT_RIGHT_WORD);
        } else {
            // not-mac key bindings
            registerKey(KeyBinding.with(KeyCode.DELETE).control().build(), TextInputControl.DELETE_NEXT_WORD);
            registerKey(KeyBinding.with(KeyCode.H).control().build(), TextInputControl.DELETE_PREVIOUS_CHAR);
            registerKey(KeyBinding.with(KeyCode.BACK_SPACE).control().build(), TextInputControl.DELETE_PREVIOUS_WORD);
            registerKey(KeyBinding.with(KeyCode.BACK_SLASH).control().build(), TextInputControl.DESELECT);
            registerKey(KeyBinding.with(KeyCode.LEFT).control().build(), TextInputControl.LEFT_WORD);
            registerKey(KeyBinding.with(KeyCode.RIGHT).control().build(), TextInputControl.RIGHT_WORD);
            registerKey(KeyBinding.with(KeyCode.HOME).shift().build(), TextInputControl.SELECT_HOME);
            registerKey(KeyBinding.with(KeyCode.END).shift().build(), TextInputControl.SELECT_END);
            registerKey(KeyBinding.with(KeyCode.LEFT).control().shift().build(), TextInputControl.SELECT_LEFT_WORD);
            registerKey(KeyBinding.with(KeyCode.RIGHT).control().shift().build(), TextInputControl.SELECT_RIGHT_WORD);
        }

        // windows key bindings
        if (isWindows()) {
            registerKey(KeyBinding.with(KeyCode.Y).control().build(), TextInputControl.REDO);
        }

        // linux key bindings
        if (isLinux()) {
            registerKey(KeyBinding.with(KeyCode.Z).control().shift().build(), TextInputControl.REDO);
        }

        // key pad mappings
        addKeyPadMappings();

        addHandler(KeyEvent.KEY_TYPED, this::defaultKeyTyped);

        // However, we want to consume other key press / release events too, for
        // things that would have been handled by the InputCharacter normally
        addHandlerLast(
            new EventCriteria<KeyEvent>() {
                @Override
                public EventType<KeyEvent> getEventType() {
                    return KeyEvent.KEY_PRESSED;
                }

                @Override
                public boolean isEventAcceptable(KeyEvent ev) {
                    switch(ev.getCode()) {
                    case ESCAPE:
                    case ENTER:
                        return false;
                    };
                    return
                        !ev.getCode().isFunctionKey() &&
                        !ev.isAltDown() &&
                        !ev.isControlDown() &&
                        !ev.isMetaDown() &&
                        !ev.isShortcutDown();
                }
            },
            false,
            (ev) -> ev.consume()
        );

        // VK
        // TODO can PlatformImpl.isSupported(ConditionalFeature) change at runtime?
        if (PlatformImpl.isSupported(ConditionalFeature.VIRTUAL_KEYBOARD)) {
            addHandler(KeyBinding.builder().with(KeyCode.DIGIT9).control().shift().build(), true, (ev) -> {
                FXVK.toggleUseVK(getControl());
            });
        }

        // mouse and context menu mappings
        addHandler(MouseEvent.MOUSE_PRESSED, this::mousePressed);
        addHandler(MouseEvent.MOUSE_DRAGGED, this::mouseDragged);
        addHandler(MouseEvent.MOUSE_RELEASED, this::mouseReleased);

        addHandler(ContextMenuEvent.CONTEXT_MENU_REQUESTED, this::contextMenuRequested);
    }

    /**
     * Binds keypad arrow keys to the same function tags as the regular arrow keys.
     */
    protected void addKeyPadMappings() {
        InputMap m = getInputMap();
        Set<KeyBinding> keys = m.getKeyBindings();
        for (KeyBinding k: keys) {
            KeyCode cd = k.getKeyCode();
            if (cd != null) {
                KeyCode newCode = null;
                switch (cd) {
                case LEFT:
                    newCode = KeyCode.KP_LEFT;
                    break;
                case RIGHT:
                    newCode = KeyCode.KP_RIGHT;
                    break;
                case UP:
                    newCode = KeyCode.KP_UP;
                    break;
                case DOWN:
                    newCode = KeyCode.KP_DOWN;
                    break;
                default:
                    newCode = null;
                    break;
                }

                if (newCode != null) {
                    KeyBinding newBinding = KeyBinding.
                        with(newCode).
                        alt(k.isAlt()).
                        command(k.isCommand()).
                        control(k.isControl()).
                        meta(k.isMeta()).
                        option(k.isOption()).
                        shift(k.isShift()).
                        build();
                    duplicateMapping(k, newBinding);
                }
            }
        }
>>>>>>> 3943b272
    }


    /**************************************************************************
     * Disposal methods                                                       *
     *************************************************************************/

    @Override
    public void dispose() {
        getControl().textProperty().removeListener(textListener);
        super.dispose();
    }

    /**************************************************************************
     * Abstract methods                                                       *
     *************************************************************************/

    protected abstract void deleteChar(boolean previous);
    protected abstract void replaceText(int start, int end, String txt);
    protected abstract void setCaretAnimating(boolean play);
    protected abstract void deleteFromLineStart();

    protected abstract void mousePressed(MouseEvent e);
    protected abstract void mouseDragged(MouseEvent e);
    protected abstract void mouseReleased(MouseEvent e);
    protected abstract void contextMenuRequested(ContextMenuEvent e);

    /**************************************************************************
     * Key handling implementation                                            *
     *************************************************************************/

    /**
     * The default handler for a key typed event, which is called when none of
     * the other key bindings match. This is the method which handles basic
     * text entry.
     * @param event not null
     */
    private void defaultKeyTyped(KeyEvent event) {
        final TextInputControl textInput = getControl();
        // I'm not sure this case can actually ever happen, maybe this
        // should be an assert instead?
        if (!textInput.isEditable() || textInput.isDisabled()) return;

        // Sometimes we get events with no key character, in which case
        // we need to bail.
        String character = event.getCharacter();
        if (character.length() == 0) return;

        // Filter out control keys except control+Alt on PC or Alt on Mac
        if (event.isControlDown() || event.isAltDown() || (isMac() && event.isMetaDown())) {
            if (!((event.isControlDown() || isMac()) && event.isAltDown())) return;
        }

        setEditing(true);

        // Ignore characters in the control range and the ASCII delete
        // character as well as meta key presses
        if (character.charAt(0) > 0x1F
                && character.charAt(0) != 0x7F
                && !event.isMetaDown()) { // Not sure about this one
            final IndexRange selection = textInput.getSelection();
            final int start = selection.getStart();
            final int end = selection.getEnd();

            replaceText(start, end, character);
        }

        setEditing(false);
    }

    private Bidi bidi = null;
    private Boolean mixed = null;
    private Boolean rtlText = null;

    // test-only
    Bidi getRawBidi() {
        return bidi;
    }

    private void invalidateBidi() {
        bidi = null;
        mixed = null;
        rtlText = null;
    }

    private Bidi getBidi() {
        if (bidi == null) {
            bidi = new Bidi(getControl().textProperty().getValueSafe(),
                    (getControl().getEffectiveNodeOrientation() == NodeOrientation.RIGHT_TO_LEFT)
                            ? Bidi.DIRECTION_RIGHT_TO_LEFT
                            : Bidi.DIRECTION_LEFT_TO_RIGHT);
        }
        return bidi;
    }

    protected boolean isMixed() {
        if (mixed == null) {
            mixed = getBidi().isMixed();
        }
        return mixed;
    }

    protected boolean isRTLText() {
        if (rtlText == null) {
            Bidi bidi = getBidi();
            rtlText =
                    (bidi.isRightToLeft() ||
                            (isMixed() &&
                                getControl().getEffectiveNodeOrientation() == NodeOrientation.RIGHT_TO_LEFT));
        }
        return rtlText;
    }

    private void nextCharacterVisually(boolean moveRight) {
        if (isMixed()) {
            TextInputControlSkin<?> skin = (TextInputControlSkin<?>)getControl().getSkin();
            skin.moveCaret(TextUnit.CHARACTER, moveRight ? Direction.RIGHT : Direction.LEFT, false);
        } else if (moveRight != isRTLText()) {
            getControl().forward();
        } else {
            getControl().backward();
        }
    }

    private void selectLeft() {
        if (isRTLText()) {
            getControl().selectForward();
        } else {
            getControl().selectBackward();
        }
    }

    private void selectRight() {
        if (isRTLText()) {
            getControl().selectBackward();
        } else {
            getControl().selectForward();
        }
    }

    boolean isEditable() {
        return getControl().isEditable();
    }

    private void deletePreviousChar() {
        if (isEditable()) {
            setEditing(true);
            deleteChar(true);
            setEditing(false);
        }
    }

    private void deleteNextChar() {
        if (isEditable()) {
            setEditing(true);
            deleteChar(false);
            setEditing(false);
        }
    }

    protected void deletePreviousWord() {
        setEditing(true);
        TextInputControl textInputControl = getControl();
        int end = textInputControl.getCaretPosition();

        if (end > 0) {
            textInputControl.previousWord();
            int start = textInputControl.getCaretPosition();
            replaceText(start, end, "");
        }
        setEditing(false);
    }

    protected void deleteNextWord() {
        setEditing(true);
        TextInputControl textInputControl = getControl();
        int start = textInputControl.getCaretPosition();

        if (start < textInputControl.getLength()) {
            nextWord();
            int end = textInputControl.getCaretPosition();
            replaceText(start, end, "");
        }
        setEditing(false);
    }

    public void deleteSelection() {
        setEditing(true);
        TextInputControl textInputControl = getControl();
        IndexRange selection = textInputControl.getSelection();

        if (selection.getLength() > 0) {
            deleteChar(false);
        }
        setEditing(false);
    }

    public void cut() {
        if (isEditable()) {
            setEditing(true);
            getControl().cut();
            setEditing(false);
        }
    }

    public void paste() {
        if (isEditable()) {
            setEditing(true);
            getControl().paste();
            setEditing(false);
        }
    }

    public void undo() {
        setEditing(true);
        getControl().undo();
        setEditing(false);
    }

    public void redo() {
        setEditing(true);
        getControl().redo();
        setEditing(false);
    }

    protected void selectPreviousWord() {
        getControl().selectPreviousWord();
    }

    public void selectNextWord() {
        TextInputControl textInputControl = getControl();
        if (isMac() || isLinux()) {
            textInputControl.selectEndOfNextWord();
        } else {
            textInputControl.selectNextWord();
        }
    }

    private void selectLeftWord() {
        if (isRTLText()) {
            selectNextWord();
        } else {
            selectPreviousWord();
        }
    }

    private void selectRightWord() {
        if (isRTLText()) {
            selectPreviousWord();
        } else {
            selectNextWord();
        }
    }

    protected void selectWord() {
        final TextInputControl textInputControl = getControl();
        textInputControl.previousWord();
        if (isWindows()) {
            textInputControl.selectNextWord();
        } else {
            textInputControl.selectEndOfNextWord();
        }
        if (SHOW_HANDLES && contextMenu.isShowing()) {
            populateContextMenu();
        }
    }

    protected void selectAll() {
        getControl().selectAll();
        if (SHOW_HANDLES && contextMenu.isShowing()) {
            populateContextMenu();
        }
    }

    protected void previousWord() {
        getControl().previousWord();
    }

    protected void nextWord() {
        TextInputControl textInputControl = getControl();
        if (isMac() || isLinux()) {
            textInputControl.endOfNextWord();
        } else {
            textInputControl.nextWord();
        }
    }

    private void leftWord() {
        if (isRTLText()) {
            nextWord();
        } else {
            previousWord();
        }
    }

    private void rightWord() {
        if (isRTLText()) {
            previousWord();
        } else {
            nextWord();
        }
    }

    protected void selectHome() {
        getControl().selectHome();
    }

    protected void selectEnd() {
        getControl().selectEnd();
    }

    protected void selectHomeExtend() {
        getControl().extendSelection(0);
    }

    protected void selectEndExtend() {
        TextInputControl textInputControl = getControl();
        textInputControl.extendSelection(textInputControl.getLength());
    }

    private boolean editing = false;
    protected void setEditing(boolean b) {
        editing = b;
    }
    public boolean isEditing() {
        return editing;
    }

    protected void populateContextMenu() {
        TextInputControl textInputControl = getControl();
        boolean editable = textInputControl.isEditable();
        boolean hasText = (textInputControl.getLength() > 0);
        boolean hasSelection = (textInputControl.getSelection().getLength() > 0);
        boolean allSelected = (textInputControl.getSelection().getLength() == textInputControl.getLength());
        boolean maskText = (textInputControl instanceof PasswordField); // (maskText("A") != "A");
        ObservableList<MenuItem> items = contextMenu.getItems();

        if (SHOW_HANDLES) {
            items.clear();
            if (!maskText && hasSelection) {
                if (editable) {
                    items.add(cutMI);
                }
                items.add(copyMI);
            }
            if (editable && Clipboard.getSystemClipboard().hasString()) {
                items.add(pasteMI);
            }
            if (hasText && !allSelected) {
                if (!hasSelection && !(textInputControl instanceof PasswordField)) {
                    items.add(selectWordMI);
                }
                items.add(selectAllMI);
            }
            selectWordMI.getProperties().put("refreshMenu", Boolean.TRUE);
            selectAllMI.getProperties().put("refreshMenu", Boolean.TRUE);
        } else {
            if (editable) {
                items.setAll(undoMI, redoMI, cutMI, copyMI, pasteMI, deleteMI,
                        separatorMI, selectAllMI);
            } else {
                items.setAll(copyMI, separatorMI, selectAllMI);
            }
            undoMI.setDisable(!getControl().isUndoable());
            redoMI.setDisable(!getControl().isRedoable());
            cutMI.setDisable(maskText || !hasSelection);
            copyMI.setDisable(maskText || !hasSelection);
            pasteMI.setDisable(!Clipboard.getSystemClipboard().hasString());
            deleteMI.setDisable(!hasSelection);
        }
    }

    private static class ContextMenuItem extends MenuItem {
        ContextMenuItem(final String action, EventHandler<ActionEvent> onAction) {
            super(ControlResources.getString("TextInputControl.menu." + action));
            setOnAction(onAction);
        }
    }

    private final MenuItem undoMI   = new ContextMenuItem("Undo", e -> undo());
    private final MenuItem redoMI   = new ContextMenuItem("Redo", e -> redo());
    private final MenuItem cutMI    = new ContextMenuItem("Cut", e -> cut());
    private final MenuItem copyMI   = new ContextMenuItem("Copy", e -> getControl().copy());
    private final MenuItem pasteMI  = new ContextMenuItem("Paste", e -> paste());
    private final MenuItem deleteMI = new ContextMenuItem("DeleteSelection", e -> deleteSelection());
    private final MenuItem selectWordMI = new ContextMenuItem("SelectWord", e -> selectWord());
    private final MenuItem selectAllMI = new ContextMenuItem("SelectAll", e -> selectAll());
    private final MenuItem separatorMI = new SeparatorMenuItem();
}<|MERGE_RESOLUTION|>--- conflicted
+++ resolved
@@ -24,13 +24,6 @@
  */
 package com.sun.javafx.scene.control.behavior;
 
-<<<<<<< HEAD
-import static com.sun.javafx.PlatformUtil.isLinux;
-import static com.sun.javafx.PlatformUtil.isMac;
-import static com.sun.javafx.PlatformUtil.isWindows;
-import static com.sun.javafx.scene.control.skin.resources.ControlResources.getString;
-=======
->>>>>>> 3943b272
 import java.text.Bidi;
 import java.util.Set;
 import javafx.application.ConditionalFeature;
@@ -61,10 +54,7 @@
 import com.sun.javafx.application.PlatformImpl;
 import com.sun.javafx.scene.control.Properties;
 import com.sun.javafx.scene.control.skin.FXVK;
-<<<<<<< HEAD
-=======
 import com.sun.javafx.scene.control.skin.resources.ControlResources;
->>>>>>> 3943b272
 
 /**
  * All of the "button" types (CheckBox, RadioButton, ToggleButton, and Button)
@@ -172,43 +162,48 @@
         registerKey(KeyBinding.ctrl(KeyCode.TAB), TextInputControl.TRAVERSE_NEXT);
         registerKey(KeyBinding.shift(KeyCode.TAB), TextInputControl.TRAVERSE_PREVIOUS);
         registerKey(KeyBinding.with(KeyCode.TAB).control().shift().build(), TextInputControl.TRAVERSE_PREVIOUS);
-<<<<<<< HEAD
+        registerKey(KeyBinding.shortcut(KeyCode.A), TextInputControl.SELECT_ALL);
         registerKey(KeyBinding.shortcut(KeyCode.Z), TextInputControl.UNDO);
 
-        // macOS key bindings
-        registerKey(KeyBinding.with(KeyCode.BACK_SPACE).shortcut().forMac().build(), TextInputControl.DELETE_FROM_LINE_START);
-        registerKey(KeyBinding.with(KeyCode.DELETE).alt().forMac().build(), TextInputControl.DELETE_NEXT_WORD);
-        registerKey(KeyBinding.with(KeyCode.BACK_SPACE).alt().forMac().build(), TextInputControl.DELETE_PREVIOUS_WORD);
-        registerKey(KeyBinding.with(KeyCode.HOME).shift().forMac().build(), TextInputControl.SELECT_HOME_EXTEND);
-        registerKey(KeyBinding.with(KeyCode.LEFT).shortcut().forMac().build(), TextInputControl.DOCUMENT_START);
-        registerKey(KeyBinding.with(KeyCode.RIGHT).shortcut().forMac().build(), TextInputControl.DOCUMENT_END);
-        registerKey(KeyBinding.with(KeyCode.LEFT).alt().forMac().build(), TextInputControl.LEFT_WORD);
-        registerKey(KeyBinding.with(KeyCode.Z).shortcut().shift().forMac().build(), TextInputControl.REDO);
-        registerKey(KeyBinding.with(KeyCode.RIGHT).alt().forMac().build(), TextInputControl.RIGHT_WORD);
-        registerKey(KeyBinding.shortcut(KeyCode.A), TextInputControl.SELECT_ALL);
-        registerKey(KeyBinding.with(KeyCode.LEFT).shortcut().shift().forMac().build(), TextInputControl.SELECT_HOME_EXTEND);
-        registerKey(KeyBinding.with(KeyCode.RIGHT).shortcut().shift().forMac().build(), TextInputControl.SELECT_END_EXTEND);
-        registerKey(KeyBinding.with(KeyCode.END).shift().forMac().build(), TextInputControl.SELECT_END_EXTEND);
-        registerKey(KeyBinding.with(KeyCode.LEFT).shift().alt().forMac().build(), TextInputControl.SELECT_LEFT_WORD);
-        registerKey(KeyBinding.with(KeyCode.RIGHT).shift().alt().forMac().build(), TextInputControl.SELECT_RIGHT_WORD);
+        if (isMac()) {
+            // macOS key bindings
+            registerKey(KeyBinding.with(KeyCode.BACK_SPACE).shortcut().build(), TextInputControl.DELETE_FROM_LINE_START);
+            registerKey(KeyBinding.with(KeyCode.DELETE).alt().build(), TextInputControl.DELETE_NEXT_WORD);
+            registerKey(KeyBinding.with(KeyCode.BACK_SPACE).alt().build(), TextInputControl.DELETE_PREVIOUS_WORD);
+            registerKey(KeyBinding.with(KeyCode.HOME).shift().build(), TextInputControl.SELECT_HOME_EXTEND);
+            registerKey(KeyBinding.with(KeyCode.LEFT).shortcut().build(), TextInputControl.DOCUMENT_START);
+            registerKey(KeyBinding.with(KeyCode.RIGHT).shortcut().build(), TextInputControl.DOCUMENT_END);
+            registerKey(KeyBinding.with(KeyCode.LEFT).alt().build(), TextInputControl.LEFT_WORD);
+            registerKey(KeyBinding.with(KeyCode.Z).shortcut().shift().build(), TextInputControl.REDO);
+            registerKey(KeyBinding.with(KeyCode.RIGHT).alt().build(), TextInputControl.RIGHT_WORD);
+            registerKey(KeyBinding.with(KeyCode.LEFT).shortcut().shift().build(), TextInputControl.SELECT_HOME_EXTEND);
+            registerKey(KeyBinding.with(KeyCode.RIGHT).shortcut().shift().build(), TextInputControl.SELECT_END_EXTEND);
+            registerKey(KeyBinding.with(KeyCode.END).shift().build(), TextInputControl.SELECT_END_EXTEND);
+            registerKey(KeyBinding.with(KeyCode.LEFT).shift().alt().build(), TextInputControl.SELECT_LEFT_WORD);
+            registerKey(KeyBinding.with(KeyCode.RIGHT).shift().alt().build(), TextInputControl.SELECT_RIGHT_WORD);
+        } else {
+            // not-mac key bindings
+            registerKey(KeyBinding.with(KeyCode.DELETE).control().build(), TextInputControl.DELETE_NEXT_WORD);
+            registerKey(KeyBinding.with(KeyCode.H).control().build(), TextInputControl.DELETE_PREVIOUS_CHAR);
+            registerKey(KeyBinding.with(KeyCode.BACK_SPACE).control().build(), TextInputControl.DELETE_PREVIOUS_WORD);
+            registerKey(KeyBinding.with(KeyCode.BACK_SLASH).control().build(), TextInputControl.DESELECT);
+            registerKey(KeyBinding.with(KeyCode.LEFT).control().build(), TextInputControl.LEFT_WORD);
+            registerKey(KeyBinding.with(KeyCode.RIGHT).control().build(), TextInputControl.RIGHT_WORD);
+            registerKey(KeyBinding.with(KeyCode.HOME).shift().build(), TextInputControl.SELECT_HOME);
+            registerKey(KeyBinding.with(KeyCode.END).shift().build(), TextInputControl.SELECT_END);
+            registerKey(KeyBinding.with(KeyCode.LEFT).control().shift().build(), TextInputControl.SELECT_LEFT_WORD);
+            registerKey(KeyBinding.with(KeyCode.RIGHT).control().shift().build(), TextInputControl.SELECT_RIGHT_WORD);
+        }
 
         // windows key bindings
-        registerKey(KeyBinding.with(KeyCode.Y).control().forWindows().build(), TextInputControl.REDO);
+        if (isWindows()) {
+            registerKey(KeyBinding.with(KeyCode.Y).control().build(), TextInputControl.REDO);
+        }
 
         // linux key bindings
-        registerKey(KeyBinding.with(KeyCode.Z).control().shift().forLinux().build(), TextInputControl.REDO);
-
-        // not-mac key bindings
-        registerKey(KeyBinding.with(KeyCode.DELETE).control().notForMac().build(), TextInputControl.DELETE_NEXT_WORD);
-        registerKey(KeyBinding.with(KeyCode.H).control().notForMac().build(), TextInputControl.DELETE_PREVIOUS_CHAR);
-        registerKey(KeyBinding.with(KeyCode.BACK_SPACE).control().notForMac().build(), TextInputControl.DELETE_PREVIOUS_WORD);
-        registerKey(KeyBinding.with(KeyCode.BACK_SLASH).control().notForMac().build(), TextInputControl.DESELECT);
-        registerKey(KeyBinding.with(KeyCode.LEFT).control().notForMac().build(), TextInputControl.LEFT_WORD);
-        registerKey(KeyBinding.with(KeyCode.RIGHT).control().notForMac().build(), TextInputControl.RIGHT_WORD);
-        registerKey(KeyBinding.with(KeyCode.HOME).shift().notForMac().build(), TextInputControl.SELECT_HOME);
-        registerKey(KeyBinding.with(KeyCode.END).shift().notForMac().build(), TextInputControl.SELECT_END);
-        registerKey(KeyBinding.with(KeyCode.LEFT).control().shift().notForMac().build(), TextInputControl.SELECT_LEFT_WORD);
-        registerKey(KeyBinding.with(KeyCode.RIGHT).control().shift().notForMac().build(), TextInputControl.SELECT_RIGHT_WORD);
+        if (isLinux()) {
+            registerKey(KeyBinding.with(KeyCode.Z).control().shift().build(), TextInputControl.REDO);
+        }
 
         // key pad mappings
         addKeyPadMappings();
@@ -301,142 +296,6 @@
                 }
             }
         }
-=======
-        registerKey(KeyBinding.shortcut(KeyCode.A), TextInputControl.SELECT_ALL);
-        registerKey(KeyBinding.shortcut(KeyCode.Z), TextInputControl.UNDO);
-
-        if (isMac()) {
-            // macOS key bindings
-            registerKey(KeyBinding.with(KeyCode.BACK_SPACE).shortcut().build(), TextInputControl.DELETE_FROM_LINE_START);
-            registerKey(KeyBinding.with(KeyCode.DELETE).alt().build(), TextInputControl.DELETE_NEXT_WORD);
-            registerKey(KeyBinding.with(KeyCode.BACK_SPACE).alt().build(), TextInputControl.DELETE_PREVIOUS_WORD);
-            registerKey(KeyBinding.with(KeyCode.HOME).shift().build(), TextInputControl.SELECT_HOME_EXTEND);
-            registerKey(KeyBinding.with(KeyCode.LEFT).shortcut().build(), TextInputControl.DOCUMENT_START);
-            registerKey(KeyBinding.with(KeyCode.RIGHT).shortcut().build(), TextInputControl.DOCUMENT_END);
-            registerKey(KeyBinding.with(KeyCode.LEFT).alt().build(), TextInputControl.LEFT_WORD);
-            registerKey(KeyBinding.with(KeyCode.Z).shortcut().shift().build(), TextInputControl.REDO);
-            registerKey(KeyBinding.with(KeyCode.RIGHT).alt().build(), TextInputControl.RIGHT_WORD);
-            registerKey(KeyBinding.with(KeyCode.LEFT).shortcut().shift().build(), TextInputControl.SELECT_HOME_EXTEND);
-            registerKey(KeyBinding.with(KeyCode.RIGHT).shortcut().shift().build(), TextInputControl.SELECT_END_EXTEND);
-            registerKey(KeyBinding.with(KeyCode.END).shift().build(), TextInputControl.SELECT_END_EXTEND);
-            registerKey(KeyBinding.with(KeyCode.LEFT).shift().alt().build(), TextInputControl.SELECT_LEFT_WORD);
-            registerKey(KeyBinding.with(KeyCode.RIGHT).shift().alt().build(), TextInputControl.SELECT_RIGHT_WORD);
-        } else {
-            // not-mac key bindings
-            registerKey(KeyBinding.with(KeyCode.DELETE).control().build(), TextInputControl.DELETE_NEXT_WORD);
-            registerKey(KeyBinding.with(KeyCode.H).control().build(), TextInputControl.DELETE_PREVIOUS_CHAR);
-            registerKey(KeyBinding.with(KeyCode.BACK_SPACE).control().build(), TextInputControl.DELETE_PREVIOUS_WORD);
-            registerKey(KeyBinding.with(KeyCode.BACK_SLASH).control().build(), TextInputControl.DESELECT);
-            registerKey(KeyBinding.with(KeyCode.LEFT).control().build(), TextInputControl.LEFT_WORD);
-            registerKey(KeyBinding.with(KeyCode.RIGHT).control().build(), TextInputControl.RIGHT_WORD);
-            registerKey(KeyBinding.with(KeyCode.HOME).shift().build(), TextInputControl.SELECT_HOME);
-            registerKey(KeyBinding.with(KeyCode.END).shift().build(), TextInputControl.SELECT_END);
-            registerKey(KeyBinding.with(KeyCode.LEFT).control().shift().build(), TextInputControl.SELECT_LEFT_WORD);
-            registerKey(KeyBinding.with(KeyCode.RIGHT).control().shift().build(), TextInputControl.SELECT_RIGHT_WORD);
-        }
-
-        // windows key bindings
-        if (isWindows()) {
-            registerKey(KeyBinding.with(KeyCode.Y).control().build(), TextInputControl.REDO);
-        }
-
-        // linux key bindings
-        if (isLinux()) {
-            registerKey(KeyBinding.with(KeyCode.Z).control().shift().build(), TextInputControl.REDO);
-        }
-
-        // key pad mappings
-        addKeyPadMappings();
-
-        addHandler(KeyEvent.KEY_TYPED, this::defaultKeyTyped);
-
-        // However, we want to consume other key press / release events too, for
-        // things that would have been handled by the InputCharacter normally
-        addHandlerLast(
-            new EventCriteria<KeyEvent>() {
-                @Override
-                public EventType<KeyEvent> getEventType() {
-                    return KeyEvent.KEY_PRESSED;
-                }
-
-                @Override
-                public boolean isEventAcceptable(KeyEvent ev) {
-                    switch(ev.getCode()) {
-                    case ESCAPE:
-                    case ENTER:
-                        return false;
-                    };
-                    return
-                        !ev.getCode().isFunctionKey() &&
-                        !ev.isAltDown() &&
-                        !ev.isControlDown() &&
-                        !ev.isMetaDown() &&
-                        !ev.isShortcutDown();
-                }
-            },
-            false,
-            (ev) -> ev.consume()
-        );
-
-        // VK
-        // TODO can PlatformImpl.isSupported(ConditionalFeature) change at runtime?
-        if (PlatformImpl.isSupported(ConditionalFeature.VIRTUAL_KEYBOARD)) {
-            addHandler(KeyBinding.builder().with(KeyCode.DIGIT9).control().shift().build(), true, (ev) -> {
-                FXVK.toggleUseVK(getControl());
-            });
-        }
-
-        // mouse and context menu mappings
-        addHandler(MouseEvent.MOUSE_PRESSED, this::mousePressed);
-        addHandler(MouseEvent.MOUSE_DRAGGED, this::mouseDragged);
-        addHandler(MouseEvent.MOUSE_RELEASED, this::mouseReleased);
-
-        addHandler(ContextMenuEvent.CONTEXT_MENU_REQUESTED, this::contextMenuRequested);
-    }
-
-    /**
-     * Binds keypad arrow keys to the same function tags as the regular arrow keys.
-     */
-    protected void addKeyPadMappings() {
-        InputMap m = getInputMap();
-        Set<KeyBinding> keys = m.getKeyBindings();
-        for (KeyBinding k: keys) {
-            KeyCode cd = k.getKeyCode();
-            if (cd != null) {
-                KeyCode newCode = null;
-                switch (cd) {
-                case LEFT:
-                    newCode = KeyCode.KP_LEFT;
-                    break;
-                case RIGHT:
-                    newCode = KeyCode.KP_RIGHT;
-                    break;
-                case UP:
-                    newCode = KeyCode.KP_UP;
-                    break;
-                case DOWN:
-                    newCode = KeyCode.KP_DOWN;
-                    break;
-                default:
-                    newCode = null;
-                    break;
-                }
-
-                if (newCode != null) {
-                    KeyBinding newBinding = KeyBinding.
-                        with(newCode).
-                        alt(k.isAlt()).
-                        command(k.isCommand()).
-                        control(k.isControl()).
-                        meta(k.isMeta()).
-                        option(k.isOption()).
-                        shift(k.isShift()).
-                        build();
-                    duplicateMapping(k, newBinding);
-                }
-            }
-        }
->>>>>>> 3943b272
     }
 
 
