/*
 * Copyright (c) 2016, 2022, Oracle and/or its affiliates. All rights reserved.
 * DO NOT ALTER OR REMOVE COPYRIGHT NOTICES OR THIS FILE HEADER.
 *
 * This code is free software; you can redistribute it and/or modify it
 * under the terms of the GNU General Public License version 2 only, as
 * published by the Free Software Foundation.  Oracle designates this
 * particular file as subject to the "Classpath" exception as provided
 * by Oracle in the LICENSE file that accompanied this code.
 *
 * This code is distributed in the hope that it will be useful, but WITHOUT
 * ANY WARRANTY; without even the implied warranty of MERCHANTABILITY or
 * FITNESS FOR A PARTICULAR PURPOSE.  See the GNU General Public License
 * version 2 for more details (a copy is included in the LICENSE file that
 * accompanied this code).
 *
 * You should have received a copy of the GNU General Public License version
 * 2 along with this work; if not, write to the Free Software Foundation,
 * Inc., 51 Franklin St, Fifth Floor, Boston, MA 02110-1301 USA.
 *
 * Please contact Oracle, 500 Oracle Parkway, Redwood Shores, CA 94065 USA
 * or visit www.oracle.com if you need additional information or have any
 * questions.
 */
package javafx.scene.control.skin;

import com.sun.javafx.scene.control.TreeTableViewBackingList;
import javafx.beans.property.BooleanProperty;
import javafx.beans.property.ObjectProperty;
import javafx.beans.property.SimpleObjectProperty;
import javafx.collections.FXCollections;
import javafx.collections.ObservableList;
import javafx.scene.Node;
import javafx.scene.control.ConstrainedColumnResizeBase;
import javafx.scene.control.Control;
import javafx.scene.control.IndexedCell;
import javafx.scene.control.ResizeFeaturesBase;
import javafx.scene.control.TableColumn;
import javafx.scene.control.TableColumnBase;
import javafx.scene.control.TableFocusModel;
import javafx.scene.control.TablePositionBase;
import javafx.scene.control.TableSelectionModel;
import javafx.scene.control.TableView;
import javafx.scene.control.TreeTableColumn;
import javafx.scene.control.TreeTableView;
import javafx.util.Callback;

// NOT PUBLIC API
class TableSkinUtils {

    private TableSkinUtils() { }

    public static boolean resizeColumn(TableViewSkinBase<?,?,?,?,?> tableSkin, TableColumnBase<?,?> tc, double delta) {
        if (!tc.isResizable()) return false;

        Object control = tableSkin.getSkinnable();
        if (control instanceof TableView) {
            return ((TableView)control).resizeColumn((TableColumn)tc, delta);
        } else if (control instanceof TreeTableView) {
            return ((TreeTableView)control).resizeColumn((TreeTableColumn)tc, delta);
        }
        return false;
    }

    public static ObjectProperty<Callback<ResizeFeaturesBase,Boolean>> columnResizePolicyProperty(TableViewSkinBase<?,?,?,?,?> tableSkin) {
        Object control = tableSkin.getSkinnable();
        if (control instanceof TableView) {
            return ((TableView)control).columnResizePolicyProperty();
        } else if (control instanceof TreeTableView) {
            return ((TreeTableView)control).columnResizePolicyProperty();
        }
        return null;
    }

    public static BooleanProperty tableMenuButtonVisibleProperty(TableViewSkinBase<?,?,?,?,?> tableSkin) {
        Object control = tableSkin.getSkinnable();
        if (control instanceof TableView) {
            return ((TableView)control).tableMenuButtonVisibleProperty();
        } else if (control instanceof TreeTableView) {
            return ((TreeTableView)control).tableMenuButtonVisibleProperty();
        }
        return null;
    }

    public static ObjectProperty<Node> placeholderProperty(TableViewSkinBase<?,?,?,?,?> tableSkin) {
        Object control = tableSkin.getSkinnable();
        if (control instanceof TableView) {
            return ((TableView)control).placeholderProperty();
        } else if (control instanceof TreeTableView) {
            return ((TreeTableView)control).placeholderProperty();
        }
        return null;
    }

    public static <C extends Control,I extends IndexedCell<?>> ObjectProperty<Callback<C,I>> rowFactoryProperty(TableViewSkinBase<?,?,C,I,?> tableSkin) {
        Object control = tableSkin.getSkinnable();
        if (control instanceof TableView) {
            return ((TableView)control).rowFactoryProperty();
        } else if (control instanceof TreeTableView) {
            return ((TreeTableView)control).rowFactoryProperty();
        }
        return null;
    }

    public static ObservableList<TableColumnBase<?,?>> getSortOrder(TableViewSkinBase<?,?,?,?,?> tableSkin) {
        Object control = tableSkin.getSkinnable();
        if (control instanceof TableView) {
            return ((TableView)control).getSortOrder();
        } else if (control instanceof TreeTableView) {
            return ((TreeTableView)control).getSortOrder();
        }
        return FXCollections.emptyObservableList();
    }

    public static ObservableList<TableColumnBase<?,?>> getColumns(TableViewSkinBase<?,?,?,?,?> tableSkin) {
        Object control = tableSkin.getSkinnable();
        if (control instanceof TableView) {
            return ((TableView)control).getColumns();
        } else if (control instanceof TreeTableView) {
            return ((TreeTableView)control).getColumns();
        }
        return FXCollections.emptyObservableList();
    }

    public static <T> TableSelectionModel<T> getSelectionModel(TableViewSkinBase<?,?,?,?,?> tableSkin) {
        Object control = tableSkin.getSkinnable();
        if (control instanceof TableView) {
            return ((TableView)control).getSelectionModel();
        } else if (control instanceof TreeTableView) {
            return ((TreeTableView)control).getSelectionModel();
        }
        return null;
    }

    public static <T> TableFocusModel<T,?> getFocusModel(TableViewSkinBase<T,?,?,?,?> tableSkin) {
        Object control = tableSkin.getSkinnable();
        if (control instanceof TableView) {
            return ((TableView<T>)control).getFocusModel();
        } else if (control instanceof TreeTableView) {
            return ((TreeTableView)control).getFocusModel();
        }
        return null;
    }

    public static <T, TC extends TableColumnBase<T,?>> TablePositionBase<? extends TC> getFocusedCell(TableViewSkinBase<?,T,?,?,TC> tableSkin) {
        Object control = tableSkin.getSkinnable();
        if (control instanceof TableView) {
            return ((TableView<T>)control).getFocusModel().getFocusedCell();
        } else if (control instanceof TreeTableView) {
            return ((TreeTableView)control).getFocusModel().getFocusedCell();
        }
        return null;
    }

    public static <TC extends TableColumnBase<?,?>> ObservableList<TC> getVisibleLeafColumns(TableViewSkinBase<?,?,?,?,TC> tableSkin) {
        Object control = tableSkin.getSkinnable();
        if (control instanceof TableView) {
            return ((TableView)control).getVisibleLeafColumns();
        } else if (control instanceof TreeTableView) {
            return ((TreeTableView)control).getVisibleLeafColumns();
        }
        return FXCollections.emptyObservableList();
    }

    // returns the index of a column in the visible leaf columns
    public static int getVisibleLeafIndex(TableViewSkinBase<?,?,?,?,?> tableSkin, TableColumnBase tc) {
        Object control = tableSkin.getSkinnable();
        if (control instanceof TableView) {
            return ((TableView)control).getVisibleLeafIndex((TableColumn)tc);
        } else if (control instanceof TreeTableView) {
            return ((TreeTableView)control).getVisibleLeafIndex((TreeTableColumn)tc);
        }
        return -1;
    }

    // returns the leaf column at the given index
    public static <T, TC extends TableColumnBase<T,?>> TC getVisibleLeafColumn(TableViewSkinBase<?,T,?,?,TC> tableSkin, int col) {
        Object control = tableSkin.getSkinnable();
        if (control instanceof TableView) {
            return (TC) ((TableView)control).getVisibleLeafColumn(col);
        } else if (control instanceof TreeTableView) {
            return (TC) ((TreeTableView)control).getVisibleLeafColumn(col);
        }
        return null;
    }

    // returns a property representing the list of items in the control
    public static <T> ObjectProperty<ObservableList<T>> itemsProperty(TableViewSkinBase<?,?,?,?,?> tableSkin) {
        Object control = tableSkin.getSkinnable();
        if (control instanceof TableView) {
            return ((TableView)control).itemsProperty();
        } else if (control instanceof TreeTableView && tableSkin instanceof TreeTableViewSkin) {
            TreeTableViewSkin treeTableViewSkin = (TreeTableViewSkin)tableSkin;
            if (treeTableViewSkin.tableBackingListProperty == null) {
                treeTableViewSkin.tableBackingList = new TreeTableViewBackingList<>((TreeTableView)control);
                treeTableViewSkin.tableBackingListProperty = new SimpleObjectProperty<>(treeTableViewSkin.tableBackingList);
            }
            return treeTableViewSkin.tableBackingListProperty;
        }
        return null;
    }

    /** returns true if the column resize policy is constrained */
<<<<<<< HEAD
    public static boolean isConstrainedResizePolicy(Callback<? extends ResizeFeaturesBase,Boolean> x) {
        return (x == (Object)TableView.CONSTRAINED_RESIZE_POLICY) || // FIX remove
               (x == (Object)TreeTableView.CONSTRAINED_RESIZE_POLICY) || // FIX remove
               (x instanceof ConstrainedColumnResizeBase);
=======
    public static boolean isConstrainedResizePolicy(Callback<? extends ResizeFeaturesBase, Boolean> x) {
        return (x == TableView.CONSTRAINED_RESIZE_POLICY) ||
               (x == TreeTableView.CONSTRAINED_RESIZE_POLICY);
>>>>>>> 5e4552db
    }
}<|MERGE_RESOLUTION|>--- conflicted
+++ resolved
@@ -201,15 +201,9 @@
     }
 
     /** returns true if the column resize policy is constrained */
-<<<<<<< HEAD
-    public static boolean isConstrainedResizePolicy(Callback<? extends ResizeFeaturesBase,Boolean> x) {
-        return (x == (Object)TableView.CONSTRAINED_RESIZE_POLICY) || // FIX remove
-               (x == (Object)TreeTableView.CONSTRAINED_RESIZE_POLICY) || // FIX remove
+    public static boolean isConstrainedResizePolicy(Callback<? extends ResizeFeaturesBase, Boolean> x) {
+        return (x == TableView.CONSTRAINED_RESIZE_POLICY) || // FIX remove
+               (x == TreeTableView.CONSTRAINED_RESIZE_POLICY) || // FIX remove
                (x instanceof ConstrainedColumnResizeBase);
-=======
-    public static boolean isConstrainedResizePolicy(Callback<? extends ResizeFeaturesBase, Boolean> x) {
-        return (x == TableView.CONSTRAINED_RESIZE_POLICY) ||
-               (x == TreeTableView.CONSTRAINED_RESIZE_POLICY);
->>>>>>> 5e4552db
     }
 }