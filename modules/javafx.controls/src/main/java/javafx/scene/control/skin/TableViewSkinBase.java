--- conflicted
+++ resolved
@@ -895,13 +895,8 @@
         getSkinnable().getProperties().put("TableView.contentWidth", Math.floor(contentWidth));
     }
 
-<<<<<<< HEAD
-    protected void updateSuppressBreadthBar() {
-        Callback<ResizeFeaturesBase,Boolean> p = TableSkinUtils.columnResizePolicyProperty(this).get();
-=======
     void updateSuppressBreadthBar() {
         Callback<ResizeFeaturesBase, Boolean> p = TableSkinUtils.columnResizePolicyProperty(this).get();
->>>>>>> 5e4552db
         boolean suppress = TableSkinUtils.isConstrainedResizePolicy(p);
         flow.setSuppressBreadthBar(suppress);
     }
