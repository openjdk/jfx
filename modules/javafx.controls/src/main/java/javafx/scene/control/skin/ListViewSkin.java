--- conflicted
+++ resolved
@@ -296,12 +296,6 @@
 
     /** {@inheritDoc} */
     @Override public void dispose() {
-<<<<<<< HEAD
-        getSkinnable().selectionModelProperty().removeListener(weakSelectionModelCL);
-        if (getSkinnable().getSelectionModel() != null) {
-            getSkinnable().getSelectionModel().selectionModeProperty().removeListener(weakSelectionModeCL);
-        }
-=======
         if (getSkinnable() == null) return;
         // listener cleanup fixes side-effects (NPE on refresh, setItems, modifyItems)
         getSkinnable().getProperties().removeListener(weakPropertiesMapListener);
@@ -310,13 +304,16 @@
             listViewItems.removeListener(weakListViewItemsListener);
             listViewItems = null;
         }
+        getSkinnable().selectionModelProperty().removeListener(weakSelectionModelCL);
+        if (getSkinnable().getSelectionModel() != null) {
+            getSkinnable().getSelectionModel().selectionModeProperty().removeListener(weakSelectionModeCL);
+        }
         // flow related cleanup
         // leaking without nulling factory
         flow.setCellFactory(null);
         // for completeness - but no effect with/out?
         flow.getVbar().removeEventFilter(MouseEvent.MOUSE_PRESSED, ml);
         flow.getHbar().removeEventFilter(MouseEvent.MOUSE_PRESSED, ml);
->>>>>>> a46b2507
         super.dispose();
 
         if (behavior != null) {
