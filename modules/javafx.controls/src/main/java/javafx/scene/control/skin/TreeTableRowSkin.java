/*
 * Copyright (c) 2010, 2024, Oracle and/or its affiliates. All rights reserved.
 * DO NOT ALTER OR REMOVE COPYRIGHT NOTICES OR THIS FILE HEADER.
 *
 * This code is free software; you can redistribute it and/or modify it
 * under the terms of the GNU General Public License version 2 only, as
 * published by the Free Software Foundation.  Oracle designates this
 * particular file as subject to the "Classpath" exception as provided
 * by Oracle in the LICENSE file that accompanied this code.
 *
 * This code is distributed in the hope that it will be useful, but WITHOUT
 * ANY WARRANTY; without even the implied warranty of MERCHANTABILITY or
 * FITNESS FOR A PARTICULAR PURPOSE.  See the GNU General Public License
 * version 2 for more details (a copy is included in the LICENSE file that
 * accompanied this code).
 *
 * You should have received a copy of the GNU General Public License version
 * 2 along with this work; if not, write to the Free Software Foundation,
 * Inc., 51 Franklin St, Fifth Floor, Boston, MA 02110-1301 USA.
 *
 * Please contact Oracle, 500 Oracle Parkway, Redwood Shores, CA 94065 USA
 * or visit www.oracle.com if you need additional information or have any
 * questions.
 */

package javafx.scene.control.skin;

import java.util.ArrayList;
import java.util.Collections;
import java.util.List;
import javafx.beans.property.DoubleProperty;
import javafx.beans.property.ObjectProperty;
import javafx.collections.FXCollections;
import javafx.collections.ObservableList;
import javafx.css.CssMetaData;
import javafx.css.Styleable;
import javafx.css.StyleableDoubleProperty;
import javafx.css.StyleableProperty;
import javafx.css.converter.SizeConverter;
import javafx.scene.AccessibleAttribute;
import javafx.scene.Node;
import javafx.scene.control.Control;
import javafx.scene.control.TableColumnBase;
import javafx.scene.control.TreeItem;
import javafx.scene.control.TreeTableCell;
import javafx.scene.control.TreeTableColumn;
import javafx.scene.control.TreeTablePosition;
import javafx.scene.control.TreeTableRow;
import javafx.scene.control.TreeTableView;
import com.sun.javafx.scene.control.ListenerHelper;
import com.sun.javafx.scene.control.behavior.BehaviorBase;
import com.sun.javafx.scene.control.behavior.TreeTableRowBehavior;

/**
 * Default skin implementation for the {@link TreeTableRow} control.
 *
 * @param <T> the type of the item contained within the row
 * @see TreeTableRow
 * @since 9
 */
public class TreeTableRowSkin<T> extends TableRowSkinBase<TreeItem<T>, TreeTableRow<T>, TreeTableCell<T,?>> {

    /* *************************************************************************
     *                                                                         *
     * Private Fields                                                          *
     *                                                                         *
     **************************************************************************/

    // maps into the TreeTableViewSkin items property via
    // TreeTableViewSkin.treeItemToListMap
    private TreeItem<?> treeItem;
    private boolean disclosureNodeDirty = true;
    private Node graphic;
    private final BehaviorBase<TreeTableRow<T>> behavior;

    /* *************************************************************************
     *                                                                         *
     * Constructors                                                            *
     *                                                                         *
     **************************************************************************/

    /**
     * Creates a new TreeTableRowSkin instance, installing the necessary child
     * nodes into the Control {@link Control#getChildren() children} list, as
     * well as the necessary input mappings for handling key, mouse, etc events.
     *
     * @param control The control that this skin should be installed onto.
     */
    public TreeTableRowSkin(TreeTableRow<T> control) {
        super(control);

        // install default input map for the TreeTableRow control
        behavior = new TreeTableRowBehavior<>(control);

        updateTreeItem();

        ListenerHelper lh = ListenerHelper.get(this);

        lh.addChangeListener(control.treeItemProperty(), (ev) -> {
            updateTreeItem();
            // There used to be an isDirty = true statement here, but this was
            // determined to be unnecessary and led to performance issues such as
            // those detailed in JDK-8143266
        });

        setupTreeTableViewListeners();
    }

    private void setupTreeTableViewListeners() {
        TreeTableView<T> treeTableView = getSkinnable().getTreeTableView();
        if (treeTableView == null) {
            registerInvalidationListener(getSkinnable().treeTableViewProperty(), (x) -> {
                unregisterInvalidationListeners(getSkinnable().treeTableViewProperty());
                setupTreeTableViewListeners();
            });
        } else {
            registerChangeListener(treeTableView.treeColumnProperty(), (x) -> {
                updateLeafColumns();
            });

<<<<<<< HEAD
            if (getFixedCellSize() > 0) {
                // JDK-8144500:
                // When in fixed cell size mode, we must listen to the width of the virtual flow, so
                // that when it changes, we can appropriately add / remove cells that may or may not
                // be required (because we remove all cells that are not visible).
                VirtualFlow<TreeTableRow<T>> virtualFlow = getVirtualFlow();
                if (virtualFlow != null) {
                    registerChangeListener(getVirtualFlow().widthProperty(), e -> getTreeTableView().requestLayout());
=======
            registerChangeListener(getTreeTableView().fixedCellSizeProperty(), e -> {
                VirtualFlow<TreeTableRow<T>> virtualFlow = getVirtualFlow();
                if (virtualFlow != null) {
                    unregisterChangeListeners(virtualFlow.widthProperty());
>>>>>>> d615fdc7
                }

                updateCachedFixedSize();
            });
            updateCachedFixedSize();
        }
    }

<<<<<<< HEAD
=======
    private void updateCachedFixedSize() {
        if (getSkinnable() != null) {
            TreeTableView<T> t = getSkinnable().getTreeTableView();
            if (t != null) {
                fixedCellSize = t.getFixedCellSize();
                fixedCellSizeEnabled = fixedCellSize > 0.0;

                if (fixedCellSizeEnabled) {
                    VirtualFlow<TreeTableRow<T>> virtualFlow = getTableViewSkin().getVirtualFlow();
                    if (virtualFlow != null) {
                        registerChangeListener(virtualFlow.widthProperty(), ev -> getSkinnable().requestLayout());
                    }
                }
            }
        }
    }

>>>>>>> d615fdc7
    /* *************************************************************************
     *                                                                         *
     * Listeners                                                               *
     *                                                                         *
     **************************************************************************/

    private void updateTreeItemGraphic() {
        disclosureNodeDirty = true;
        getSkinnable().requestLayout();
    }

    /* *************************************************************************
     *                                                                         *
     * Properties                                                              *
     *                                                                         *
     **************************************************************************/

    /**
     * The amount of space to multiply by the treeItem.level to get the left
     * margin for this tree cell. This is settable from CSS
     */
    private DoubleProperty indent = null;
    public final void setIndent(double value) { indentProperty().set(value); }
    public final double getIndent() { return indent == null ? 10.0 : indent.get(); }
    public final DoubleProperty indentProperty() {
        if (indent == null) {
            indent = new StyleableDoubleProperty(10.0) {
                @Override public Object getBean() {
                    return TreeTableRowSkin.this;
                }

                @Override public String getName() {
                    return "indent";
                }

                @Override public CssMetaData<TreeTableRow<?>,Number> getCssMetaData() {
                    return TreeTableRowSkin.StyleableProperties.INDENT;
                }
            };
        }
        return indent;
    }



    /* *************************************************************************
     *                                                                         *
     * Public API                                                              *
     *                                                                         *
     **************************************************************************/

    /** {@inheritDoc} */
    @Override public void dispose() {
        super.dispose();

        if (behavior != null) {
            behavior.dispose();
        }
    }

    /** {@inheritDoc} */
    @Override protected void updateChildren() {
        super.updateChildren();

        updateDisclosureNodeAndGraphic();
    }

    /** {@inheritDoc} */
    @Override protected void layoutChildren(double x, double y, double w, double h) {
        Node disclosureNode = getDisclosureNode();
        if (disclosureNode != null && disclosureNode.getParent() == null) {
            disclosureNodeDirty = true;
        }

        if (disclosureNodeDirty) {
            updateDisclosureNodeAndGraphic();
        }

        super.layoutChildren(x, y, w, h);
    }


    /* *************************************************************************
     *                                                                         *
     * Private Implementation                                                  *
     *                                                                         *
     **************************************************************************/

    /** {@inheritDoc} */
    @Override protected TreeTableCell<T, ?> createCell(TableColumnBase tcb) {
        TreeTableColumn tableColumn = (TreeTableColumn<T,?>) tcb;
        TreeTableCell cell = (TreeTableCell) tableColumn.getCellFactory().call(tableColumn);

        cell.updateTableColumn(tableColumn);
        cell.updateTreeTableView(tableColumn.getTreeTableView());

        return cell;
    }

    /** {@inheritDoc} */
    @Override void updateCells() {
        super.updateCells();

        updateDisclosureNodeAndGraphic();
    }

    /** {@inheritDoc} */
    @Override boolean isIndentationRequired() {
        return true;
    }

    /** {@inheritDoc} */
    @Override TableColumnBase getTreeColumn() {
        return getTreeTableView().getTreeColumn();
    }

    /** {@inheritDoc} */
    @Override int getIndentationLevel(TreeTableRow<T> control) {
        return getTreeTableView().getTreeItemLevel(control.getTreeItem());
    }

    /** {@inheritDoc} */
    @Override double getIndentationPerLevel() {
        return getIndent();
    }

    /** {@inheritDoc} */
    @Override Node getDisclosureNode() {
        return getSkinnable().getDisclosureNode();
    }

    @Override boolean isDisclosureNodeVisible() {
        return getDisclosureNode() != null && treeItem != null && ! treeItem.isLeaf();
    }

    @Override boolean isShowRoot() {
        return getTreeTableView().isShowRoot();
    }

    /** {@inheritDoc} */
    @Override protected ObservableList<TreeTableColumn<T, ?>> getVisibleLeafColumns() {
        return getTreeTableView() == null ? FXCollections.emptyObservableList() : getTreeTableView().getVisibleLeafColumns();
    }

    /** {@inheritDoc} */
    @Override protected void updateCell(TreeTableCell<T, ?> cell, TreeTableRow<T> row) {
        cell.updateTableRow(row);
    }

    /** {@inheritDoc} */
    @Override protected TreeTableColumn<T, ?> getTableColumn(TreeTableCell cell) {
        return cell.getTableColumn();
    }

    /** {@inheritDoc} */
    @Override protected ObjectProperty<Node> graphicProperty() {
        if (treeItem == null) return null;
        return treeItem.graphicProperty();
    }

    private void updateTreeItem() {
        unregisterInvalidationListeners(graphicProperty());
        treeItem = getSkinnable().getTreeItem();
        registerInvalidationListener(graphicProperty(), e -> updateTreeItemGraphic());
        updateDisclosureNodeAndGraphic();
    }

    private TreeTableView<T> getTreeTableView() {
        return getSkinnable().getTreeTableView();
    }

    @Override
    double getFixedCellSize() {
        TreeTableView<T> treeTableView = getTreeTableView();
        return treeTableView != null ? treeTableView.getFixedCellSize() : super.getFixedCellSize();
    }

    private void updateDisclosureNodeAndGraphic() {
        disclosureNodeDirty = false;

        if (getSkinnable().isEmpty()) {
            getChildren().remove(graphic);
            return;
        }

        // check for graphic missing
        ObjectProperty<Node> graphicProperty = graphicProperty();
        Node newGraphic = graphicProperty == null ? null : graphicProperty.get();
        if (newGraphic != null) {
            // JDK-8118024: remove the old graphic
            if (newGraphic != graphic) {
                getChildren().remove(graphic);
            }

            if (! getChildren().contains(newGraphic)) {
                getChildren().add(newGraphic);
                graphic = newGraphic;
            }
        }

        // check disclosure node
        Node disclosureNode = getSkinnable().getDisclosureNode();
        if (disclosureNode != null) {
            boolean disclosureVisible = isDisclosureNodeVisible();
            disclosureNode.setVisible(disclosureVisible);

            if (!disclosureVisible) {
                getChildren().remove(disclosureNode);
            } else if (disclosureNode.getParent() == null) {
                getChildren().add(disclosureNode);
            } else {
                disclosureNode.toBack();
            }

            // JDK-8125162: [TreeView, TreeTableView] can lose arrows while scrolling
            // JDK-8124825: Ensemble tree arrow disappears
            if (disclosureNode.getScene() != null) {
                disclosureNode.applyCss();
            }
        }
    }

    // test-only
    TreeTableViewSkin<T> getTableViewSkin() {
        TreeTableView<T> t = getSkinnable().getTreeTableView();
        if (t != null && t.getSkin() instanceof TreeTableViewSkin) {
            return (TreeTableViewSkin)t.getSkin();
        }
        return null;
    }

    // test-only
    TreeItem<T> getTreeItem() {
        return (TreeItem<T>) treeItem;
    }

    /* *************************************************************************
     *                                                                         *
     *                         Stylesheet Handling                             *
     *                                                                         *
     **************************************************************************/

    private static class StyleableProperties {

        private static final CssMetaData<TreeTableRow<?>,Number> INDENT =
            new CssMetaData<>("-fx-indent",
                SizeConverter.getInstance(), 10.0) {

            @Override public boolean isSettable(TreeTableRow<?> n) {
                DoubleProperty p = ((TreeTableRowSkin<?>) n.getSkin()).indentProperty();
                return p == null || !p.isBound();
            }

            @Override public StyleableProperty<Number> getStyleableProperty(TreeTableRow<?> n) {
                final TreeTableRowSkin<?> skin = (TreeTableRowSkin<?>) n.getSkin();
                return (StyleableProperty<Number>)skin.indentProperty();
            }
        };

        private static final List<CssMetaData<? extends Styleable, ?>> STYLEABLES;
        static {
            final List<CssMetaData<? extends Styleable, ?>> styleables =
                new ArrayList<>(CellSkinBase.getClassCssMetaData());
            styleables.add(INDENT);
            STYLEABLES = Collections.unmodifiableList(styleables);
        }
    }

    /**
     * Returns the CssMetaData associated with this class, which may include the
     * CssMetaData of its superclasses.
     * @return the CssMetaData associated with this class, which may include the
     * CssMetaData of its superclasses
     */
    public static List<CssMetaData<? extends Styleable, ?>> getClassCssMetaData() {
        return StyleableProperties.STYLEABLES;
    }

    /**
     * {@inheritDoc}
     */
    @Override public List<CssMetaData<? extends Styleable, ?>> getCssMetaData() {
        return getClassCssMetaData();
    }


    /** {@inheritDoc} */
    @Override protected Object queryAccessibleAttribute(AccessibleAttribute attribute, Object... parameters) {
        final TreeTableView<T> treeTableView = getSkinnable().getTreeTableView();
        switch (attribute) {
            case SELECTED_ITEMS: {
                if (treeTableView.getSelectionModel() != null) {
                    // FIXME this could be optimised to iterate over cellsMap only
                    // (selectedCells could be big, cellsMap is much smaller)
                    List<Node> selection = new ArrayList<>();
                    int index = getSkinnable().getIndex();
                    for (TreeTablePosition<T,?> pos : treeTableView.getSelectionModel().getSelectedCells()) {
                        if (pos.getRow() == index) {
                            TreeTableColumn<T,?> column = pos.getTableColumn();
                            if (column == null) {
                                /* This is the row-based case */
                                column = treeTableView.getVisibleLeafColumn(0);
                            }
                            TreeTableCell<T,?> cell = cellsMap.get(column).get();
                            if (cell != null) selection.add(cell);
                        }
                        return FXCollections.observableArrayList(selection);
                    }
                }
                return FXCollections.observableArrayList();
            }
            case CELL_AT_ROW_COLUMN: {
                int colIndex = (Integer)parameters[1];
                TreeTableColumn<T,?> column = treeTableView.getVisibleLeafColumn(colIndex);
                if (cellsMap.containsKey(column)) {
                    return cellsMap.get(column).get();
                }
                return null;
            }
            case FOCUS_ITEM: {
                TreeTableView.TreeTableViewFocusModel<T> fm = treeTableView.getFocusModel();
                TreeTablePosition<T,?> focusedCell = fm.getFocusedCell();
                TreeTableColumn<T,?> column = focusedCell.getTableColumn();
                if (column == null) {
                    /* This is the row-based case */
                    column = treeTableView.getVisibleLeafColumn(0);
                }
                if (cellsMap.containsKey(column)) {
                    return cellsMap.get(column).get();
                }
                return null;
            }
            default:
                return super.queryAccessibleAttribute(attribute, parameters);
        }
    }
}<|MERGE_RESOLUTION|>--- conflicted
+++ resolved
@@ -118,7 +118,6 @@
                 updateLeafColumns();
             });
 
-<<<<<<< HEAD
             if (getFixedCellSize() > 0) {
                 // JDK-8144500:
                 // When in fixed cell size mode, we must listen to the width of the virtual flow, so
@@ -127,22 +126,11 @@
                 VirtualFlow<TreeTableRow<T>> virtualFlow = getVirtualFlow();
                 if (virtualFlow != null) {
                     registerChangeListener(getVirtualFlow().widthProperty(), e -> getTreeTableView().requestLayout());
-=======
-            registerChangeListener(getTreeTableView().fixedCellSizeProperty(), e -> {
-                VirtualFlow<TreeTableRow<T>> virtualFlow = getVirtualFlow();
-                if (virtualFlow != null) {
-                    unregisterChangeListeners(virtualFlow.widthProperty());
->>>>>>> d615fdc7
-                }
-
-                updateCachedFixedSize();
-            });
-            updateCachedFixedSize();
-        }
-    }
-
-<<<<<<< HEAD
-=======
+                }
+            }
+        }
+    }
+
     private void updateCachedFixedSize() {
         if (getSkinnable() != null) {
             TreeTableView<T> t = getSkinnable().getTreeTableView();
@@ -160,7 +148,6 @@
         }
     }
 
->>>>>>> d615fdc7
     /* *************************************************************************
      *                                                                         *
      * Listeners                                                               *
