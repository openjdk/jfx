--- conflicted
+++ resolved
@@ -116,17 +116,7 @@
             });
         } else {
             registerChangeListener(treeTableView.treeColumnProperty(), (x) -> {
-<<<<<<< HEAD
                 updateLeafColumns();
-=======
-                // Fix for JDK-8124861: Need to set isDirty to true, rather than the
-                // cheaper updateCells, as otherwise the text indentation will not
-                // be recalculated in TreeTableCellSkin.calculateIndentation()
-                isDirty = true;
-                if (getSkinnable() != null) {
-                    getSkinnable().requestLayout();
-                }
->>>>>>> a431801c
             });
 
             registerChangeListener(getTreeTableView().fixedCellSizeProperty(), e -> {
