/*
 * Copyright (c) 2012, 2024, Oracle and/or its affiliates. All rights reserved.
 * DO NOT ALTER OR REMOVE COPYRIGHT NOTICES OR THIS FILE HEADER.
 *
 * This code is free software; you can redistribute it and/or modify it
 * under the terms of the GNU General Public License version 2 only, as
 * published by the Free Software Foundation.  Oracle designates this
 * particular file as subject to the "Classpath" exception as provided
 * by Oracle in the LICENSE file that accompanied this code.
 *
 * This code is distributed in the hope that it will be useful, but WITHOUT
 * ANY WARRANTY; without even the implied warranty of MERCHANTABILITY or
 * FITNESS FOR A PARTICULAR PURPOSE.  See the GNU General Public License
 * version 2 for more details (a copy is included in the LICENSE file that
 * accompanied this code).
 *
 * You should have received a copy of the GNU General Public License version
 * 2 along with this work; if not, write to the Free Software Foundation,
 * Inc., 51 Franklin St, Fifth Floor, Boston, MA 02110-1301 USA.
 *
 * Please contact Oracle, 500 Oracle Parkway, Redwood Shores, CA 94065 USA
 * or visit www.oracle.com if you need additional information or have any
 * questions.
 */

package javafx.scene.control.skin;


import java.lang.ref.Reference;
import java.lang.ref.WeakReference;
import java.util.*;

import com.sun.javafx.PlatformUtil;
import javafx.animation.FadeTransition;
import javafx.beans.property.ObjectProperty;
import javafx.collections.ObservableList;
import javafx.css.StyleOrigin;
import javafx.css.StyleableObjectProperty;
import javafx.geometry.Pos;
import javafx.scene.Node;
import javafx.scene.Parent;
import javafx.scene.control.*;
import javafx.scene.layout.Region;
import javafx.util.Duration;

import com.sun.javafx.tk.Toolkit;

/**
 * TableRowSkinBase is the base skin class used by controls such as
 * {@link javafx.scene.control.TableRow} and {@link javafx.scene.control.TreeTableRow}
 * (the concrete classes are {@link TableRowSkin} and {@link TreeTableRowSkin},
 * respectively).
 *
 * @param <T> The type of the cell (i.e. the generic type of the {@link IndexedCell} subclass).
 * @param <C> The cell type (e.g. TableRow or TreeTableRow)
 * @param <R> The type of cell that is contained within each row (e.g.
 *           {@link javafx.scene.control.TableCell} or {@link javafx.scene.control.TreeTableCell}).
 *
 * @since 9
 * @see javafx.scene.control.TableRow
 * @see javafx.scene.control.TreeTableRow
 * @see TableRowSkin
 * @see TreeTableRowSkin
 */
public abstract class TableRowSkinBase<T,
                                       C extends IndexedCell/*<T>*/,
                                       R extends IndexedCell> extends CellSkinBase<C> {

    /* *************************************************************************
     *                                                                         *
     * Static Fields                                                           *
     *                                                                         *
     **************************************************************************/

    // There appears to be a memory leak when using the stub toolkit. Therefore,
    // to prevent tests from failing we disable the animations below when the
    // stub toolkit is being used.
    // Filed as JDK-8120657.
    private static boolean IS_STUB_TOOLKIT = Toolkit.getToolkit().toString().contains("StubToolkit");

    // lets save the CPU and not do animations when on embedded platforms
    private static boolean DO_ANIMATIONS = ! IS_STUB_TOOLKIT && ! PlatformUtil.isEmbedded();

    private static final Duration FADE_DURATION = Duration.millis(200);

    /*
     * This is rather hacky - but it is a quick workaround to resolve the
     * issue that we don't know maximum width of a disclosure node for a given
     * control. If we don't know the maximum width, we have no way to ensure
     * consistent indentation.
     *
     * To work around this, we create a single WeakHashMap to store a max
     * disclosureNode width per TableColumnBase. We use WeakHashMap to help prevent
     * any memory leaks.
     */
    static final Map<TableColumnBase<?,?>, Double> maxDisclosureWidthMap = new WeakHashMap<>();


    /* *************************************************************************
     *                                                                         *
     * Private Fields                                                          *
     *                                                                         *
     **************************************************************************/

    /*
     * A map that maps from TableColumn to TableCell (i.e. model to view).
     * This is recreated whenever the leaf columns change, however to increase
     * efficiency we create cells for all columns, even if they aren't visible,
     * and we only create new cells if we don't already have it cached in this
     * map.
     */
    WeakHashMap<TableColumnBase, Reference<R>> cellsMap;

    // This observableArrayList contains the currently visible table cells for this row.
    final List<R> cells = new ArrayList<>();

    boolean isDirty = false;


    /* *************************************************************************
     *                                                                         *
     * Constructors                                                            *
     *                                                                         *
     **************************************************************************/

    /**
     * Creates a new instance of TableRowSkinBase, although note that this
     * instance does not handle any behavior / input mappings - this needs to be
     * handled appropriately by subclasses.
     *
     * @param control The control that this skin should be installed onto.
     */
    public TableRowSkinBase(C control) {
        super(control);
        getSkinnable().setPickOnBounds(false);

        recreateCells();
        updateCells();

        // init bindings
        // watches for any change in the leaf columns observableArrayList - this will indicate
        // that the column order has changed and that we should update the row
        // such that the cells are in the new order
        registerListChangeListener(getVisibleLeafColumns(), c -> updateLeafColumns());
        // --- end init bindings


        // use invalidation listener here to update even when item equality is true
        // (e.g. see JDK-8098235)
        registerInvalidationListener(control.itemProperty(), o -> requestCellUpdate());
        registerChangeListener(control.indexProperty(), e -> requestCellUpdate());
    }



    /* *************************************************************************
     *                                                                         *
     * Listeners                                                               *
     *                                                                         *
     **************************************************************************/

    void updateLeafColumns() {
        isDirty = true;
        getSkinnable().requestLayout();
    }

    /* *************************************************************************
     *                                                                         *
     * Abstract Methods                                                        *
     *                                                                         *
     **************************************************************************/

    /**
     * Creates a new cell instance that is suitable for representing the given table column instance.
     * @param tc the table column
     * @return the created cell
     */
    protected abstract R createCell(TableColumnBase<T,?> tc);

    /**
     * A method to allow the given cell to be told that it is a member of the given row.
     * How this is implemented is dependent on the actual cell implementation.
     * @param cell The cell for which we want to inform it of its owner row.
     * @param row The row which will be set on the given cell.
     */
    protected abstract void updateCell(R cell, C row);

    /**
     * Returns the {@link TableColumnBase} instance for the given cell instance.
     * @param cell The cell for which a TableColumn is desired.
     * @return the table column
     */
    protected abstract TableColumnBase<T,?> getTableColumn(R cell);

    /**
     * Returns an unmodifiable list containing the currently visible leaf columns.
     * @return the list of visible leaf columns
     */
    protected abstract ObservableList<? extends TableColumnBase/*<T,?>*/> getVisibleLeafColumns();



    /* *************************************************************************
     *                                                                         *
     * Public Methods                                                          *
     *                                                                         *
     **************************************************************************/

    /**
     * Returns the graphic to draw on the inside of the disclosure node. Null
     * is acceptable when no graphic should be shown. Commonly this is the
     * graphic associated with a TreeItem (i.e. treeItem.getGraphic()), rather
     * than a graphic associated with a cell.
     * @return the graphic to draw on the inside of the disclosure node
     */
    protected ObjectProperty<Node> graphicProperty() {
        return null;
    }

    /** {@inheritDoc} */
    @Override protected void layoutChildren(double x, double y, final double w, final double h) {
        checkState();
        if (cellsMap.isEmpty()) return;

        ObservableList<? extends TableColumnBase> visibleLeafColumns = getVisibleLeafColumns();
        if (visibleLeafColumns.isEmpty()) {
            super.layoutChildren(x,y,w,h);
            return;
        }

        C control = getSkinnable();

        //-----------------------------------------
        // indentation code starts here
        //-----------------------------------------
        double leftMargin = 0;
        double disclosureWidth = 0;
        double graphicWidth = 0;
        boolean indentationRequired = isIndentationRequired();
        boolean disclosureVisible = isDisclosureNodeVisible();
        int indentationColumnIndex = 0;
        Node disclosureNode = null;
        if (indentationRequired) {
            // Determine the column in which we want to put the disclosure node.
            // By default it is null, which means the 0th column should be
            // where the indentation occurs.
            TableColumnBase<?,?> treeColumn = getTreeColumn();
            indentationColumnIndex = treeColumn == null ? 0 : visibleLeafColumns.indexOf(treeColumn);
            indentationColumnIndex = indentationColumnIndex < 0 ? 0 : indentationColumnIndex;

            int indentationLevel = getIndentationLevel(control);
            if (! isShowRoot()) indentationLevel--;
            final double indentationPerLevel = getIndentationPerLevel();
            leftMargin = indentationLevel * indentationPerLevel;

            // position the disclosure node so that it is at the proper indent
            final double defaultDisclosureWidth = maxDisclosureWidthMap.containsKey(treeColumn) ?
                maxDisclosureWidthMap.get(treeColumn) : 0;
            disclosureWidth = defaultDisclosureWidth;

            disclosureNode = getDisclosureNode();
            if (disclosureNode != null) {
                disclosureNode.setVisible(disclosureVisible);

                if (disclosureVisible) {
                    disclosureWidth = disclosureNode.prefWidth(h);
                    if (disclosureWidth > defaultDisclosureWidth) {
                        maxDisclosureWidthMap.put(treeColumn, disclosureWidth);

                        // JDK-8094321: The recorded max width of the disclosure node
                        // has increased. We need to go back and request all
                        // earlier rows to update themselves to take into account
                        // this increased indentation.
                        final VirtualFlow<C> flow = getVirtualFlow();
                        for (int i = 0; i < flow.cells.size(); i++) {
                            C cell = flow.cells.get(i);
                            if (cell == null || cell.isEmpty()) continue;
                            cell.requestLayout();
                            cell.layout();
                        }
                    }
                }
            }
        }
        //-----------------------------------------
        // indentation code ends here
        //-----------------------------------------

        // layout the individual column cells
        double width;
        double height;

        /**
         * JDK-8125142:TreeTableView: Vertical Line looks unfinished.
         * We used to not do layout on cells whose row exceeded the number
         * of items, but now we do so as to ensure we get vertical lines
         * where expected in cases where the vertical height exceeds the
         * number of items.
         */
        int index = control.getIndex();
        if (index < 0/* || row >= itemsProperty().get().size()*/) return;

<<<<<<< HEAD
        double fixedCellSize = getFixedCellSize();
=======
        VirtualFlow<C> virtualFlow = getVirtualFlow();
>>>>>>> d615fdc7
        for (int column = 0, max = cells.size(); column < max; column++) {
            R tableCell = cells.get(column);
            TableColumnBase<T, ?> tableColumn = getTableColumn(tableCell);

            width = snapSizeX(tableColumn.getWidth());

            boolean isVisible = true;
            if (fixedCellSize > 0) {
                // we determine if the cell is visible, and if not we have the
                // ability to take it out of the scenegraph to help improve
                // performance. However, we only do this when there is a
                // fixed cell length specified in the TableView. This is because
                // when we have a fixed cell length it is possible to know with
                // certainty the height of each TableCell - it is the fixed value
                // provided by the developer, and this means that we do not have
                // to concern ourselves with the possibility that the height
                // may be variable and / or dynamic.
                isVisible = isColumnPartiallyOrFullyVisible(x, width, virtualFlow);

                y = 0;
                height = fixedCellSize;
            } else {
                height = h;
            }

            if (isVisible) {
<<<<<<< HEAD
                if (fixedCellSize > 0 && tableCell.getParent() == null) {
=======
                if (tableCell.getParent() == null) {
>>>>>>> d615fdc7
                    getChildren().add(tableCell);
                }

                // Added for JDK-8115536, and then updated for JDK-8122708.
                // We change the alignment from CENTER_LEFT to TOP_LEFT if the
                // height of the row is greater than the default size, and if
                // the alignment is the default alignment.
                // What I would rather do is only change the alignment if the
                // alignment has not been manually changed, but for now this will
                // do.
                final boolean centreContent = height <= 24.0;

                // if the style origin is null then the property has not been
                // set (or it has been reset to its default), which means that
                // we can set it without overwriting someone elses settings.
                final StyleOrigin origin = ((StyleableObjectProperty<?>) tableCell.alignmentProperty()).getStyleOrigin();
                if (! centreContent && origin == null) {
                    tableCell.setAlignment(Pos.TOP_LEFT);
                }
                // --- end of JDK-8115536 fix

                //-----------------------------------------
                // further indentation code starts here
                //-----------------------------------------
                if (indentationRequired && column == indentationColumnIndex) {
                    if (disclosureVisible) {
                        double ph = disclosureNode.prefHeight(disclosureWidth);

                        if (width > 0 && width < (disclosureWidth + leftMargin)) {
                            fadeOut(disclosureNode);
                        } else {
                            fadeIn(disclosureNode);
                            disclosureNode.resize(disclosureWidth, ph);

                            disclosureNode.relocate(x + leftMargin,
                                    centreContent ? y + (h / 2.0 - ph / 2.0) :
                                            (y + tableCell.getPadding().getTop()));
                            disclosureNode.toFront();
                        }
                    }

                    // determine starting point of the graphic or cell node, and the
                    // remaining width available to them
                    ObjectProperty<Node> graphicProperty = graphicProperty();
                    Node graphic = graphicProperty == null ? null : graphicProperty.get();

                    if (graphic != null) {
                        graphicWidth = graphic.prefWidth(-1) + 3;
                        double ph = graphic.prefHeight(graphicWidth);

                        if (width > 0 && width < disclosureWidth + leftMargin + graphicWidth) {
                            fadeOut(graphic);
                        } else {
                            fadeIn(graphic);

                            graphic.relocate(x + leftMargin + disclosureWidth,
                                    centreContent ? (h / 2.0 - ph / 2.0) :
                                            (y + tableCell.getPadding().getTop()));

                            graphic.toFront();
                        }
                    }
                }
                //-----------------------------------------
                // further indentation code ends here
                //-----------------------------------------
                tableCell.resize(width, height);
                tableCell.relocate(x, y);

                // Request layout is here as (partial) fix for JDK-8118040.
                // This does not appear to impact performance...
                tableCell.requestLayout();
            } else {
<<<<<<< HEAD
                width = tableCell.prefWidth(height);
                // we only add/remove to the scenegraph if the fixed cell
                // length support is enabled - otherwise we keep all
                // TableCells in the scenegraph
                getChildren().remove(tableCell);
=======
                if (tableCell.getParent() != null) {
                    getChildren().remove(tableCell);
                }
>>>>>>> d615fdc7
            }

            x += width;
        }
    }

    double getFixedCellSize() {
        return Region.USE_COMPUTED_SIZE;
    }

    int getIndentationLevel(C control) {
        return 0;
    }

    double getIndentationPerLevel() {
        return 0;
    }

    /**
     * Used to represent whether the current virtual flow owner is wanting
     * indentation to be used in this table row.
     */
    boolean isIndentationRequired() {
        return false;
    }

    /**
     * Returns the table column that should show the disclosure nodes and / or
     * a graphic. By default this is the left-most column.
     */
    TableColumnBase getTreeColumn() {
        return null;
    }

    Node getDisclosureNode() {
        return null;
    }

    /**
     * Used to represent whether a disclosure node is visible for _this_
     * table row. Not to be confused with isIndentationRequired(), which is the
     * more general API.
     */
    boolean isDisclosureNodeVisible() {
        return false;
    }

    boolean isShowRoot() {
        return true;
    }

    void updateCells() {
        // if clear isn't called first, we can run into situations where the
        // cells aren't updated properly.
        cells.clear();

        final C skinnable = getSkinnable();
        final int skinnableIndex = skinnable.getIndex();
        final List<? extends TableColumnBase/*<T,?>*/> visibleLeafColumns = getVisibleLeafColumns();

        for (int i = 0, max = visibleLeafColumns.size(); i < max; i++) {
            TableColumnBase<T,?> col = visibleLeafColumns.get(i);

            R cell = null;
            if (cellsMap.containsKey(col)) {
                cell = cellsMap.get(col).get();

                // the reference has been gc'd, remove key entry from map
                if (cell == null) {
                    cellsMap.remove(col);
                }
            }

            if (cell == null) {
                // if the cell is null it means we don't have it in cache and
                // need to create it
                cell = createCellAndCache(col);
            }

            updateCell(cell, skinnable);
            cell.updateIndex(skinnableIndex);
            cells.add(cell);
        }

<<<<<<< HEAD
        // update children of each row
        if (getFixedCellSize() > 0) {
            // we leave the adding / removing up to the layoutChildren method mostly, but here we remove any children
            // cells that refer to columns that are removed or not visible.
            List<Node> toRemove = new ArrayList<>();
            for (Node cell : getChildren()) {
                if (!(cell instanceof IndexedCell)) continue;
                TableColumnBase<T, ?> tableColumn = getTableColumn((R) cell);
                if (!getVisibleLeafColumns().contains(tableColumn)) {
                    toRemove.add(cell);
                }
            }
            getChildren().removeAll(toRemove);
        }
        if (resetChildren || cellsEmpty) {
            getChildren().setAll(cells);
        }
=======
        getChildren().setAll(cells);
>>>>>>> d615fdc7
    }

    VirtualFlow<C> getVirtualFlow() {
        Parent p = getSkinnable();
        while (p != null) {
            if (p instanceof VirtualFlow) {
                return (VirtualFlow<C>) p;
            }
            p = p.getParent();
        }
        return null;
    }

    /** {@inheritDoc} */
    @Override protected double computePrefWidth(double height, double topInset, double rightInset, double bottomInset, double leftInset) {
        double prefWidth = leftInset + rightInset;
        for (R cell : cells) {
            prefWidth += cell.prefWidth(height);
        }
        return prefWidth;
    }

    /** {@inheritDoc} */
    @Override protected double computePrefHeight(double width, double topInset, double rightInset, double bottomInset, double leftInset) {
        double fixedCellSize = getFixedCellSize();
        if (fixedCellSize > 0) {
            return fixedCellSize;
        }

        // fix for JDK-8118823
        checkState();

        // Support for JDK-8119085: making it easier to specify a height for
        // cells via CSS, where the desired height is less than the height
        // of the TableCells. Essentially, -fx-cell-size is given higher
        // precedence now
        double cellSizeWithInsets = getCellSize() + topInset + bottomInset;
        if (getCellSize() < DEFAULT_CELL_SIZE) {
            return cellSizeWithInsets;
        }

        // FIXME according to profiling, this method is slow and should
        // be optimised
        double prefHeight = 0.0f;
        final int count = cells.size();
        for (int i=0; i<count; i++) {
            final R tableCell = cells.get(i);
            prefHeight = Math.max(prefHeight, tableCell.prefHeight(-1));
        }
        prefHeight += topInset + bottomInset;

        double cellSizeOrMinHeight = Math.max(cellSizeWithInsets, getSkinnable().minHeight(-1));
        double ph = Math.max(prefHeight, cellSizeOrMinHeight);
        return ph;
    }

    /** {@inheritDoc} */
    @Override protected double computeMinHeight(double width, double topInset, double rightInset, double bottomInset, double leftInset) {
        double fixedCellSize = getFixedCellSize();
        if (fixedCellSize > 0) {
            return fixedCellSize;
        }

        // fix for JDK-8118823
        checkState();

        // Support for JDK-8119085: making it easier to specify a height for
        // cells via CSS, where the desired height is less than the height
        // of the TableCells. Essentially, -fx-cell-size is given higher
        // precedence now
        if (getCellSize() < DEFAULT_CELL_SIZE) {
            return getCellSize() + topInset + bottomInset;
        }

        // FIXME according to profiling, this method is slow and should
        // be optimised
        double minHeight = 0.0f;
        final int count = cells.size();
        for (int i = 0; i < count; i++) {
            final R tableCell = cells.get(i);
            minHeight = Math.max(minHeight, tableCell.minHeight(-1));
        }

        minHeight += topInset + bottomInset;
        return minHeight;
    }

    /** {@inheritDoc} */
    @Override protected double computeMaxHeight(double width, double topInset, double rightInset, double bottomInset, double leftInset) {
        double fixedCellSize = getFixedCellSize();
        if (fixedCellSize > 0) {
            return fixedCellSize;
        }
        return super.computeMaxHeight(width, topInset, rightInset, bottomInset, leftInset);
    }

    final void checkState() {
        if (isDirty) {
            updateCells();
            isDirty = false;
        }
    }

    // test-only
    boolean isDirty() {
        return isDirty;
    }

    // test-only
    void setDirty(boolean dirty) {
        isDirty = dirty;
    }

    /* *************************************************************************
     *                                                                         *
     * Private Implementation                                                  *
     *                                                                         *
     **************************************************************************/

    private boolean isColumnPartiallyOrFullyVisible(double start, double width, VirtualFlow<C> virtualFlow) {
        double end = start + width;

        double scrollX = virtualFlow == null ? 0.0 : virtualFlow.getHbar().getValue();
        double headerWidth = virtualFlow == null ? 0.0 : virtualFlow.getViewportBreadth();
        double virtualFlowWidth = headerWidth + scrollX;

        return (start >= scrollX || end > scrollX) && (start < virtualFlowWidth || end <= virtualFlowWidth);
    }

    private void requestCellUpdate() {
        getSkinnable().requestLayout();
        // update the index of all children cells (JDK-8119094).
        // Note that we do this after the TableRow item has been updated,
        // rather than when the TableRow index has changed (as this will be
        // before the row has updated its item). This will result in the
        // issue highlighted in JDK-8115269, where the table cell had the correct
        // item whilst the row had the old item.
        final int newIndex = getSkinnable().getIndex();
        for (int i = 0, max = cells.size(); i < max; i++) {
            cells.get(i).updateIndex(newIndex);
        }
    }

    private void recreateCells() {
        if (cellsMap != null) {
            Collection<Reference<R>> cells = cellsMap.values();
            Iterator<Reference<R>> cellsIter = cells.iterator();
            while (cellsIter.hasNext()) {
                Reference<R> cellRef = cellsIter.next();
                R cell = cellRef.get();
                if (cell != null) {
                    cell.updateIndex(-1);
                    cell.getSkin().dispose();
                    cell.setSkin(null);
                }
            }
            cellsMap.clear();
        }

        ObservableList<? extends TableColumnBase/*<T,?>*/> columns = getVisibleLeafColumns();

        cellsMap = new WeakHashMap<>(columns.size());
        getChildren().clear();

        for (TableColumnBase col : columns) {
            if (cellsMap.containsKey(col)) {
                continue;
            }

            // create a TableCell for this column and store it in the cellsMap
            // for future use
            createCellAndCache(col);
        }
    }

    private R createCellAndCache(TableColumnBase<T,?> col) {
        // we must create a TableCell for this table column
        R cell = createCell(col);

        // and store this in our HashMap until needed
        cellsMap.put(col, new WeakReference<>(cell));

        return cell;
    }

    private void fadeOut(final Node node) {
        if (node.getOpacity() < 1.0) return;

        if (! DO_ANIMATIONS) {
            node.setOpacity(0);
            return;
        }

        final FadeTransition fader = new FadeTransition(FADE_DURATION, node);
        fader.setToValue(0.0);
        fader.play();
    }

    private void fadeIn(final Node node) {
        if (node.getOpacity() > 0.0) return;

        if (! DO_ANIMATIONS) {
            node.setOpacity(1);
            return;
        }

        final FadeTransition fader = new FadeTransition(FADE_DURATION, node);
        fader.setToValue(1.0);
        fader.play();
    }
}<|MERGE_RESOLUTION|>--- conflicted
+++ resolved
@@ -300,11 +300,8 @@
         int index = control.getIndex();
         if (index < 0/* || row >= itemsProperty().get().size()*/) return;
 
-<<<<<<< HEAD
+        VirtualFlow<C> virtualFlow = getVirtualFlow();
         double fixedCellSize = getFixedCellSize();
-=======
-        VirtualFlow<C> virtualFlow = getVirtualFlow();
->>>>>>> d615fdc7
         for (int column = 0, max = cells.size(); column < max; column++) {
             R tableCell = cells.get(column);
             TableColumnBase<T, ?> tableColumn = getTableColumn(tableCell);
@@ -331,11 +328,7 @@
             }
 
             if (isVisible) {
-<<<<<<< HEAD
-                if (fixedCellSize > 0 && tableCell.getParent() == null) {
-=======
                 if (tableCell.getParent() == null) {
->>>>>>> d615fdc7
                     getChildren().add(tableCell);
                 }
 
@@ -409,17 +402,9 @@
                 // This does not appear to impact performance...
                 tableCell.requestLayout();
             } else {
-<<<<<<< HEAD
-                width = tableCell.prefWidth(height);
-                // we only add/remove to the scenegraph if the fixed cell
-                // length support is enabled - otherwise we keep all
-                // TableCells in the scenegraph
-                getChildren().remove(tableCell);
-=======
                 if (tableCell.getParent() != null) {
                     getChildren().remove(tableCell);
                 }
->>>>>>> d615fdc7
             }
 
             x += width;
@@ -504,27 +489,7 @@
             cells.add(cell);
         }
 
-<<<<<<< HEAD
-        // update children of each row
-        if (getFixedCellSize() > 0) {
-            // we leave the adding / removing up to the layoutChildren method mostly, but here we remove any children
-            // cells that refer to columns that are removed or not visible.
-            List<Node> toRemove = new ArrayList<>();
-            for (Node cell : getChildren()) {
-                if (!(cell instanceof IndexedCell)) continue;
-                TableColumnBase<T, ?> tableColumn = getTableColumn((R) cell);
-                if (!getVisibleLeafColumns().contains(tableColumn)) {
-                    toRemove.add(cell);
-                }
-            }
-            getChildren().removeAll(toRemove);
-        }
-        if (resetChildren || cellsEmpty) {
-            getChildren().setAll(cells);
-        }
-=======
         getChildren().setAll(cells);
->>>>>>> d615fdc7
     }
 
     VirtualFlow<C> getVirtualFlow() {
