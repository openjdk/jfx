/*
 * Copyright (c) 2012, 2024, Oracle and/or its affiliates. All rights reserved.
 * DO NOT ALTER OR REMOVE COPYRIGHT NOTICES OR THIS FILE HEADER.
 *
 * This code is free software; you can redistribute it and/or modify it
 * under the terms of the GNU General Public License version 2 only, as
 * published by the Free Software Foundation.  Oracle designates this
 * particular file as subject to the "Classpath" exception as provided
 * by Oracle in the LICENSE file that accompanied this code.
 *
 * This code is distributed in the hope that it will be useful, but WITHOUT
 * ANY WARRANTY; without even the implied warranty of MERCHANTABILITY or
 * FITNESS FOR A PARTICULAR PURPOSE.  See the GNU General Public License
 * version 2 for more details (a copy is included in the LICENSE file that
 * accompanied this code).
 *
 * You should have received a copy of the GNU General Public License version
 * 2 along with this work; if not, write to the Free Software Foundation,
 * Inc., 51 Franklin St, Fifth Floor, Boston, MA 02110-1301 USA.
 *
 * Please contact Oracle, 500 Oracle Parkway, Redwood Shores, CA 94065 USA
 * or visit www.oracle.com if you need additional information or have any
 * questions.
 */

package javafx.scene.control.skin;


import java.lang.ref.Reference;
import java.lang.ref.WeakReference;
import java.util.*;

import com.sun.javafx.PlatformUtil;
import javafx.animation.FadeTransition;
import javafx.beans.property.ObjectProperty;
import javafx.collections.ObservableList;
import javafx.css.StyleOrigin;
import javafx.css.StyleableObjectProperty;
import javafx.geometry.Pos;
import javafx.scene.Node;
import javafx.scene.Parent;
import javafx.scene.control.*;
import javafx.util.Duration;

import com.sun.javafx.tk.Toolkit;

/**
 * TableRowSkinBase is the base skin class used by controls such as
 * {@link javafx.scene.control.TableRow} and {@link javafx.scene.control.TreeTableRow}
 * (the concrete classes are {@link TableRowSkin} and {@link TreeTableRowSkin},
 * respectively).
 *
 * @param <T> The type of the cell (i.e. the generic type of the {@link IndexedCell} subclass).
 * @param <C> The cell type (e.g. TableRow or TreeTableRow)
 * @param <R> The type of cell that is contained within each row (e.g.
 *           {@link javafx.scene.control.TableCell} or {@link javafx.scene.control.TreeTableCell}).
 *
 * @since 9
 * @see javafx.scene.control.TableRow
 * @see javafx.scene.control.TreeTableRow
 * @see TableRowSkin
 * @see TreeTableRowSkin
 */
public abstract class TableRowSkinBase<T,
                                       C extends IndexedCell/*<T>*/,
                                       R extends IndexedCell> extends CellSkinBase<C> {

    /* *************************************************************************
     *                                                                         *
     * Static Fields                                                           *
     *                                                                         *
     **************************************************************************/

    // There appears to be a memory leak when using the stub toolkit. Therefore,
    // to prevent tests from failing we disable the animations below when the
    // stub toolkit is being used.
    // Filed as JDK-8120657.
    private static boolean IS_STUB_TOOLKIT = Toolkit.getToolkit().toString().contains("StubToolkit");

    // lets save the CPU and not do animations when on embedded platforms
    private static boolean DO_ANIMATIONS = ! IS_STUB_TOOLKIT && ! PlatformUtil.isEmbedded();

    private static final Duration FADE_DURATION = Duration.millis(200);

    /*
     * This is rather hacky - but it is a quick workaround to resolve the
     * issue that we don't know maximum width of a disclosure node for a given
     * control. If we don't know the maximum width, we have no way to ensure
     * consistent indentation.
     *
     * To work around this, we create a single WeakHashMap to store a max
     * disclosureNode width per TableColumnBase. We use WeakHashMap to help prevent
     * any memory leaks.
     */
    static final Map<TableColumnBase<?,?>, Double> maxDisclosureWidthMap = new WeakHashMap<>();


    /* *************************************************************************
     *                                                                         *
     * Private Fields                                                          *
     *                                                                         *
     **************************************************************************/

    /*
     * A map that maps from TableColumn to TableCell (i.e. model to view).
     * This is recreated whenever the leaf columns change, however to increase
     * efficiency we create cells for all columns, even if they aren't visible,
     * and we only create new cells if we don't already have it cached in this
     * map.
     */
    WeakHashMap<TableColumnBase, Reference<R>> cellsMap;

    // This observableArrayList contains the currently visible table cells for this row.
    final List<R> cells = new ArrayList<>();

    boolean isDirty = false;

    // FIXME: replace cached values with direct lookup - JDK-8277000
    double fixedCellSize;
    boolean fixedCellSizeEnabled;


    /* *************************************************************************
     *                                                                         *
     * Constructors                                                            *
     *                                                                         *
     **************************************************************************/

    /**
     * Creates a new instance of TableRowSkinBase, although note that this
     * instance does not handle any behavior / input mappings - this needs to be
     * handled appropriately by subclasses.
     *
     * @param control The control that this skin should be installed onto.
     */
    public TableRowSkinBase(C control) {
        super(control);
        getSkinnable().setPickOnBounds(false);

        recreateCells();
        updateCells();

        // init bindings
        // watches for any change in the leaf columns observableArrayList - this will indicate
        // that the column order has changed and that we should update the row
        // such that the cells are in the new order
        registerListChangeListener(getVisibleLeafColumns(), c -> updateLeafColumns());
        // --- end init bindings


        // use invalidation listener here to update even when item equality is true
        // (e.g. see JDK-8098235)
        registerInvalidationListener(control.itemProperty(), o -> requestCellUpdate());
        registerChangeListener(control.indexProperty(), e -> requestCellUpdate());
    }



    /* *************************************************************************
     *                                                                         *
     * Listeners                                                               *
     *                                                                         *
     **************************************************************************/

    void updateLeafColumns() {
        isDirty = true;
        getSkinnable().requestLayout();
    }

    /* *************************************************************************
     *                                                                         *
     * Abstract Methods                                                        *
     *                                                                         *
     **************************************************************************/

    /**
     * Creates a new cell instance that is suitable for representing the given table column instance.
     * @param tc the table column
     * @return the created cell
     */
    protected abstract R createCell(TableColumnBase<T,?> tc);

    /**
     * A method to allow the given cell to be told that it is a member of the given row.
     * How this is implemented is dependent on the actual cell implementation.
     * @param cell The cell for which we want to inform it of its owner row.
     * @param row The row which will be set on the given cell.
     */
    protected abstract void updateCell(R cell, C row);

    /**
     * Returns the {@link TableColumnBase} instance for the given cell instance.
     * @param cell The cell for which a TableColumn is desired.
     * @return the table column
     */
    protected abstract TableColumnBase<T,?> getTableColumn(R cell);

    /**
     * Returns an unmodifiable list containing the currently visible leaf columns.
     * @return the list of visible leaf columns
     */
    protected abstract ObservableList<? extends TableColumnBase/*<T,?>*/> getVisibleLeafColumns();



    /* *************************************************************************
     *                                                                         *
     * Public Methods                                                          *
     *                                                                         *
     **************************************************************************/

    /**
     * Returns the graphic to draw on the inside of the disclosure node. Null
     * is acceptable when no graphic should be shown. Commonly this is the
     * graphic associated with a TreeItem (i.e. treeItem.getGraphic()), rather
     * than a graphic associated with a cell.
     * @return the graphic to draw on the inside of the disclosure node
     */
    protected ObjectProperty<Node> graphicProperty() {
        return null;
    }

    /** {@inheritDoc} */
    @Override protected void layoutChildren(double x, double y, final double w, final double h) {
        checkState();
        if (cellsMap.isEmpty()) return;

        ObservableList<? extends TableColumnBase> visibleLeafColumns = getVisibleLeafColumns();
        if (visibleLeafColumns.isEmpty()) {
            super.layoutChildren(x,y,w,h);
            return;
        }

        C control = getSkinnable();

        //-----------------------------------------
        // indentation code starts here
        //-----------------------------------------
        double leftMargin = 0;
        double disclosureWidth = 0;
        double graphicWidth = 0;
        boolean indentationRequired = isIndentationRequired();
        boolean disclosureVisible = isDisclosureNodeVisible();
        int indentationColumnIndex = 0;
        Node disclosureNode = null;
        if (indentationRequired) {
            // Determine the column in which we want to put the disclosure node.
            // By default it is null, which means the 0th column should be
            // where the indentation occurs.
            TableColumnBase<?,?> treeColumn = getTreeColumn();
            indentationColumnIndex = treeColumn == null ? 0 : visibleLeafColumns.indexOf(treeColumn);
            indentationColumnIndex = indentationColumnIndex < 0 ? 0 : indentationColumnIndex;

            int indentationLevel = getIndentationLevel(control);
            if (! isShowRoot()) indentationLevel--;
            final double indentationPerLevel = getIndentationPerLevel();
            leftMargin = indentationLevel * indentationPerLevel;

            // position the disclosure node so that it is at the proper indent
            final double defaultDisclosureWidth = maxDisclosureWidthMap.containsKey(treeColumn) ?
                maxDisclosureWidthMap.get(treeColumn) : 0;
            disclosureWidth = defaultDisclosureWidth;

            disclosureNode = getDisclosureNode();
            if (disclosureNode != null) {
                disclosureNode.setVisible(disclosureVisible);

                if (disclosureVisible) {
                    disclosureWidth = disclosureNode.prefWidth(h);
                    if (disclosureWidth > defaultDisclosureWidth) {
                        maxDisclosureWidthMap.put(treeColumn, disclosureWidth);

                        // JDK-8094321: The recorded max width of the disclosure node
                        // has increased. We need to go back and request all
                        // earlier rows to update themselves to take into account
                        // this increased indentation.
                        final VirtualFlow<C> flow = getVirtualFlow();
                        for (int i = 0; i < flow.cells.size(); i++) {
                            C cell = flow.cells.get(i);
                            if (cell == null || cell.isEmpty()) continue;
                            cell.requestLayout();
                            cell.layout();
                        }
                    }
                }
            }
        }
        //-----------------------------------------
        // indentation code ends here
        //-----------------------------------------

        // layout the individual column cells
        double width;
        double height;

        /**
         * JDK-8125142:TreeTableView: Vertical Line looks unfinished.
         * We used to not do layout on cells whose row exceeded the number
         * of items, but now we do so as to ensure we get vertical lines
         * where expected in cases where the vertical height exceeds the
         * number of items.
         */
        int index = control.getIndex();
        if (index < 0/* || row >= itemsProperty().get().size()*/) return;

        VirtualFlow<C> virtualFlow = getVirtualFlow();
        for (int column = 0, max = cells.size(); column < max; column++) {
            R tableCell = cells.get(column);
            TableColumnBase<T, ?> tableColumn = getTableColumn(tableCell);

            width = snapSizeX(tableColumn.getWidth());

            boolean isVisible = true;
            if (fixedCellSizeEnabled) {
                // we determine if the cell is visible, and if not we have the
                // ability to take it out of the scenegraph to help improve
                // performance. However, we only do this when there is a
                // fixed cell length specified in the TableView. This is because
                // when we have a fixed cell length it is possible to know with
                // certainty the height of each TableCell - it is the fixed value
                // provided by the developer, and this means that we do not have
                // to concern ourselves with the possibility that the height
                // may be variable and / or dynamic.
                isVisible = isColumnPartiallyOrFullyVisible(x, width, virtualFlow);

                y = 0;
                height = fixedCellSize;
            } else {
                height = h;
            }

            if (isVisible) {
                if (tableCell.getParent() == null) {
                    getChildren().add(tableCell);
                }

                // Added for JDK-8115536, and then updated for JDK-8122708.
                // We change the alignment from CENTER_LEFT to TOP_LEFT if the
                // height of the row is greater than the default size, and if
                // the alignment is the default alignment.
                // What I would rather do is only change the alignment if the
                // alignment has not been manually changed, but for now this will
                // do.
                final boolean centreContent = height <= 24.0;

                // if the style origin is null then the property has not been
                // set (or it has been reset to its default), which means that
                // we can set it without overwriting someone elses settings.
                final StyleOrigin origin = ((StyleableObjectProperty<?>) tableCell.alignmentProperty()).getStyleOrigin();
                if (! centreContent && origin == null) {
                    tableCell.setAlignment(Pos.TOP_LEFT);
                }
                // --- end of JDK-8115536 fix

                //-----------------------------------------
                // further indentation code starts here
                //-----------------------------------------
                if (indentationRequired && column == indentationColumnIndex) {
                    if (disclosureVisible) {
                        double ph = disclosureNode.prefHeight(disclosureWidth);

                        if (width > 0 && width < (disclosureWidth + leftMargin)) {
                            fadeOut(disclosureNode);
                        } else {
                            fadeIn(disclosureNode);
                            disclosureNode.resize(disclosureWidth, ph);

                            disclosureNode.relocate(x + leftMargin,
                                    centreContent ? y + (h / 2.0 - ph / 2.0) :
                                            (y + tableCell.getPadding().getTop()));
                            disclosureNode.toFront();
                        }
                    }

                    // determine starting point of the graphic or cell node, and the
                    // remaining width available to them
                    ObjectProperty<Node> graphicProperty = graphicProperty();
                    Node graphic = graphicProperty == null ? null : graphicProperty.get();

                    if (graphic != null) {
                        graphicWidth = graphic.prefWidth(-1) + 3;
                        double ph = graphic.prefHeight(graphicWidth);

                        if (width > 0 && width < disclosureWidth + leftMargin + graphicWidth) {
                            fadeOut(graphic);
                        } else {
                            fadeIn(graphic);

                            graphic.relocate(x + leftMargin + disclosureWidth,
                                    centreContent ? (h / 2.0 - ph / 2.0) :
                                            (y + tableCell.getPadding().getTop()));

                            graphic.toFront();
                        }
                    }
                }
                //-----------------------------------------
                // further indentation code ends here
                //-----------------------------------------
                tableCell.resize(width, height);
                tableCell.relocate(x, y);

                // Request layout is here as (partial) fix for JDK-8118040.
                // This does not appear to impact performance...
                tableCell.requestLayout();
            } else {
                if (tableCell.getParent() != null) {
                    getChildren().remove(tableCell);
                }
            }

            x += width;
        }
    }

    int getIndentationLevel(C control) {
        return 0;
    }

    double getIndentationPerLevel() {
        return 0;
    }

    /**
     * Used to represent whether the current virtual flow owner is wanting
     * indentation to be used in this table row.
     */
    boolean isIndentationRequired() {
        return false;
    }

    /**
     * Returns the table column that should show the disclosure nodes and / or
     * a graphic. By default this is the left-most column.
     */
    TableColumnBase getTreeColumn() {
        return null;
    }

    Node getDisclosureNode() {
        return null;
    }

    /**
     * Used to represent whether a disclosure node is visible for _this_
     * table row. Not to be confused with isIndentationRequired(), which is the
     * more general API.
     */
    boolean isDisclosureNodeVisible() {
        return false;
    }

    boolean isShowRoot() {
        return true;
    }

    void updateCells() {
        // if clear isn't called first, we can run into situations where the
        // cells aren't updated properly.
        cells.clear();

        final C skinnable = getSkinnable();
        final int skinnableIndex = skinnable.getIndex();
        final List<? extends TableColumnBase/*<T,?>*/> visibleLeafColumns = getVisibleLeafColumns();

        for (int i = 0, max = visibleLeafColumns.size(); i < max; i++) {
            TableColumnBase<T,?> col = visibleLeafColumns.get(i);

            R cell = null;
            if (cellsMap.containsKey(col)) {
                cell = cellsMap.get(col).get();

                // the reference has been gc'd, remove key entry from map
                if (cell == null) {
                    cellsMap.remove(col);
                }
            }

            if (cell == null) {
                // if the cell is null it means we don't have it in cache and
                // need to create it
                cell = createCellAndCache(col);
            }

            updateCell(cell, skinnable);
            cell.updateIndex(skinnableIndex);
            cells.add(cell);
        }

        getChildren().setAll(cells);
    }

    VirtualFlow<C> getVirtualFlow() {
        Parent p = getSkinnable();
        while (p != null) {
            if (p instanceof VirtualFlow) {
                return (VirtualFlow<C>) p;
            }
            p = p.getParent();
        }
        return null;
    }

    /** {@inheritDoc} */
    @Override protected double computePrefWidth(double height, double topInset, double rightInset, double bottomInset, double leftInset) {
        double prefWidth = leftInset + rightInset;
        for (R cell : cells) {
            prefWidth += cell.prefWidth(height);
        }
        return prefWidth;
    }

    /** {@inheritDoc} */
    @Override protected double computePrefHeight(double width, double topInset, double rightInset, double bottomInset, double leftInset) {
        if (fixedCellSizeEnabled) {
            return fixedCellSize;
        }

        // fix for JDK-8118823
        checkState();

        // Support for JDK-8119085: making it easier to specify a height for
        // cells via CSS, where the desired height is less than the height
        // of the TableCells. Essentially, -fx-cell-size is given higher
        // precedence now
        double cellSizeWithInsets = getCellSize() + topInset + bottomInset;
        if (getCellSize() < DEFAULT_CELL_SIZE) {
            return cellSizeWithInsets;
        }

        // FIXME according to profiling, this method is slow and should
        // be optimised
        double prefHeight = 0.0f;
        final int count = cells.size();
        for (int i=0; i<count; i++) {
            final R tableCell = cells.get(i);
            prefHeight = Math.max(prefHeight, tableCell.prefHeight(-1));
        }
        prefHeight += topInset + bottomInset;

        double cellSizeOrMinHeight = Math.max(cellSizeWithInsets, getSkinnable().minHeight(-1));
        double ph = Math.max(prefHeight, cellSizeOrMinHeight);
        return ph;
    }

    /** {@inheritDoc} */
    @Override protected double computeMinHeight(double width, double topInset, double rightInset, double bottomInset, double leftInset) {
        if (fixedCellSizeEnabled) {
            return fixedCellSize;
        }

        // fix for JDK-8118823
        checkState();

        // Support for JDK-8119085: making it easier to specify a height for
        // cells via CSS, where the desired height is less than the height
        // of the TableCells. Essentially, -fx-cell-size is given higher
        // precedence now
        if (getCellSize() < DEFAULT_CELL_SIZE) {
            return getCellSize() + topInset + bottomInset;
        }

        // FIXME according to profiling, this method is slow and should
        // be optimised
        double minHeight = 0.0f;
        final int count = cells.size();
        for (int i = 0; i < count; i++) {
            final R tableCell = cells.get(i);
            minHeight = Math.max(minHeight, tableCell.minHeight(-1));
        }

        minHeight += topInset + bottomInset;
        return minHeight;
    }

    /** {@inheritDoc} */
    @Override protected double computeMaxHeight(double width, double topInset, double rightInset, double bottomInset, double leftInset) {
        if (fixedCellSizeEnabled) {
            return fixedCellSize;
        }
        return super.computeMaxHeight(width, topInset, rightInset, bottomInset, leftInset);
    }

    final void checkState() {
        if (isDirty) {
            updateCells();
            isDirty = false;
        }
    }

    // test-only
    boolean isDirty() {
        return isDirty;
    }

    // test-only
    void setDirty(boolean dirty) {
        isDirty = dirty;
    }

    /* *************************************************************************
     *                                                                         *
     * Private Implementation                                                  *
     *                                                                         *
     **************************************************************************/

    private boolean isColumnPartiallyOrFullyVisible(double start, double width, VirtualFlow<C> virtualFlow) {
        double end = start + width;

        double scrollX = virtualFlow == null ? 0.0 : virtualFlow.getHbar().getValue();
        double headerWidth = virtualFlow == null ? 0.0 : virtualFlow.getViewportBreadth();
        double virtualFlowWidth = headerWidth + scrollX;

        return (start >= scrollX || end > scrollX) && (start < virtualFlowWidth || end <= virtualFlowWidth);
    }

    private void requestCellUpdate() {
        getSkinnable().requestLayout();
<<<<<<< HEAD
        // update the index of all children cells (RT-29849).
=======

        // update the index of all children cells (JDK-8119094).
>>>>>>> a431801c
        // Note that we do this after the TableRow item has been updated,
        // rather than when the TableRow index has changed (as this will be
        // before the row has updated its item). This will result in the
        // issue highlighted in JDK-8115269, where the table cell had the correct
        // item whilst the row had the old item.
        final int newIndex = getSkinnable().getIndex();
        for (int i = 0, max = cells.size(); i < max; i++) {
            cells.get(i).updateIndex(newIndex);
        }
    }

    private void recreateCells() {
        if (cellsMap != null) {
            Collection<Reference<R>> cells = cellsMap.values();
            Iterator<Reference<R>> cellsIter = cells.iterator();
            while (cellsIter.hasNext()) {
                Reference<R> cellRef = cellsIter.next();
                R cell = cellRef.get();
                if (cell != null) {
                    cell.updateIndex(-1);
                    cell.getSkin().dispose();
                    cell.setSkin(null);
                }
            }
            cellsMap.clear();
        }

        ObservableList<? extends TableColumnBase/*<T,?>*/> columns = getVisibleLeafColumns();

        cellsMap = new WeakHashMap<>(columns.size());
        getChildren().clear();

        for (TableColumnBase col : columns) {
            if (cellsMap.containsKey(col)) {
                continue;
            }

            // create a TableCell for this column and store it in the cellsMap
            // for future use
            createCellAndCache(col);
        }
    }

    private R createCellAndCache(TableColumnBase<T,?> col) {
        // we must create a TableCell for this table column
        R cell = createCell(col);

        // and store this in our HashMap until needed
        cellsMap.put(col, new WeakReference<>(cell));

        return cell;
    }

    private void fadeOut(final Node node) {
        if (node.getOpacity() < 1.0) return;

        if (! DO_ANIMATIONS) {
            node.setOpacity(0);
            return;
        }

        final FadeTransition fader = new FadeTransition(FADE_DURATION, node);
        fader.setToValue(0.0);
        fader.play();
    }

    private void fadeIn(final Node node) {
        if (node.getOpacity() > 0.0) return;

        if (! DO_ANIMATIONS) {
            node.setOpacity(1);
            return;
        }

        final FadeTransition fader = new FadeTransition(FADE_DURATION, node);
        fader.setToValue(1.0);
        fader.play();
    }
}<|MERGE_RESOLUTION|>--- conflicted
+++ resolved
@@ -616,12 +616,7 @@
 
     private void requestCellUpdate() {
         getSkinnable().requestLayout();
-<<<<<<< HEAD
-        // update the index of all children cells (RT-29849).
-=======
-
         // update the index of all children cells (JDK-8119094).
->>>>>>> a431801c
         // Note that we do this after the TableRow item has been updated,
         // rather than when the TableRow index has changed (as this will be
         // before the row has updated its item). This will result in the
