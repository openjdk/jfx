/*
 * Copyright (c) 2011, 2022, Oracle and/or its affiliates. All rights reserved.
 * DO NOT ALTER OR REMOVE COPYRIGHT NOTICES OR THIS FILE HEADER.
 *
 * This code is free software; you can redistribute it and/or modify it
 * under the terms of the GNU General Public License version 2 only, as
 * published by the Free Software Foundation.  Oracle designates this
 * particular file as subject to the "Classpath" exception as provided
 * by Oracle in the LICENSE file that accompanied this code.
 *
 * This code is distributed in the hope that it will be useful, but WITHOUT
 * ANY WARRANTY; without even the implied warranty of MERCHANTABILITY or
 * FITNESS FOR A PARTICULAR PURPOSE.  See the GNU General Public License
 * version 2 for more details (a copy is included in the LICENSE file that
 * accompanied this code).
 *
 * You should have received a copy of the GNU General Public License version
 * 2 along with this work; if not, write to the Free Software Foundation,
 * Inc., 51 Franklin St, Fifth Floor, Boston, MA 02110-1301 USA.
 *
 * Please contact Oracle, 500 Oracle Parkway, Redwood Shores, CA 94065 USA
 * or visit www.oracle.com if you need additional information or have any
 * questions.
 */

package javafx.scene.control;

import java.lang.ref.WeakReference;
import java.util.ArrayList;
import java.util.Collection;
import java.util.Collections;
import java.util.Comparator;
import java.util.HashMap;
import java.util.LinkedHashSet;
import java.util.List;
import java.util.Set;
import java.util.WeakHashMap;
import java.util.function.IntPredicate;

import com.sun.javafx.logging.PlatformLogger.Level;
import com.sun.javafx.scene.control.Logging;
import com.sun.javafx.scene.control.Properties;
import com.sun.javafx.scene.control.SelectedCellsMap;
import com.sun.javafx.scene.control.behavior.TableCellBehavior;
import com.sun.javafx.scene.control.behavior.TableCellBehaviorBase;

import javafx.beans.*;
import javafx.beans.Observable;
import javafx.beans.property.BooleanProperty;
import javafx.beans.property.DoubleProperty;
import javafx.beans.property.ObjectProperty;
import javafx.beans.property.ObjectPropertyBase;
import javafx.beans.property.Property;
import javafx.beans.property.ReadOnlyObjectProperty;
import javafx.beans.property.ReadOnlyObjectWrapper;
import javafx.beans.property.SimpleBooleanProperty;
import javafx.beans.property.SimpleObjectProperty;
import javafx.collections.FXCollections;
import javafx.collections.ListChangeListener;
import javafx.collections.MapChangeListener;
import javafx.collections.ObservableList;
import javafx.collections.WeakListChangeListener;
import javafx.collections.transformation.SortedList;
import javafx.css.CssMetaData;
import javafx.css.PseudoClass;
import javafx.css.Styleable;
import javafx.css.StyleableDoubleProperty;
import javafx.css.StyleableProperty;
import javafx.event.EventHandler;
import javafx.event.EventType;
import javafx.scene.AccessibleAttribute;
import javafx.scene.AccessibleRole;
import javafx.scene.Node;
import javafx.scene.layout.Region;
import javafx.util.Callback;

import com.sun.javafx.collections.MappingChange;
import com.sun.javafx.collections.NonIterableChange;
import javafx.css.converter.SizeConverter;
import com.sun.javafx.scene.control.ReadOnlyUnbackedObservableList;
import com.sun.javafx.scene.control.TableColumnComparatorBase.TableColumnComparator;
import javafx.scene.control.skin.TableViewSkin;

/**
 * The TableView control is designed to visualize an unlimited number of rows
 * of data, broken out into columns. A TableView is therefore very similar to the
 * {@link ListView} control, with the addition of support for columns. For an
 * example on how to create a TableView, refer to the 'Creating a TableView'
 * control section below.
 *
 * <p>The TableView control has a number of features, including:
 * <ul>
 * <li>Powerful {@link TableColumn} API:
 *   <ul>
 *   <li>Support for {@link TableColumn#cellFactoryProperty() cell factories} to
 *      easily customize {@link Cell cell} contents in both rendering and editing
 *      states.
 *   <li>Specification of {@link TableColumn#minWidthProperty() minWidth}/
 *      {@link TableColumn#prefWidthProperty() prefWidth}/
 *      {@link TableColumn#maxWidthProperty() maxWidth},
 *      and also {@link TableColumn#resizableProperty() fixed width columns}.
 *   <li>Width resizing by the user at runtime.
 *   <li>Column reordering by the user at runtime.
 *   <li>Built-in support for {@link TableColumn#getColumns() column nesting}
 *   </ul>
 * <li>Different {@link #columnResizePolicyProperty() resizing policies} to
 *      dictate what happens when the user resizes columns.
 * <li>Support for {@link #getSortOrder() multiple column sorting} by clicking
 *      the column header (hold down Shift keyboard key whilst clicking on a
 *      header to sort by multiple columns).
 * </ul>
 *
 * <p>Note that TableView is intended to be used to visualize data - it is not
 * intended to be used for laying out your user interface. If you want to lay
 * your user interface out in a grid-like fashion, consider the
 * {@link javafx.scene.layout.GridPane} layout instead.</p>
 *
 * <h2>Creating a TableView</h2>
 *
 * <p>
 * Creating a TableView is a multi-step process, and also depends on the
 * underlying data model needing to be represented. For this example we'll use
 * an {@literal ObservableList<Person>}, as it is the simplest way of showing data in a
 * TableView. The {@code Person} class will consist of a first
 * name and last name properties. That is:
 *
 * <pre> {@code public class Person {
 *     private StringProperty firstName;
 *     public void setFirstName(String value) { firstNameProperty().set(value); }
 *     public String getFirstName() { return firstNameProperty().get(); }
 *     public StringProperty firstNameProperty() {
 *         if (firstName == null) firstName = new SimpleStringProperty(this, "firstName");
 *         return firstName;
 *     }
 *
 *     private StringProperty lastName;
 *     public void setLastName(String value) { lastNameProperty().set(value); }
 *     public String getLastName() { return lastNameProperty().get(); }
 *     public StringProperty lastNameProperty() {
 *         if (lastName == null) lastName = new SimpleStringProperty(this, "lastName");
 *         return lastName;
 *     }
 *
 *     public Person(String firstName, String lastName) {
 *         setFirstName(firstName);
 *         setLastName(lastName);
 *     }
 * }}</pre>
 *
 * <p>The data we will use for this example is:
 *
 * <pre> {@code List<Person> members = List.of(
 *     new Person("William", "Reed"),
 *     new Person("James", "Michaelson"),
 *     new Person("Julius", "Dean"));}</pre>
 *
 * <p>Firstly, we need to create a data model. As mentioned,
 * for this example, we'll be using an {@literal ObservableList<Person>}:
 *
 * <pre> {@code ObservableList<Person> teamMembers = FXCollections.observableArrayList(members);}</pre>
 *
 * <p>Then we create a TableView instance:
 *
 * <pre> {@code TableView<Person> table = new TableView<>();
 * table.setItems(teamMembers);}</pre>
 *
 * <p>With the items set as such, TableView will automatically update whenever
 * the <code>teamMembers</code> list changes. If the items list is available
 * before the TableView is instantiated, it is possible to pass it directly into
 * the constructor:
 *
 * <pre> {@code TableView<Person> table = new TableView<>(teamMembers);}</pre>
 *
 * <p>At this point we now have a TableView hooked up to observe the
 * <code>teamMembers</code> observableList. The missing ingredient
 * now is the means of splitting out the data contained within the model and
 * representing it in one or more {@link TableColumn TableColumn} instances. To
 * create a two-column TableView to show the firstName and lastName properties,
 * we extend the last code sample as follows:
 *
 * <pre> {@code TableColumn<Person, String> firstNameCol = new TableColumn<>("First Name");
 * firstNameCol.setCellValueFactory(new PropertyValueFactory<>(members.get(0).firstNameProperty().getName())));
 * TableColumn<Person, String> lastNameCol = new TableColumn<>("Last Name");
 * lastNameCol.setCellValueFactory(new PropertyValueFactory<>(members.get(0).lastNameProperty().getName())));
 *
 * table.getColumns().setAll(firstNameCol, lastNameCol);}</pre>
 *
 * <img src="doc-files/TableView.png" alt="Image of the TableView control">
 *
 * <p>With the code shown above we have fully defined the minimum properties
 * required to create a TableView instance. Running this code  will result in the
 * TableView being
 * shown with two columns for firstName and lastName. Any other properties of the
 * Person class will not be shown, as no TableColumns are defined.
 *
 * <h3>TableView support for classes that don't contain properties</h3>
 *
 * <p>The code shown above is the shortest possible code for creating a TableView
 * when the domain objects are designed with JavaFX properties in mind
 * (additionally, {@link javafx.scene.control.cell.PropertyValueFactory} supports
 * normal JavaBean properties too, although there is a caveat to this, so refer
 * to the class documentation for more information). When this is not the case,
 * it is necessary to provide a custom cell value factory. More information
 * about cell value factories can be found in the {@link TableColumn} API
 * documentation, but briefly, here is how a TableColumn could be specified:
 *
 * <pre> {@code firstNameCol.setCellValueFactory(new Callback<CellDataFeatures<Person, String>, ObservableValue<String>>() {
 *     public ObservableValue<String> call(CellDataFeatures<Person, String> p) {
 *         // p.getValue() returns the Person instance for a particular TableView row
 *         return p.getValue().firstNameProperty();
 *     }
 * });
 *
 * // or with a lambda expression:
 * firstNameCol.setCellValueFactory(p -> p.getValue().firstNameProperty());}</pre>
 *
 * <h3>TableView Selection / Focus APIs</h3>
 * <p>To track selection and focus, it is necessary to become familiar with the
 * {@link SelectionModel} and {@link FocusModel} classes. A TableView has at most
 * one instance of each of these classes, available from
 * {@link #selectionModelProperty() selectionModel} and
 * {@link #focusModelProperty() focusModel} properties respectively.
 * Whilst it is possible to use this API to set a new selection model, in
 * most circumstances this is not necessary - the default selection and focus
 * models should work in most circumstances.
 *
 * <p>The default {@link SelectionModel} used when instantiating a TableView is
 * an implementation of the {@link MultipleSelectionModel} abstract class.
 * However, as noted in the API documentation for
 * the {@link MultipleSelectionModel#selectionModeProperty() selectionMode}
 * property, the default value is {@link SelectionMode#SINGLE}. To enable
 * multiple selection in a default TableView instance, it is therefore necessary
 * to do the following:
 *
 * <pre> {@code tableView.getSelectionModel().setSelectionMode(SelectionMode.MULTIPLE);}</pre>
 *
 * <h3>Customizing TableView Visuals</h3>
 * <p>The visuals of the TableView can be entirely customized by replacing the
 * default {@link #rowFactoryProperty() row factory}. A row factory is used to
 * generate {@link TableRow} instances, which are used to represent an entire
 * row in the TableView.
 *
 * <p>In many cases, this is not what is desired however, as it is more commonly
 * the case that cells be customized on a per-column basis, not a per-row basis.
 * It is therefore important to note that a {@link TableRow} is not a
 * {@link TableCell}. A  {@link TableRow} is simply a container for zero or more
 * {@link TableCell}, and in most circumstances it is more likely that you'll
 * want to create custom TableCells, rather than TableRows. The primary use case
 * for creating custom TableRow instances would most probably be to introduce
 * some form of column spanning support.
 *
 * <p>You can create custom {@link TableCell} instances per column by assigning
 * the appropriate function to the TableColumn
 * {@link TableColumn#cellFactoryProperty() cell factory} property.
 *
 * <p>See the {@link Cell} class documentation for a more complete
 * description of how to write custom Cells.
 *
 * <h3>Sorting</h3>
 * <p>Prior to JavaFX 8.0, the TableView control would treat the
 * {@link #getItems() items} list as the view model, meaning that any changes to
 * the list would be immediately reflected visually. TableView would also modify
 * the order of this list directly when a user initiated a sort. This meant that
 * (again, prior to JavaFX 8.0) it was not possible to have the TableView return
 * to an unsorted state (after iterating through ascending and descending
 * orders).</p>
 *
 * <p>Starting with JavaFX 8.0 (and the introduction of {@link SortedList}), it
 * is now possible to have the collection return to the unsorted state when
 * there are no columns as part of the TableView
 * {@link #getSortOrder() sort order}. To do this, you must create a SortedList
 * instance, and bind its
 * {@link javafx.collections.transformation.SortedList#comparatorProperty() comparator}
 * property to the TableView {@link #comparatorProperty() comparator} property,
 * list so:</p>
 *
 * <pre> {@code // create a SortedList based on the provided ObservableList
 * SortedList sortedList = new SortedList(FXCollections.observableArrayList(2, 1, 3));
 *
 * // create a TableView with the sorted list set as the items it will show
 * final TableView<Integer> tableView = new TableView<>(sortedList);
 *
 * // bind the sortedList comparator to the TableView comparator
 * sortedList.comparatorProperty().bind(tableView.comparatorProperty());
 *
 * // Don't forget to define columns!}</pre>
 *
 * <h3>Editing</h3>
 * <p>This control supports inline editing of values, and this section attempts to
 * give an overview of the available APIs and how you should use them.</p>
 *
 * <p>Firstly, cell editing most commonly requires a different user interface
 * than when a cell is not being edited. This is the responsibility of the
 * {@link Cell} implementation being used. For TableView, it is highly
 * recommended that editing be
 * {@link javafx.scene.control.TableColumn#cellFactoryProperty() per-TableColumn},
 * rather than {@link #rowFactoryProperty() per row}, as more often than not
 * you want users to edit each column value differently, and this approach allows
 * for editors specific to each column. It is your choice whether the cell is
 * permanently in an editing state (e.g. this is common for {@link CheckBox} cells),
 * or to switch to a different UI when editing begins (e.g. when a double-click
 * is received on a cell).</p>
 *
 * <p>To know when editing has been requested on a cell,
 * simply override the {@link javafx.scene.control.Cell#startEdit()} method, and
 * update the cell {@link javafx.scene.control.Cell#textProperty() text} and
 * {@link javafx.scene.control.Cell#graphicProperty() graphic} properties as
 * appropriate (e.g. set the text to null and set the graphic to be a
 * {@link TextField}). Additionally, you should also override
 * {@link Cell#cancelEdit()} to reset the UI back to its original visual state
 * when the editing concludes. In both cases it is important that you also
 * ensure that you call the super method to have the cell perform all duties it
 * must do to enter or exit its editing mode.</p>
 *
 * <p>Once your cell is in an editing state, the next thing you are most probably
 * interested in is how to commit or cancel the editing that is taking place. This is your
 * responsibility as the cell factory provider. Your cell implementation will know
 * when the editing is over, based on the user input (e.g. when the user presses
 * the Enter or ESC keys on their keyboard). When this happens, it is your
 * responsibility to call {@link Cell#commitEdit(Object)} or
 * {@link Cell#cancelEdit()}, as appropriate.</p>
 *
 * <p>When you call {@link Cell#commitEdit(Object)} an event is fired to the
 * TableView, which you can observe by adding an {@link EventHandler} via
 * {@link TableColumn#setOnEditCommit(javafx.event.EventHandler)}. Similarly,
 * you can also observe edit events for
 * {@link TableColumn#setOnEditStart(javafx.event.EventHandler) edit start}
 * and {@link TableColumn#setOnEditCancel(javafx.event.EventHandler) edit cancel}.</p>
 *
 * <p>By default the TableColumn edit commit handler is non-null, with a default
 * handler that attempts to overwrite the property value for the
 * item in the currently-being-edited row. It is able to do this as the
 * {@link Cell#commitEdit(Object)} method is passed in the new value, and this
 * is passed along to the edit commit handler via the
 * {@link javafx.scene.control.TableColumn.CellEditEvent CellEditEvent} that is
 * fired. It is simply a matter of calling
 * {@link javafx.scene.control.TableColumn.CellEditEvent#getNewValue()} to
 * retrieve this value.
 *
 * <p>It is very important to note that if you call
 * {@link TableColumn#setOnEditCommit(javafx.event.EventHandler)} with your own
 * {@link EventHandler}, then you will be removing the default handler. Unless
 * you then handle the writeback to the property (or the relevant data source),
 * nothing will happen. You can work around this by using the
 * {@link TableColumn#addEventHandler(javafx.event.EventType, javafx.event.EventHandler)}
 * method to add a {@link TableColumn#editCommitEvent()} {@link EventType} with
 * your desired {@link EventHandler} as the second argument. Using this method,
 * you will not replace the default implementation, but you will be notified when
 * an edit commit has occurred.</p>
 *
 * <p>Hopefully this summary answers some of the commonly asked questions.
 * Fortunately, JavaFX ships with a number of pre-built cell factories that
 * handle all the editing requirements on your behalf. You can find these
 * pre-built cell factories in the javafx.scene.control.cell package.</p>
 *
 * @see TableColumn
 * @see TablePosition
 * @param <S> The type of the objects contained within the TableView items list.
 * @since JavaFX 2.0
 */
@DefaultProperty("items")
public class TableView<S> extends Control {

    /* *************************************************************************
     *                                                                         *
     * Static properties and methods                                           *
     *                                                                         *
     **************************************************************************/

    // strings used to communicate via the TableView properties map between
    // the control and the skin. Because they are private here, the strings
    // are also duplicated in the TableViewSkin class - so any changes to these
    // strings must also be duplicated there
    static final String SET_CONTENT_WIDTH = "TableView.contentWidth";

    /**
     * <p>Very simple resize policy that just resizes the specified column by the
     * provided delta and shifts all other columns (to the right of the given column)
     * further to the right (when the delta is positive) or to the left (when the
     * delta is negative).
     *
     * <p>It also handles the case where we have nested columns by sharing the new space,
     * or subtracting the removed space, evenly between all immediate children columns.
     * Of course, the immediate children may themselves be nested, and they would
     * then use this policy on their children.
     */
    public static final Callback<ResizeFeatures, Boolean> UNCONSTRAINED_RESIZE_POLICY = new Callback<>() {
        @Override public String toString() {
            return "unconstrained-resize";
        }

        @Override public Boolean call(ResizeFeatures prop) {
            double result = TableUtil.resize(prop.getColumn(), prop.getDelta());
            return Double.compare(result, 0.0) == 0;
        }
    };

    /**
     * <p>Simple policy that ensures the width of all visible leaf columns in
     * this table sum up to equal the width of the table itself.
     *
     * <p>When the user resizes a column width with this policy, the table automatically
     * adjusts the width of the right hand side columns. When the user increases a
     * column width, the table decreases the width of the rightmost column until it
     * reaches its minimum width. Then it decreases the width of the second
     * rightmost column until it reaches minimum width and so on. When all right
     * hand side columns reach minimum size, the user cannot increase the size of
     * resized column any more.
     */
    public static final Callback<ResizeFeatures, Boolean> CONSTRAINED_RESIZE_POLICY = new Callback<>() {

        private boolean isFirstRun = true;

        @Override public String toString() {
            return "constrained-resize";
        }

        @Override public Boolean call(ResizeFeatures prop) {
            TableView<?> table = prop.getTable();
            List<? extends TableColumnBase<?,?>> visibleLeafColumns = table.getVisibleLeafColumns();
            Boolean result = TableUtil.constrainedResize(prop,
                                               isFirstRun,
                                               table.contentWidth,
                                               visibleLeafColumns);
            isFirstRun = ! isFirstRun ? false : ! result;
            return result;
        }
    };

    /**
     * The default {@link #sortPolicyProperty() sort policy} that this TableView
     * will use if no other policy is specified. The sort policy is a simple
     * {@link Callback} that accepts a TableView as the sole argument and expects
     * a Boolean response representing whether the sort succeeded or not. A Boolean
     * response of true represents success, and a response of false (or null) will
     * be considered to represent failure.
     * @since JavaFX 8.0
     */
    public static final Callback<TableView, Boolean> DEFAULT_SORT_POLICY = new Callback<>() {
        @Override public Boolean call(TableView table) {
            try {
                ObservableList<?> itemsList = table.getItems();
                if (itemsList instanceof SortedList) {
                    // it is the responsibility of the SortedList to bind to the
                    // comparator provided by the TableView. However, we don't
                    // want to fail the sort (which would put the UI in an
                    // inconsistent state), so we return true here, but only if
                    // the SortedList has its comparator bound to the TableView
                    // comparator property.
                    SortedList sortedList = (SortedList) itemsList;
                    boolean comparatorsBound = sortedList.comparatorProperty().
                            isEqualTo(table.comparatorProperty()).get();

                    if (! comparatorsBound) {
                        // this isn't a good situation to be in, so lets log it
                        // out in case the developer is unaware
                        if (Logging.getControlsLogger().isLoggable(Level.INFO)) {
                            String s = "TableView items list is a SortedList, but the SortedList " +
                                    "comparator should be bound to the TableView comparator for " +
                                    "sorting to be enabled (e.g. " +
                                    "sortedList.comparatorProperty().bind(tableView.comparatorProperty());).";
                            Logging.getControlsLogger().info(s);
                        }
                    }
                    return comparatorsBound;
                } else {
                    if (itemsList == null || itemsList.isEmpty()) {
                        // sorting is not supported on null or empty lists
                        return true;
                    }

                    Comparator comparator = table.getComparator();
                    if (comparator == null) {
                        return true;
                    }

                    // otherwise we attempt to do a manual sort, and if successful
                    // we return true
                    FXCollections.sort(itemsList, comparator);
                    return true;
                }
            } catch (UnsupportedOperationException e) {
                // TODO might need to support other exception types including:
                // ClassCastException - if the class of the specified element prevents it from being added to this list
                // NullPointerException - if the specified element is null and this list does not permit null elements
                // IllegalArgumentException - if some property of this element prevents it from being added to this list

                // If we are here the list does not support sorting, so we gracefully
                // fail the sort request and ensure the UI is put back to its previous
                // state. This is handled in the code that calls the sort policy.

                return false;
            }
        }
    };



    /* *************************************************************************
     *                                                                         *
     * Constructors                                                            *
     *                                                                         *
     **************************************************************************/

    /**
     * Creates a default TableView control with no content.
     *
     * <p>Refer to the {@link TableView} class documentation for details on the
     * default state of other properties.
     */
    public TableView() {
        this(FXCollections.<S>observableArrayList());
    }

    /**
     * Creates a TableView with the content provided in the items ObservableList.
     * This also sets up an observer such that any changes to the items list
     * will be immediately reflected in the TableView itself.
     *
     * <p>Refer to the {@link TableView} class documentation for details on the
     * default state of other properties.
     *
     * @param items The items to insert into the TableView, and the list to watch
     *          for changes (to automatically show in the TableView).
     */
    public TableView(ObservableList<S> items) {
        getStyleClass().setAll(DEFAULT_STYLE_CLASS);
        setAccessibleRole(AccessibleRole.TABLE_VIEW);

        // we quite happily accept items to be null here
        setItems(items);

        // install default selection and focus models
        // it's unlikely this will be changed by many users.
        setSelectionModel(new TableViewArrayListSelectionModel<>(this));
        setFocusModel(new TableViewFocusModel<>(this));

        // we watch the columns list, such that when it changes we can update
        // the leaf columns and visible leaf columns lists (which are read-only).
        getColumns().addListener(weakColumnsObserver);

        // watch for changes to the sort order list - and when it changes run
        // the sort method.
        getSortOrder().addListener((ListChangeListener<TableColumn<S, ?>>) c -> {
            doSort(TableUtil.SortEventType.SORT_ORDER_CHANGE, c);
        });

        // We're watching for changes to the content width such
        // that the resize policy can be run if necessary. This comes from
        // TreeViewSkin.
        getProperties().addListener(new MapChangeListener<>() {
            @Override
            public void onChanged(Change<? extends Object, ? extends Object> c) {
                if (c.wasAdded() && SET_CONTENT_WIDTH.equals(c.getKey())) {
                    if (c.getValueAdded() instanceof Number) {
                        setContentWidth((Double) c.getValueAdded());
                    }
                    getProperties().remove(SET_CONTENT_WIDTH);
                }
            }
        });

        pseudoClassStateChanged(PseudoClass.getPseudoClass(getColumnResizePolicy().toString()), true);

        isInited = true;
    }



    /* *************************************************************************
     *                                                                         *
     * Instance Variables                                                      *
     *                                                                         *
     **************************************************************************/

    // this is the only publicly writable list for columns. This represents the
    // columns as they are given initially by the developer.
    private final ObservableList<TableColumn<S,?>> columns = FXCollections.observableArrayList();

    // Finally, as convenience, we also have an observable list that contains
    // only the leaf columns that are currently visible.
    private final ObservableList<TableColumn<S,?>> visibleLeafColumns = FXCollections.observableArrayList();
    private final ObservableList<TableColumn<S,?>> unmodifiableVisibleLeafColumns = FXCollections.unmodifiableObservableList(visibleLeafColumns);


    // Allows for multiple column sorting based on the order of the TableColumns
    // in this observableArrayList. Each TableColumn is responsible for whether it is
    // sorted using ascending or descending order.
    private ObservableList<TableColumn<S,?>> sortOrder = FXCollections.observableArrayList();

    // width of VirtualFlow minus the vbar width
    private double contentWidth;

    // Used to minimise the amount of work performed prior to the table being
    // completely initialised. In particular it reduces the amount of column
    // resize operations that occur, which slightly improves startup time.
    private boolean isInited = false;



    /* *************************************************************************
     *                                                                         *
     * Callbacks and Events                                                    *
     *                                                                         *
     **************************************************************************/

    private final ListChangeListener<TableColumn<S,?>> columnsObserver = new ListChangeListener<>() {
        @Override public void onChanged(Change<? extends TableColumn<S,?>> c) {
            final List<TableColumn<S,?>> columns = getColumns();

            // Fix for RT-39822 - don't allow the same column to be installed twice
            while (c.next()) {
                if (c.wasAdded()) {
                    List<TableColumn<S,?>> duplicates = new ArrayList<>();
                    for (TableColumn<S,?> addedColumn : c.getAddedSubList()) {
                        if (addedColumn == null) continue;

                        int count = 0;
                        for (TableColumn<S,?> column : columns) {
                            if (addedColumn == column) {
                                count++;
                            }
                        }

                        if (count > 1) {
                            duplicates.add(addedColumn);
                        }
                    }

                    if (!duplicates.isEmpty()) {
                        String titleList = "";
                        for (TableColumn<S,?> dupe : duplicates) {
                            titleList += "'" + dupe.getText() + "', ";
                        }
                        throw new IllegalStateException("Duplicate TableColumns detected in TableView columns list with titles " + titleList);
                    }
                }
            }
            c.reset();

            // Fix for RT-15194: Need to remove removed columns from the
            // sortOrder list.
            List<TableColumn<S,?>> toRemove = new ArrayList<>();
            while (c.next()) {
                final List<? extends TableColumn<S, ?>> removed = c.getRemoved();
                final List<? extends TableColumn<S, ?>> added = c.getAddedSubList();

                if (c.wasRemoved()) {
                    toRemove.addAll(removed);
                    for (TableColumn<S,?> tc : removed) {
                        tc.setTableView(null);
                    }
                }

                if (c.wasAdded()) {
                    toRemove.removeAll(added);
                    for (TableColumn<S,?> tc : added) {
                        tc.setTableView(TableView.this);
                    }
                }

                // set up listeners
                TableUtil.removeColumnsListener(removed, weakColumnsObserver);
                TableUtil.addColumnsListener(added, weakColumnsObserver);

                TableUtil.removeTableColumnListener(c.getRemoved(),
                        weakColumnVisibleObserver,
                        weakColumnSortableObserver,
                        weakColumnSortTypeObserver,
                        weakColumnComparatorObserver);
                TableUtil.addTableColumnListener(c.getAddedSubList(),
                        weakColumnVisibleObserver,
                        weakColumnSortableObserver,
                        weakColumnSortTypeObserver,
                        weakColumnComparatorObserver);
            }

            // We don't maintain a bind for leafColumns, we simply call this update
            // function behind the scenes in the appropriate places.
            updateVisibleLeafColumns();

            sortOrder.removeAll(toRemove);

            // Fix for RT-38892.
            final TableViewFocusModel<S> fm = getFocusModel();
            final TableViewSelectionModel<S> sm = getSelectionModel();
            c.reset();

            // we need to collect together all removed and all added columns, because
            // the code below works on the actually removed columns. If we perform
            // the code within this while loop, we'll be deselecting columns that
            // should be deselected (because they have just moved place, for example).
            List<TableColumn<S,?>> removed = new ArrayList<>();
            List<TableColumn<S,?>> added = new ArrayList<>();
            while (c.next()) {
                if (c.wasRemoved()) {
                    removed.addAll(c.getRemoved());
                }
                if (c.wasAdded()) {
                    added.addAll(c.getAddedSubList());
                }
            }
            removed.removeAll(added);

            // Fix for focus - we simply move focus to a cell to the left
            // of the focused cell if the focused cell was located within
            // a column that has been removed.
            if (fm != null) {
                TablePosition<S, ?> focusedCell = fm.getFocusedCell();
                boolean match = false;
                for (TableColumn<S, ?> tc : removed) {
                    match = focusedCell != null && focusedCell.getTableColumn() == tc;
                    if (match) {
                        break;
                    }
                }

                if (match) {
                    int matchingColumnIndex = lastKnownColumnIndex.getOrDefault(focusedCell.getTableColumn(), 0);
                    int newFocusColumnIndex =
                            matchingColumnIndex == 0 ? 0 :
                            Math.min(getVisibleLeafColumns().size() - 1, matchingColumnIndex - 1);
                    fm.focus(focusedCell.getRow(), getVisibleLeafColumn(newFocusColumnIndex));
                }
            }

            // Fix for selection - we remove selection from all cells that
            // were within the removed column.
            if (sm != null) {
                List<TablePosition> selectedCells = new ArrayList<>(sm.getSelectedCells());
                for (TablePosition selectedCell : selectedCells) {
                    boolean match = false;
                    for (TableColumn<S, ?> tc : removed) {
                        match = selectedCell != null && selectedCell.getTableColumn() == tc;
                        if (match) break;
                    }

                    if (match) {
                        // we can't just use the selectedCell.getTableColumn(), as that
                        // column no longer exists and therefore its index is not correct.
                        int matchingColumnIndex = lastKnownColumnIndex.getOrDefault(selectedCell.getTableColumn(), -1);
                        if (matchingColumnIndex == -1) continue;

                        if (sm instanceof TableViewArrayListSelectionModel) {
                            // Also, because the table column no longer exists in the columns
                            // list at this point, we can't just call:
                            // sm.clearSelection(selectedCell.getRow(), selectedCell.getTableColumn());
                            // as the tableColumn would map to an index of -1, which means that
                            // selection will not be cleared. Instead, we have to create
                            // a new TablePosition with a fixed column index and use that.
                            TablePosition<S,?> fixedTablePosition =
                                    new TablePosition<>(TableView.this,
                                            selectedCell.getRow(),
                                            selectedCell.getTableColumn());
                            fixedTablePosition.fixedColumnIndex = matchingColumnIndex;

                            ((TableViewArrayListSelectionModel)sm).clearSelection(fixedTablePosition);
                        } else {
                            sm.clearSelection(selectedCell.getRow(), selectedCell.getTableColumn());
                        }
                    }
                }
            }


            // update the lastKnownColumnIndex map
            lastKnownColumnIndex.clear();
            for (TableColumn<S,?> tc : getColumns()) {
                int index = getVisibleLeafIndex(tc);
                if (index > -1) {
                    lastKnownColumnIndex.put(tc, index);
                }
            }
        }
    };

    private final WeakHashMap<TableColumn<S,?>, Integer> lastKnownColumnIndex = new WeakHashMap<>();

    private final InvalidationListener columnVisibleObserver = valueModel -> {
        updateVisibleLeafColumns();
    };

    private final InvalidationListener columnSortableObserver = valueModel -> {
        Object col = ((Property<?>)valueModel).getBean();
        if (! getSortOrder().contains(col)) return;
        doSort(TableUtil.SortEventType.COLUMN_SORTABLE_CHANGE, col);
    };

    private final InvalidationListener columnSortTypeObserver = valueModel -> {
        Object col = ((Property<?>)valueModel).getBean();
        if (! getSortOrder().contains(col)) return;
        doSort(TableUtil.SortEventType.COLUMN_SORT_TYPE_CHANGE, col);
    };

    private final InvalidationListener columnComparatorObserver = valueModel -> {
        Object col = ((Property<?>)valueModel).getBean();
        if (! getSortOrder().contains(col)) return;
        doSort(TableUtil.SortEventType.COLUMN_COMPARATOR_CHANGE, col);
    };

    /* proxy pseudo-class state change from selectionModel's cellSelectionEnabledProperty */
    private final InvalidationListener cellSelectionModelInvalidationListener = o -> {
        final boolean isCellSelection = ((BooleanProperty)o).get();
        pseudoClassStateChanged(PSEUDO_CLASS_CELL_SELECTION,  isCellSelection);
        pseudoClassStateChanged(PSEUDO_CLASS_ROW_SELECTION,  !isCellSelection);
    };


    private final WeakInvalidationListener weakColumnVisibleObserver =
            new WeakInvalidationListener(columnVisibleObserver);

    private final WeakInvalidationListener weakColumnSortableObserver =
            new WeakInvalidationListener(columnSortableObserver);

    private final WeakInvalidationListener weakColumnSortTypeObserver =
            new WeakInvalidationListener(columnSortTypeObserver);

    private final WeakInvalidationListener weakColumnComparatorObserver =
            new WeakInvalidationListener(columnComparatorObserver);

    private final WeakListChangeListener<TableColumn<S,?>> weakColumnsObserver =
            new WeakListChangeListener<>(columnsObserver);

    private final WeakInvalidationListener weakCellSelectionModelInvalidationListener =
            new WeakInvalidationListener(cellSelectionModelInvalidationListener);



    /* *************************************************************************
     *                                                                         *
     * Properties                                                              *
     *                                                                         *
     **************************************************************************/


    // --- Items
    /**
     * The underlying data model for the TableView. Note that it has a generic
     * type that must match the type of the TableView itself.
     * @return the items property
     */
    public final ObjectProperty<ObservableList<S>> itemsProperty() { return items; }
    private ObjectProperty<ObservableList<S>> items =
        new SimpleObjectProperty<>(this, "items") {
            WeakReference<ObservableList<S>> oldItemsRef;

            @Override protected void invalidated() {
                final ObservableList<S> oldItems = oldItemsRef == null ? null : oldItemsRef.get();
                final ObservableList<S> newItems = getItems();

                // Fix for RT-36425
                if (newItems != null && newItems == oldItems) {
                    return;
                }

                // Fix for RT-35763
                if (! (newItems instanceof SortedList)) {
                    getSortOrder().clear();
                }

                oldItemsRef = new WeakReference<>(newItems);
            }
        };
    public final void setItems(ObservableList<S> value) { itemsProperty().set(value); }
    public final ObservableList<S> getItems() {return items.get(); }


    // --- Table menu button visible
    private BooleanProperty tableMenuButtonVisible;
    /**
     * This controls whether a menu button is available when the user clicks
     * in a designated space within the TableView, within which is a radio menu
     * item for each TableColumn in this table. This menu allows for the user to
     * show and hide all TableColumns easily.
     * @return the tableMenuButtonVisible property
     */
    public final BooleanProperty tableMenuButtonVisibleProperty() {
        if (tableMenuButtonVisible == null) {
            tableMenuButtonVisible = new SimpleBooleanProperty(this, "tableMenuButtonVisible");
        }
        return tableMenuButtonVisible;
    }
    public final void setTableMenuButtonVisible (boolean value) {
        tableMenuButtonVisibleProperty().set(value);
    }
    public final boolean isTableMenuButtonVisible() {
        return tableMenuButtonVisible == null ? false : tableMenuButtonVisible.get();
    }


    // --- Column Resize Policy
    private ObjectProperty<Callback<ResizeFeatures, Boolean>> columnResizePolicy;
    public final void setColumnResizePolicy(Callback<ResizeFeatures, Boolean> callback) {
        columnResizePolicyProperty().set(callback);
    }
    public final Callback<ResizeFeatures, Boolean> getColumnResizePolicy() {
        return columnResizePolicy == null ? UNCONSTRAINED_RESIZE_POLICY : columnResizePolicy.get();
    }

    /**
     * Called when the user completes a column-resize operation. The two most common
     * policies are available as static functions in the TableView class:
     * {@link #UNCONSTRAINED_RESIZE_POLICY} and {@link #CONSTRAINED_RESIZE_POLICY}.
     * @return columnResizePolicy property
     */
    public final ObjectProperty<Callback<ResizeFeatures, Boolean>> columnResizePolicyProperty() {
        if (columnResizePolicy == null) {
            columnResizePolicy = new SimpleObjectProperty<>(this, "columnResizePolicy", UNCONSTRAINED_RESIZE_POLICY) {
                private Callback<ResizeFeatures, Boolean> oldPolicy;

                @Override protected void invalidated() {
                    if (isInited) {
                        get().call(new ResizeFeatures(TableView.this, null, 0.0));

                        if (oldPolicy != null) {
                            PseudoClass state = PseudoClass.getPseudoClass(oldPolicy.toString());
                            pseudoClassStateChanged(state, false);
                        }
                        if (get() != null) {
                            PseudoClass state = PseudoClass.getPseudoClass(get().toString());
                            pseudoClassStateChanged(state, true);
                        }
                        oldPolicy = get();
                    }
                }
            };
        }
        return columnResizePolicy;
    }


    // --- Row Factory
    private ObjectProperty<Callback<TableView<S>, TableRow<S>>> rowFactory;

    /**
     * A function which produces a TableRow. The system is responsible for
     * reusing TableRows. Return from this function a TableRow which
     * might be usable for representing a single row in a TableView.
     * <p>
     * Note that a TableRow is <b>not</b> a TableCell. A TableRow is
     * simply a container for a TableCell, and in most circumstances it is more
     * likely that you'll want to create custom TableCells, rather than
     * TableRows. The primary use case for creating custom TableRow
     * instances would most probably be to introduce some form of column
     * spanning support.
     * <p>
     * You can create custom TableCell instances per column by assigning the
     * appropriate function to the cellFactory property in the TableColumn class.
     * @return rowFactory property
     */
    public final ObjectProperty<Callback<TableView<S>, TableRow<S>>> rowFactoryProperty() {
        if (rowFactory == null) {
            rowFactory = new SimpleObjectProperty<>(this, "rowFactory");
        }
        return rowFactory;
    }
    public final void setRowFactory(Callback<TableView<S>, TableRow<S>> value) {
        rowFactoryProperty().set(value);
    }
    public final Callback<TableView<S>, TableRow<S>> getRowFactory() {
        return rowFactory == null ? null : rowFactory.get();
    }


    // --- Placeholder Node
    private ObjectProperty<Node> placeholder;
    /**
     * This Node is shown to the user when the table has no content to show.
     * This may be the case because the table model has no data in the first
     * place, that a filter has been applied to the table model, resulting
     * in there being nothing to show the user, or that there are no currently
     * visible columns.
     * @return placeholder property
     */
    public final ObjectProperty<Node> placeholderProperty() {
        if (placeholder == null) {
            placeholder = new SimpleObjectProperty<>(this, "placeholder");
        }
        return placeholder;
    }
    public final void setPlaceholder(Node value) {
        placeholderProperty().set(value);
    }
    public final Node getPlaceholder() {
        return placeholder == null ? null : placeholder.get();
    }


    // --- Selection Model
    private ObjectProperty<TableViewSelectionModel<S>> selectionModel
            = new SimpleObjectProperty<>(this, "selectionModel") {

        TableViewSelectionModel<S> oldValue = null;

        @Override protected void invalidated() {

            if (oldValue != null) {
                oldValue.clearSelection();
                oldValue.cellSelectionEnabledProperty().removeListener(weakCellSelectionModelInvalidationListener);

                if (oldValue instanceof TableViewArrayListSelectionModel) {
                    ((TableViewArrayListSelectionModel)oldValue).dispose();
                }
            }

            oldValue = get();

            if (oldValue != null) {
                oldValue.cellSelectionEnabledProperty().addListener(weakCellSelectionModelInvalidationListener);
                // fake an invalidation to ensure updated pseudo-class state
                weakCellSelectionModelInvalidationListener.invalidated(oldValue.cellSelectionEnabledProperty());
            }
        }
    };

    /**
     * The SelectionModel provides the API through which it is possible
     * to select single or multiple items within a TableView, as  well as inspect
     * which items have been selected by the user. Note that it has a generic
     * type that must match the type of the TableView itself.
     * @return selectionModel property
     */
    public final ObjectProperty<TableViewSelectionModel<S>> selectionModelProperty() {
        return selectionModel;
    }
    public final void setSelectionModel(TableViewSelectionModel<S> value) {
        selectionModelProperty().set(value);
    }

    public final TableViewSelectionModel<S> getSelectionModel() {
        return selectionModel.get();
    }


    // --- Focus Model
    private ObjectProperty<TableViewFocusModel<S>> focusModel;
    public final void setFocusModel(TableViewFocusModel<S> value) {
        focusModelProperty().set(value);
    }
    public final TableViewFocusModel<S> getFocusModel() {
        return focusModel == null ? null : focusModel.get();
    }
    /**
     * Represents the currently-installed {@link TableViewFocusModel} for this
     * TableView. Under almost all circumstances leaving this as the default
     * focus model will suffice.
     * @return focusModel property
     */
    public final ObjectProperty<TableViewFocusModel<S>> focusModelProperty() {
        if (focusModel == null) {
            focusModel = new SimpleObjectProperty<>(this, "focusModel");
        }
        return focusModel;
    }


//    // --- Span Model
//    private ObjectProperty<SpanModel<S>> spanModel
//            = new SimpleObjectProperty<SpanModel<S>>(this, "spanModel") {
//
//        @Override protected void invalidated() {
//            ObservableList<String> styleClass = getStyleClass();
//            if (getSpanModel() == null) {
//                styleClass.remove(CELL_SPAN_TABLE_VIEW_STYLE_CLASS);
//            } else if (! styleClass.contains(CELL_SPAN_TABLE_VIEW_STYLE_CLASS)) {
//                styleClass.add(CELL_SPAN_TABLE_VIEW_STYLE_CLASS);
//            }
//        }
//    };
//
//    public final ObjectProperty<SpanModel<S>> spanModelProperty() {
//        return spanModel;
//    }
//    public final void setSpanModel(SpanModel<S> value) {
//        spanModelProperty().set(value);
//    }
//
//    public final SpanModel<S> getSpanModel() {
//        return spanModel.get();
//    }

    // --- Editable
    private BooleanProperty editable;
    public final void setEditable(boolean value) {
        editableProperty().set(value);
    }
    public final boolean isEditable() {
        return editable == null ? false : editable.get();
    }
    /**
     * Specifies whether this TableView is editable - only if the TableView, the
     * TableColumn (if applicable) and the TableCells within it are both
     * editable will a TableCell be able to go into their editing state.
     * @return the editable property
     */
    public final BooleanProperty editableProperty() {
        if (editable == null) {
            editable = new SimpleBooleanProperty(this, "editable", false);
        }
        return editable;
    }


    // --- Fixed cell size
    private DoubleProperty fixedCellSize;

    /**
     * Sets the new fixed cell size for this control. Any value greater than
     * zero will enable fixed cell size mode, whereas a zero or negative value
     * (or Region.USE_COMPUTED_SIZE) will be used to disabled fixed cell size
     * mode.
     *
     * @param value The new fixed cell size value, or a value less than or equal
     *              to zero (or Region.USE_COMPUTED_SIZE) to disable.
     * @since JavaFX 8.0
     */
    public final void setFixedCellSize(double value) {
        fixedCellSizeProperty().set(value);
    }

    /**
     * Returns the fixed cell size value. A value less than or equal to zero is
     * used to represent that fixed cell size mode is disabled, and a value
     * greater than zero represents the size of all cells in this control.
     *
     * @return A double representing the fixed cell size of this control, or a
     *      value less than or equal to zero if fixed cell size mode is disabled.
     * @since JavaFX 8.0
     */
    public final double getFixedCellSize() {
        return fixedCellSize == null ? Region.USE_COMPUTED_SIZE : fixedCellSize.get();
    }
    /**
     * Specifies whether this control has cells that are a fixed height (of the
     * specified value). If this value is less than or equal to zero,
     * then all cells are individually sized and positioned. This is a slow
     * operation. Therefore, when performance matters and developers are not
     * dependent on variable cell sizes it is a good idea to set the fixed cell
     * size value. Generally cells are around 24px, so setting a fixed cell size
     * of 24 is likely to result in very little difference in visuals, but a
     * improvement to performance.
     *
     * <p>To set this property via CSS, use the -fx-fixed-cell-size property.
     * This should not be confused with the -fx-cell-size property. The difference
     * between these two CSS properties is that -fx-cell-size will size all
     * cells to the specified size, but it will not enforce that this is the
     * only size (thus allowing for variable cell sizes, and preventing the
     * performance gains from being possible). Therefore, when performance matters
     * use -fx-fixed-cell-size, instead of -fx-cell-size. If both properties are
     * specified in CSS, -fx-fixed-cell-size takes precedence.</p>
     *
     * @return fixedCellSize property
     * @since JavaFX 8.0
     */
    public final DoubleProperty fixedCellSizeProperty() {
        if (fixedCellSize == null) {
            fixedCellSize = new StyleableDoubleProperty(Region.USE_COMPUTED_SIZE) {
                @Override public CssMetaData<TableView<?>,Number> getCssMetaData() {
                    return StyleableProperties.FIXED_CELL_SIZE;
                }

                @Override public Object getBean() {
                    return TableView.this;
                }

                @Override public String getName() {
                    return "fixedCellSize";
                }
            };
        }
        return fixedCellSize;
    }


    // --- Editing Cell
    private ReadOnlyObjectWrapper<TablePosition<S,?>> editingCell;
    private void setEditingCell(TablePosition<S,?> value) {
        editingCellPropertyImpl().set(value);
    }
    public final TablePosition<S,?> getEditingCell() {
        return editingCell == null ? null : editingCell.get();
    }

    /**
     * Represents the current cell being edited, or null if
     * there is no cell being edited.
     * @return the editingCell property
     */
    public final ReadOnlyObjectProperty<TablePosition<S,?>> editingCellProperty() {
        return editingCellPropertyImpl().getReadOnlyProperty();
    }

    private ReadOnlyObjectWrapper<TablePosition<S,?>> editingCellPropertyImpl() {
        if (editingCell == null) {
            editingCell = new ReadOnlyObjectWrapper<>(this, "editingCell");
        }
        return editingCell;
    }


    // --- Comparator (built via sortOrder list, so read-only)
    /**
     * The comparator property is a read-only property that is representative of the
     * current state of the {@link #getSortOrder() sort order} list. The sort
     * order list contains the columns that have been added to it either programmatically
     * or via a user clicking on the headers themselves.
     * @since JavaFX 8.0
     */
    private ReadOnlyObjectWrapper<Comparator<S>> comparator;
    private void setComparator(Comparator<S> value) {
        comparatorPropertyImpl().set(value);
    }
    public final Comparator<S> getComparator() {
        return comparator == null ? null : comparator.get();
    }
    public final ReadOnlyObjectProperty<Comparator<S>> comparatorProperty() {
        return comparatorPropertyImpl().getReadOnlyProperty();
    }
    private ReadOnlyObjectWrapper<Comparator<S>> comparatorPropertyImpl() {
        if (comparator == null) {
            comparator = new ReadOnlyObjectWrapper<>(this, "comparator");
        }
        return comparator;
    }


    // --- sortPolicy
    /**
     * The sort policy specifies how sorting in this TableView should be performed.
     * For example, a basic sort policy may just call
     * {@code FXCollections.sort(tableView.getItems())}, whereas a more advanced
     * sort policy may call to a database to perform the necessary sorting on the
     * server-side.
     *
     * <p>TableView ships with a {@link TableView#DEFAULT_SORT_POLICY default
     * sort policy} that does precisely as mentioned above: it simply attempts
     * to sort the items list in-place.
     *
     * <p>It is recommended that rather than override the {@link TableView#sort() sort}
     * method that a different sort policy be provided instead.
     * @since JavaFX 8.0
     */
    private ObjectProperty<Callback<TableView<S>, Boolean>> sortPolicy;
    public final void setSortPolicy(Callback<TableView<S>, Boolean> callback) {
        sortPolicyProperty().set(callback);
    }
    @SuppressWarnings("unchecked")
    public final Callback<TableView<S>, Boolean> getSortPolicy() {
        return sortPolicy == null ?
                (Callback<TableView<S>, Boolean>)(Object) DEFAULT_SORT_POLICY :
                sortPolicy.get();
    }
    @SuppressWarnings("unchecked")
    public final ObjectProperty<Callback<TableView<S>, Boolean>> sortPolicyProperty() {
        if (sortPolicy == null) {
            sortPolicy = new SimpleObjectProperty<>(
                    this, "sortPolicy", (Callback<TableView<S>, Boolean>)(Object) DEFAULT_SORT_POLICY) {
                @Override protected void invalidated() {
                    sort();
                }
            };
        }
        return sortPolicy;
    }


    // onSort
    /**
     * Called when there's a request to sort the control.
     * @since JavaFX 8.0
     */
    private ObjectProperty<EventHandler<SortEvent<TableView<S>>>> onSort;

    public void setOnSort(EventHandler<SortEvent<TableView<S>>> value) {
        onSortProperty().set(value);
    }

    public EventHandler<SortEvent<TableView<S>>> getOnSort() {
        if( onSort != null ) {
            return onSort.get();
        }
        return null;
    }

    public ObjectProperty<EventHandler<SortEvent<TableView<S>>>> onSortProperty() {
        if( onSort == null ) {
            onSort = new ObjectPropertyBase<>() {
                @Override protected void invalidated() {
                    EventType<SortEvent<TableView<S>>> eventType = SortEvent.sortEvent();
                    EventHandler<SortEvent<TableView<S>>> eventHandler = get();
                    setEventHandler(eventType, eventHandler);
                }

                @Override public Object getBean() {
                    return TableView.this;
                }

                @Override public String getName() {
                    return "onSort";
                }
            };
        }
        return onSort;
    }


    /* *************************************************************************
     *                                                                         *
     * Public API                                                              *
     *                                                                         *
     **************************************************************************/
    /**
     * The TableColumns that are part of this TableView. As the user reorders
     * the TableView columns, this list will be updated to reflect the current
     * visual ordering.
     *
     * <p>Note: to display any data in a TableView, there must be at least one
     * TableColumn in this ObservableList.</p>
     * @return the columns
     */
    public final ObservableList<TableColumn<S,?>> getColumns() {
        return columns;
    }

    /**
     * The sortOrder list defines the order in which {@link TableColumn} instances
     * are sorted. An empty sortOrder list means that no sorting is being applied
     * on the TableView. If the sortOrder list has one TableColumn within it,
     * the TableView will be sorted using the
     * {@link TableColumn#sortTypeProperty() sortType} and
     * {@link TableColumn#comparatorProperty() comparator} properties of this
     * TableColumn (assuming
     * {@link TableColumn#sortableProperty() TableColumn.sortable} is true).
     * If the sortOrder list contains multiple TableColumn instances, then
     * the TableView is firstly sorted based on the properties of the first
     * TableColumn. If two elements are considered equal, then the second
     * TableColumn in the list is used to determine ordering. This repeats until
     * the results from all TableColumn comparators are considered, if necessary.
     *
     * @return An ObservableList containing zero or more TableColumn instances.
     */
    public final ObservableList<TableColumn<S,?>> getSortOrder() {
        return sortOrder;
    }

    /**
     * Scrolls the TableView so that the given index is visible within the viewport.
     * @param index The index of an item that should be visible to the user.
     */
    public void scrollTo(int index) {
       ControlUtils.scrollToIndex(this, index);
    }

    /**
     * Scrolls the TableView so that the given object is visible within the viewport.
     * @param object The object that should be visible to the user.
     * @since JavaFX 8.0
     */
    public void scrollTo(S object) {
        if( getItems() != null ) {
            int idx = getItems().indexOf(object);
            if( idx >= 0 ) {
                ControlUtils.scrollToIndex(this, idx);
            }
        }
    }

    /**
     * Called when there's a request to scroll an index into view using {@link #scrollTo(int)}
     * or {@link #scrollTo(Object)}
     * @since JavaFX 8.0
     */
    private ObjectProperty<EventHandler<ScrollToEvent<Integer>>> onScrollTo;

    public void setOnScrollTo(EventHandler<ScrollToEvent<Integer>> value) {
        onScrollToProperty().set(value);
    }

    public EventHandler<ScrollToEvent<Integer>> getOnScrollTo() {
        if( onScrollTo != null ) {
            return onScrollTo.get();
        }
        return null;
    }

    public ObjectProperty<EventHandler<ScrollToEvent<Integer>>> onScrollToProperty() {
        if( onScrollTo == null ) {
            onScrollTo = new ObjectPropertyBase<>() {
                @Override
                protected void invalidated() {
                    setEventHandler(ScrollToEvent.scrollToTopIndex(), get());
                }
                @Override
                public Object getBean() {
                    return TableView.this;
                }

                @Override
                public String getName() {
                    return "onScrollTo";
                }
            };
        }
        return onScrollTo;
    }

    /**
     * Scrolls the TableView so that the given column is visible within the viewport.
     * @param column The column that should be visible to the user.
     * @since JavaFX 8.0
     */
    public void scrollToColumn(TableColumn<S, ?> column) {
        ControlUtils.scrollToColumn(this, column);
    }

    /**
     * Scrolls the TableView so that the given index is visible within the viewport.
     * @param columnIndex The index of a column that should be visible to the user.
     * @since JavaFX 8.0
     */
    public void scrollToColumnIndex(int columnIndex) {
        if( getColumns() != null ) {
            ControlUtils.scrollToColumn(this, getColumns().get(columnIndex));
        }
    }

    /**
     * Called when there's a request to scroll a column into view using {@link #scrollToColumn(TableColumn)}
     * or {@link #scrollToColumnIndex(int)}
     * @since JavaFX 8.0
     */
    private ObjectProperty<EventHandler<ScrollToEvent<TableColumn<S, ?>>>> onScrollToColumn;

    public void setOnScrollToColumn(EventHandler<ScrollToEvent<TableColumn<S, ?>>> value) {
        onScrollToColumnProperty().set(value);
    }

    public EventHandler<ScrollToEvent<TableColumn<S, ?>>> getOnScrollToColumn() {
        if( onScrollToColumn != null ) {
            return onScrollToColumn.get();
        }
        return null;
    }

    public ObjectProperty<EventHandler<ScrollToEvent<TableColumn<S, ?>>>> onScrollToColumnProperty() {
        if( onScrollToColumn == null ) {
            onScrollToColumn = new ObjectPropertyBase<>() {
                @Override protected void invalidated() {
                    EventType<ScrollToEvent<TableColumn<S, ?>>> type = ScrollToEvent.scrollToColumn();
                    setEventHandler(type, get());
                }

                @Override public Object getBean() {
                    return TableView.this;
                }

                @Override public String getName() {
                    return "onScrollToColumn";
                }
            };
        }
        return onScrollToColumn;
    }

    /**
     * Applies the currently installed resize policy against the given column,
     * resizing it based on the delta value provided.
     * @param column the column
     * @param delta the delta
     * @return true if column resize is allowed
     */
    public boolean resizeColumn(TableColumn<S,?> column, double delta) {
        if (column == null || Double.compare(delta, 0.0) == 0) return false;

        boolean allowed = getColumnResizePolicy().call(new ResizeFeatures<>(TableView.this, column, delta));
        if (!allowed) return false;

        return true;
    }

    /**
     * Causes the cell at the given row/column view indexes to switch into
     * its editing state, if it is not already in it, and assuming that the
     * TableView and column are also editable.
     *
     * <p><strong>Note:</strong> This method will cancel editing if the given row
     * value is less than zero and the given column is null.</p>
     * @param row the row
     * @param column the column
     */
    public void edit(int row, TableColumn<S,?> column) {
        if (!isEditable() || (column != null && ! column.isEditable())) {
            return;
        }

        if (row < 0 && column == null) {
            setEditingCell(null);
        } else {
            setEditingCell(new TablePosition<>(this, row, column));
        }
    }

    /**
     * Returns an unmodifiable list containing the currently visible leaf columns.
     * @return an unmodifiable list containing the currently visible leaf columns
     */
    public ObservableList<TableColumn<S,?>> getVisibleLeafColumns() {
        return unmodifiableVisibleLeafColumns;
    }

    /**
     * Returns the position of the given column, relative to all other
     * visible leaf columns.
     * @param column the column
     * @return the position of the given column, relative to all other
     * visible leaf columns
     */
    public int getVisibleLeafIndex(TableColumn<S,?> column) {
        return visibleLeafColumns.indexOf(column);
    }

    /**
     * Returns the TableColumn in the given column index, relative to all other
     * visible leaf columns.
     * @param column the column
     * @return the TableColumn in the given column index, relative to all other
     * visible leaf columns
     */
    public TableColumn<S,?> getVisibleLeafColumn(int column) {
        if (column < 0 || column >= visibleLeafColumns.size()) return null;
        return visibleLeafColumns.get(column);
    }

    /** {@inheritDoc} */
    @Override protected Skin<?> createDefaultSkin() {
        return new TableViewSkin<>(this);
    }

    /**
     * The sort method forces the TableView to re-run its sorting algorithm. More
     * often than not it is not necessary to call this method directly, as it is
     * automatically called when the {@link #getSortOrder() sort order},
     * {@link #sortPolicyProperty() sort policy}, or the state of the
     * TableColumn {@link TableColumn#sortTypeProperty() sort type} properties
     * change. In other words, this method should only be called directly when
     * something external changes and a sort is required.
     * @since JavaFX 8.0
     */
    public void sort() {
        final ObservableList<? extends TableColumnBase<S,?>> sortOrder = getSortOrder();

        // update the Comparator property
        final Comparator<S> oldComparator = getComparator();
        setComparator(sortOrder.isEmpty() ? null : new TableColumnComparator(sortOrder));

        // fire the onSort event and check if it is consumed, if
        // so, don't run the sort
        SortEvent<TableView<S>> sortEvent = new SortEvent<>(TableView.this, TableView.this);
        fireEvent(sortEvent);
        if (sortEvent.isConsumed()) {
            // if the sort is consumed we could back out the last action (the code
            // is commented out right below), but we don't as we take it as a
            // sign that the developer has decided to handle the event themselves.

            // sortLock = true;
            // TableUtil.handleSortFailure(sortOrder, lastSortEventType, lastSortEventSupportInfo);
            // sortLock = false;
            return;
        }

        TableViewSelectionModel<S> selectionModel = getSelectionModel();
        final List<TablePosition> prevState = selectionModel == null ?
                null :
                new ArrayList<>(selectionModel.getSelectedCells());

        // we set makeAtomic to true here, so that we don't fire intermediate
        // sort events - instead we send a single permutation event at the end
        // of this method.
        if (selectionModel != null) {
            selectionModel.startAtomic();
        }

        // get the sort policy and run it
        Callback<TableView<S>, Boolean> sortPolicy = getSortPolicy();
        if (sortPolicy == null) return;
        Boolean success = sortPolicy.call(this);

        if (selectionModel != null) {
            selectionModel.stopAtomic();
        }

        if (success == null || ! success) {
            // the sort was a failure. Need to backout if possible
            sortLock = true;
            TableUtil.handleSortFailure(sortOrder, lastSortEventType, lastSortEventSupportInfo);
            setComparator(oldComparator);
            sortLock = false;
        } else {
            // sorting was a success, now we possibly fire an event on the
            // selection model that the items list has 'permutated' to a new ordering

            // FIXME we should support alternative selection model implementations!
            if (selectionModel instanceof TableViewArrayListSelectionModel) {
                final TableViewArrayListSelectionModel<S> sm = (TableViewArrayListSelectionModel<S>)selectionModel;
                final ObservableList<TablePosition<S,?>> newState = (ObservableList<TablePosition<S,?>>)(Object)sm.getSelectedCells();

                List<TablePosition<S, ?>> removed = new ArrayList<>();
<<<<<<< HEAD
                if(prevState != null) {
                    for (TablePosition<S, ?> prevItem: prevState) {
=======
                if (prevState != null) {
                    for (TablePosition<S, ?> prevItem : prevState) {
>>>>>>> 30147d2f
                        if (!newState.contains(prevItem)) {
                            removed.add(prevItem);
                        }
                    }
                }

                if (!removed.isEmpty()) {
                    // the sort operation effectively permutates the selectedCells list,
                    // but we cannot fire a permutation event as we are talking about
                    // TablePosition's changing (which may reside in the same list
                    // position before and after the sort). Therefore, we need to fire
                    // a single add/remove event to cover the added and removed positions.
                    int itemCount = prevState == null ? 0 : prevState.size();
                    ListChangeListener.Change<TablePosition<S, ?>> c = new NonIterableChange.GenericAddRemoveChange<>(0, itemCount, removed, newState);
                    sm.fireCustomSelectedCellsListChangeEvent(c);
                }
            }
        }
    }

    /**
     * Calling {@code refresh()} forces the TableView control to recreate and
     * repopulate the cells necessary to populate the visual bounds of the control.
     * In other words, this forces the TableView to update what it is showing to
     * the user. This is useful in cases where the underlying data source has
     * changed in a way that is not observed by the TableView itself.
     *
     * @since JavaFX 8u60
     */
    public void refresh() {
        getProperties().put(Properties.RECREATE, Boolean.TRUE);
    }



    /* *************************************************************************
     *                                                                         *
     * Private Implementation                                                  *
     *                                                                         *
     **************************************************************************/

    private boolean sortLock = false;
    private TableUtil.SortEventType lastSortEventType = null;
    private Object[] lastSortEventSupportInfo = null;

    private void doSort(final TableUtil.SortEventType sortEventType, final Object... supportInfo) {
        if (sortLock) {
            return;
        }

        this.lastSortEventType = sortEventType;
        this.lastSortEventSupportInfo = supportInfo;
        sort();
        this.lastSortEventType = null;
        this.lastSortEventSupportInfo = null;
    }


    // --- Content width
    private void setContentWidth(double contentWidth) {
        this.contentWidth = contentWidth;
        if (isInited) {
            // sometimes the current column resize policy will have to modify the
            // column width of all columns in the table if the table width changes,
            // so we short-circuit the resize function and just go straight there
            // with a null TableColumn, which indicates to the resize policy function
            // that it shouldn't actually do anything specific to one column.
            getColumnResizePolicy().call(new ResizeFeatures<>(TableView.this, null, 0.0));
        }
    }

    /**
     * Recomputes the currently visible leaf columns in this TableView.
     */
    private void updateVisibleLeafColumns() {
        // update visible leaf columns list
        List<TableColumn<S,?>> cols = new ArrayList<>();
        buildVisibleLeafColumns(getColumns(), cols);
        visibleLeafColumns.setAll(cols);

        // sometimes the current column resize policy will have to modify the
        // column width of all columns in the table if the table width changes,
        // so we short-circuit the resize function and just go straight there
        // with a null TableColumn, which indicates to the resize policy function
        // that it shouldn't actually do anything specific to one column.
        getColumnResizePolicy().call(new ResizeFeatures<>(TableView.this, null, 0.0));
    }

    private void buildVisibleLeafColumns(List<TableColumn<S,?>> cols, List<TableColumn<S,?>> vlc) {
        for (TableColumn<S,?> c : cols) {
            if (c == null) continue;

            boolean hasChildren = ! c.getColumns().isEmpty();

            if (hasChildren) {
                buildVisibleLeafColumns(c.getColumns(), vlc);
            } else if (c.isVisible()) {
                vlc.add(c);
            }
        }
    }



    /* *************************************************************************
     *                                                                         *
     * Stylesheet Handling                                                     *
     *                                                                         *
     **************************************************************************/

    private static final String DEFAULT_STYLE_CLASS = "table-view";

    private static final PseudoClass PSEUDO_CLASS_CELL_SELECTION =
            PseudoClass.getPseudoClass("cell-selection");
    private static final PseudoClass PSEUDO_CLASS_ROW_SELECTION =
            PseudoClass.getPseudoClass("row-selection");

    private static class StyleableProperties {
        private static final CssMetaData<TableView<?>,Number> FIXED_CELL_SIZE =
                new CssMetaData<>("-fx-fixed-cell-size",
                                                    SizeConverter.getInstance(),
                                                    Region.USE_COMPUTED_SIZE) {

                    @Override public Double getInitialValue(TableView<?> node) {
                        return node.getFixedCellSize();
                    }

                    @Override public boolean isSettable(TableView<?> n) {
                        return n.fixedCellSize == null || !n.fixedCellSize.isBound();
                    }

                    @Override public StyleableProperty<Number> getStyleableProperty(TableView<?> n) {
                        return (StyleableProperty<Number>) n.fixedCellSizeProperty();
                    }
                };

        private static final List<CssMetaData<? extends Styleable, ?>> STYLEABLES;
        static {
            final List<CssMetaData<? extends Styleable, ?>> styleables =
                    new ArrayList<>(Control.getClassCssMetaData());
            styleables.add(FIXED_CELL_SIZE);
            STYLEABLES = Collections.unmodifiableList(styleables);
        }
    }

    /**
     * Gets the {@code CssMetaData} associated with this class, which may include the
     * {@code CssMetaData} of its superclasses.
     * @return the {@code CssMetaData}
     * @since JavaFX 8.0
     */
    public static List<CssMetaData<? extends Styleable, ?>> getClassCssMetaData() {
        return StyleableProperties.STYLEABLES;
    }

    /**
     * {@inheritDoc}
     * @since JavaFX 8.0
     */
    @Override
    public List<CssMetaData<? extends Styleable, ?>> getControlCssMetaData() {
        return getClassCssMetaData();
    }



    /* *************************************************************************
     *                                                                         *
     * Accessibility handling                                                  *
     *                                                                         *
     **************************************************************************/

    /** {@inheritDoc} */
    @Override
    public Object queryAccessibleAttribute(AccessibleAttribute attribute, Object... parameters) {
        switch (attribute) {
            case COLUMN_COUNT: return getVisibleLeafColumns().size();
            case ROW_COUNT: return getItems().size();
            case SELECTED_ITEMS: {
                // TableViewSkin returns TableRows back to TableView.
                // TableRowSkin returns TableCells back to TableRow.
                @SuppressWarnings("unchecked")
                ObservableList<TableRow<S>> rows = (ObservableList<TableRow<S>>)super.queryAccessibleAttribute(attribute, parameters);
                List<Node> selection = new ArrayList<>();
                if (rows != null) {
                    for (TableRow<S> row: rows) {
                        @SuppressWarnings("unchecked")
                        ObservableList<Node> cells =
                            (ObservableList<Node>)row.queryAccessibleAttribute(attribute, parameters);
                        if (cells != null) {
                            selection.addAll(cells);
                        }
                    }
                }
                return FXCollections.observableArrayList(selection);
            }
            case FOCUS_ITEM: {
                Node row = (Node)super.queryAccessibleAttribute(attribute, parameters);
                if (row == null) return null;
                Node cell = (Node)row.queryAccessibleAttribute(attribute, parameters);
                /* cell equals to null means the row is a placeholder node */
                return cell != null ?  cell : row;
            }
            case CELL_AT_ROW_COLUMN: {
                @SuppressWarnings("unchecked")
                TableRow<S> row = (TableRow<S>)super.queryAccessibleAttribute(attribute, parameters);
                return row != null ? row.queryAccessibleAttribute(attribute, parameters) : null;
            }
            case MULTIPLE_SELECTION: {
                MultipleSelectionModel<S> sm = getSelectionModel();
                return sm != null && sm.getSelectionMode() == SelectionMode.MULTIPLE;
            }
            default: return super.queryAccessibleAttribute(attribute, parameters);
        }
    }


    /* *************************************************************************
     *                                                                         *
     * Support Interfaces                                                      *
     *                                                                         *
     **************************************************************************/

     /**
      * An immutable wrapper class for use in the TableView
     * {@link TableView#columnResizePolicyProperty() column resize} functionality.
      * @since JavaFX 2.0
      */
     public static class ResizeFeatures<S> extends ResizeFeaturesBase<S> {
        private TableView<S> table;

        /**
         * Creates an instance of this class, with the provided TableView,
         * TableColumn and delta values being set and stored in this immutable
         * instance.
         *
         * @param table The TableView upon which the resize operation is occurring.
         * @param column The column upon which the resize is occurring, or null
         *      if this ResizeFeatures instance is being created as a result of a
         *      TableView resize operation.
         * @param delta The amount of horizontal space added or removed in the
         *      resize operation.
         */
        public ResizeFeatures(TableView<S> table, TableColumn<S,?> column, Double delta) {
            super(column, delta);
            this.table = table;
        }

        /**
         * Returns the column upon which the resize is occurring, or null
         * if this ResizeFeatures instance was created as a result of a
         * TableView resize operation.
         */
        @Override public TableColumn<S,?> getColumn() {
            return (TableColumn<S,?>) super.getColumn();
        }

        /**
         * Returns the TableView upon which the resize operation is occurring.
         * @return the TableView
         */
        public TableView<S> getTable() {
            return table;
        }
    }



    /* *************************************************************************
     *                                                                         *
     * Support Classes                                                         *
     *                                                                         *
     **************************************************************************/


    /**
     * A simple extension of the {@link SelectionModel} abstract class to
     * allow for special support for TableView controls.
     * @since JavaFX 2.0
     */
    public static abstract class TableViewSelectionModel<S> extends TableSelectionModel<S> {

        /* *********************************************************************
         *                                                                     *
         * Private fields                                                      *
         *                                                                     *
         **********************************************************************/

        private final TableView<S> tableView;

        boolean blockFocusCall = false;



        /* *********************************************************************
         *                                                                     *
         * Constructors                                                        *
         *                                                                     *
         **********************************************************************/

        /**
         * Builds a default TableViewSelectionModel instance with the provided
         * TableView.
         * @param tableView The TableView upon which this selection model should
         *      operate.
         * @throws NullPointerException TableView can not be null.
         */
        public TableViewSelectionModel(final TableView<S> tableView) {
            if (tableView == null) {
                throw new NullPointerException("TableView can not be null");
            }

            this.tableView = tableView;
        }



        /* *********************************************************************
         *                                                                     *
         * Abstract API                                                        *
         *                                                                     *
         **********************************************************************/

        /**
         * A read-only ObservableList representing the currently selected cells
         * in this TableView. Rather than directly modify this list, please
         * use the other methods provided in the TableViewSelectionModel.
         * @return a read-only ObservableList representing the currently
         * selected cells in this TableView
         */
        public abstract ObservableList<TablePosition> getSelectedCells();


        /* *********************************************************************
         *                                                                     *
         * Generic (type erasure) bridging                                     *
         *                                                                     *
         **********************************************************************/

        // --- isSelected
        /** {@inheritDoc} */
        @Override public boolean isSelected(int row, TableColumnBase<S, ?> column) {
            return isSelected(row, (TableColumn<S,?>)column);
        }

        /**
         * Convenience function which tests whether the given row and column index
         * is currently selected in this table instance.
         * @param row the row
         * @param column the column
         * @return true if row and column index is currently selected
         */
        public abstract boolean isSelected(int row, TableColumn<S, ?> column);


        // --- select
        /** {@inheritDoc} */
        @Override public void select(int row, TableColumnBase<S, ?> column) {
            select(row, (TableColumn<S,?>)column);
        }

        /**
         * Selects the cell at the given row/column intersection.
         * @param row the row
         * @param column the column
         */
        public abstract void select(int row, TableColumn<S, ?> column);


        // --- clearAndSelect
        /** {@inheritDoc} */
        @Override public void clearAndSelect(int row, TableColumnBase<S,?> column) {
            clearAndSelect(row, (TableColumn<S,?>) column);
        }

        /**
         * Clears all selection, and then selects the cell at the given row/column
         * intersection.
         * @param row the row
         * @param column the column
         */
        public abstract void clearAndSelect(int row, TableColumn<S,?> column);


        // --- clearSelection
        /** {@inheritDoc} */
        @Override public void clearSelection(int row, TableColumnBase<S,?> column) {
            clearSelection(row, (TableColumn<S,?>) column);
        }

        /**
         * Removes selection from the specified row/column position (in view indexes).
         * If this particular cell (or row if the column value is -1) is not selected,
         * nothing happens.
         * @param row the row
         * @param column the column
         */
        public abstract void clearSelection(int row, TableColumn<S, ?> column);

        /** {@inheritDoc} */
        @Override public void selectRange(int minRow, TableColumnBase<S,?> minColumn,
                                          int maxRow, TableColumnBase<S,?> maxColumn) {
            final int minColumnIndex = tableView.getVisibleLeafIndex((TableColumn<S,?>)minColumn);
            final int maxColumnIndex = tableView.getVisibleLeafIndex((TableColumn<S,?>)maxColumn);
            for (int _row = minRow; _row <= maxRow; _row++) {
                for (int _col = minColumnIndex; _col <= maxColumnIndex; _col++) {
                    select(_row, tableView.getVisibleLeafColumn(_col));
                }
            }
        }



        /* *********************************************************************
         *                                                                     *
         * Public API                                                          *
         *                                                                     *
         **********************************************************************/

        /**
         * Returns the TableView instance that this selection model is installed in.
         * @return the TableView
         */
        public TableView<S> getTableView() {
            return tableView;
        }

        /**
         * Convenience method that returns getTableView().getItems().
         * @return The items list of the current TableView.
         */
        protected List<S> getTableModel()  {
            return tableView.getItems();
        }

        /** {@inheritDoc} */
        @Override protected S getModelItem(int index) {
            if (index < 0 || index >= getItemCount()) return null;
            return tableView.getItems().get(index);
        }

        /** {@inheritDoc} */
        @Override protected int getItemCount() {
            return getTableModel().size();
        }

        /** {@inheritDoc} */
        @Override public void focus(int row) {
            focus(row, null);
        }

        /** {@inheritDoc} */
        @Override public int getFocusedIndex() {
            return getFocusedCell().getRow();
        }



        /* *********************************************************************
         *                                                                     *
         * Private implementation                                              *
         *                                                                     *
         **********************************************************************/

        void focus(int row, TableColumn<S,?> column) {
            focus(new TablePosition<>(getTableView(), row, column));
            getTableView().notifyAccessibleAttributeChanged(AccessibleAttribute.FOCUS_ITEM);
        }

        void focus(TablePosition<S,?> pos) {
            if (blockFocusCall) return;
            if (getTableView().getFocusModel() == null) return;

            getTableView().getFocusModel().focus(pos.getRow(), pos.getTableColumn());
        }

        TablePosition<S,?> getFocusedCell() {
            if (getTableView().getFocusModel() == null) {
                return new TablePosition<>(getTableView(), -1, null);
            }
            return getTableView().getFocusModel().getFocusedCell();
        }
    }



    /**
     * A primitive selection model implementation, using a List<Integer> to store all
     * selected indices.
     */
    // package for testing
    static class TableViewArrayListSelectionModel<S> extends TableViewSelectionModel<S> {

        private int itemCount = 0;

        private final MappingChange.Map<TablePosition<S,?>,Integer> cellToIndicesMap = f -> f.getRow();

        /* *********************************************************************
         *                                                                     *
         * Constructors                                                        *
         *                                                                     *
         **********************************************************************/

        public TableViewArrayListSelectionModel(final TableView<S> tableView) {
            super(tableView);
            this.tableView = tableView;

            this.itemsPropertyListener = new InvalidationListener() {
                private WeakReference<ObservableList<S>> weakItemsRef = new WeakReference<>(tableView.getItems());

                @Override public void invalidated(Observable observable) {
                    ObservableList<S> oldItems = weakItemsRef.get();
                    weakItemsRef = new WeakReference<>(tableView.getItems());
                    updateItemsObserver(oldItems, tableView.getItems());
                }
            };
            this.tableView.itemsProperty().addListener(itemsPropertyListener);

            selectedCellsMap = new SelectedCellsMap<>(c -> fireCustomSelectedCellsListChangeEvent(c)) {  // Note: use of method reference causes javac compilation error (see JDK-8297428)
                @Override public boolean isCellSelectionEnabled() {
                    return TableViewArrayListSelectionModel.this.isCellSelectionEnabled();
                }
            };

            selectedCellsSeq = new ReadOnlyUnbackedObservableList<>() {
                @Override public TablePosition<S,?> get(int i) {
                    return selectedCellsMap.get(i);
                }

                @Override public int size() {
                    return selectedCellsMap.size();
                }
            };
//            selectedCellsSeq.addListener((ListChangeListener<? super TablePosition<S,?>>) c -> {
//                ControlUtils.updateSelectedIndices(this, c);
//            });


            /*
             * The following listener is used in conjunction with
             * SelectionModel.select(T obj) to allow for a developer to select
             * an item that is not actually in the data model. When this occurs,
             * we actively try to find an index that matches this object, going
             * so far as to actually watch for all changes to the items list,
             * rechecking each time.
             */

            // watching for changes to the items list content
            ObservableList<S> items = getTableView().getItems();
            if (items != null) {
                items.addListener(weakItemsContentListener);
            }


            updateItemCount();

            updateDefaultSelection();

            cellSelectionEnabledProperty().addListener(o -> {
                updateDefaultSelection();
                TableCellBehaviorBase.setAnchor(tableView, getFocusedCell(), true);
            });
        }

        private void dispose() {
            this.tableView.itemsProperty().removeListener(itemsPropertyListener);

            ObservableList<S> items = getTableView().getItems();
            if (items != null) {
                items.removeListener(weakItemsContentListener);
            }
        }

        private final TableView<S> tableView;

        final InvalidationListener itemsPropertyListener;

        final ListChangeListener<S> itemsContentListener = c -> {
            updateItemCount();

            List<S> items1 = getTableModel();
            boolean doSelectionUpdate = true;

            while (c.next()) {
                if (c.wasReplaced() || c.getAddedSize() == getItemCount()) {
                    this.selectedItemChange = c;
                    updateDefaultSelection();
                    this.selectedItemChange = null;
                    return;
                }

                final S selectedItem = getSelectedItem();
                final int selectedIndex = getSelectedIndex();

                if (items1 == null || items1.isEmpty()) {
                    clearSelection();
                } else if (getSelectedIndex() == -1 && getSelectedItem() != null) {
                    int newIndex = items1.indexOf(getSelectedItem());
                    if (newIndex != -1) {
                        setSelectedIndex(newIndex);
                        doSelectionUpdate = false;
                    }
                } else if (c.wasRemoved() &&
                        c.getRemovedSize() == 1 &&
                        ! c.wasAdded() &&
                        selectedItem != null &&
                        selectedItem.equals(c.getRemoved().get(0))) {
                    // Bug fix for RT-28637
                    if (getSelectedIndex() < getItemCount()) {
                        final int previousRow = selectedIndex == 0 ? 0 : selectedIndex - 1;
                        S newSelectedItem = getModelItem(previousRow);
                        if (! selectedItem.equals(newSelectedItem)) {
                            clearAndSelect(previousRow);
                        }
                    }
                }
            }

            if (doSelectionUpdate) {
                updateSelection(c);
            }
        };

        final WeakListChangeListener<S> weakItemsContentListener
                = new WeakListChangeListener<>(itemsContentListener);



        /* *********************************************************************
         *                                                                     *
         * Observable properties (and getters/setters)                         *
         *                                                                     *
         **********************************************************************/

        // the only 'proper' internal data structure, selectedItems and selectedIndices
        // are both 'read-only and unbacked'.
        private final SelectedCellsMap<TablePosition<S,?>> selectedCellsMap;

        // we create a ReadOnlyUnbackedObservableList of selectedCells here so
        // that we can fire custom list change events.
        private final ReadOnlyUnbackedObservableList<TablePosition<S,?>> selectedCellsSeq;
        @Override public ObservableList<TablePosition> getSelectedCells() {
            return (ObservableList<TablePosition>)(Object)selectedCellsSeq;
        }



        /* *********************************************************************
         *                                                                     *
         * Internal properties                                                 *
         *                                                                     *
         **********************************************************************/

        private int previousModelSize = 0;

        // Listen to changes in the tableview items list, such that when it
        // changes we can update the selected indices list to refer to the
        // new indices.
        private void updateSelection(ListChangeListener.Change<? extends S> c) {
            c.reset();

            int shift = 0;
            int startRow = -1;
            while (c.next()) {
                if (c.wasReplaced()) {
                    if (c.getList().isEmpty()) {
                        // the entire items list was emptied - clear selection
                        clearSelection();
                    } else {
                        int index = getSelectedIndex();

                        if (previousModelSize == c.getRemovedSize()) {
                            // all items were removed from the model
                            clearSelection();
                        } else if (index < getItemCount() && index >= 0) {
                            // Fix for RT-18969: the list had setAll called on it
                            // Use of makeAtomic is a fix for RT-20945
                            startAtomic();
                            clearSelection(index);
                            stopAtomic();
                            select(index);
                        } else {
                            // Fix for RT-22079
                            clearSelection();
                        }
                    }
                } else if (c.wasAdded() || c.wasRemoved()) {
                    startRow = c.getFrom();
                    shift += c.wasAdded() ? c.getAddedSize() : -c.getRemovedSize();
                } else if (c.wasPermutated()) {
                    // General approach:
                    //   -- detected a sort has happened
                    //   -- Create a permutation lookup map (1)
                    //   -- dump all the selected indices into a list (2)
                    //   -- create a list containing the new indices (3)
                    //   -- for each previously-selected index (4)
                    //     -- if index is in the permutation lookup map
                    //       -- add the new index to the new indices list
                    //   -- Perform batch selection (5)

                    startAtomic();

                    final int oldSelectedIndex = getSelectedIndex();

                    // (1)
                    int length = c.getTo() - c.getFrom();
                    HashMap<Integer, Integer> pMap = new HashMap<> (length);
                    for (int i = c.getFrom(); i < c.getTo(); i++) {
                        pMap.put(i, c.getPermutation(i));
                    }

                    // (2)
                    List<TablePosition<S,?>> selectedIndices = new ArrayList<>((ObservableList<TablePosition<S,?>>)(Object)getSelectedCells());

                    // (3)
                    List<TablePosition<S,?>> newIndices = new ArrayList<>(selectedIndices.size());

                    // (4)
                    boolean selectionIndicesChanged = false;
                    for (int i = 0; i < selectedIndices.size(); i++) {
                        final TablePosition<S,?> oldIndex = selectedIndices.get(i);
                        final int oldRow = oldIndex.getRow();

                        if (pMap.containsKey(oldRow)) {
                            int newIndex = pMap.get(oldRow);

                            selectionIndicesChanged = selectionIndicesChanged || newIndex != oldRow;

                            newIndices.add(new TablePosition<>(oldIndex.getTableView(), newIndex, oldIndex.getTableColumn()));
                        }
                    }

                    if (selectionIndicesChanged) {
                        // (5)
                        quietClearSelection();
                        stopAtomic();

                        selectedCellsMap.setAll(newIndices);

                        if (oldSelectedIndex >= 0 && oldSelectedIndex < itemCount) {
                            int newIndex = c.getPermutation(oldSelectedIndex);
                            setSelectedIndex(newIndex);
                            focus(newIndex);
                        }
                    } else {
                        stopAtomic();
                    }
                }
            }

            TablePosition<S,?> anchor = TableCellBehavior.getAnchor(tableView, null);
            if (shift != 0 && startRow >= 0 && anchor != null && anchor.getRow() >= startRow && (c.wasRemoved() || c.wasAdded())) {
                if (isSelected(anchor.getRow(), anchor.getTableColumn())) {
                    TablePosition<S,?> newAnchor = new TablePosition<>(tableView, anchor.getRow() + shift, anchor.getTableColumn());
                    TableCellBehavior.setAnchor(tableView, newAnchor, false);
                }
            }

            shiftSelection(startRow, shift, new Callback<>() {
                @Override public Void call(ShiftParams param) {

                    // we make the shifts atomic, as otherwise listeners to
                    // the items / indices lists get a lot of intermediate
                    // noise. They eventually get the summary event fired
                    // from within shiftSelection, so this is ok.
                    startAtomic();

                    final int clearIndex = param.getClearIndex();
                    final int setIndex = param.getSetIndex();
                    TablePosition<S,?> oldTP = null;
                    if (clearIndex > -1) {
                        for (int i = 0; i < selectedCellsMap.size(); i++) {
                            TablePosition<S,?> tp = selectedCellsMap.get(i);
                            if (tp.getRow() == clearIndex) {
                                oldTP = tp;
                                selectedCellsMap.remove(tp);
                            } else if (tp.getRow() == setIndex && !param.isSelected()) {
                                selectedCellsMap.remove(tp);
                            }
                        }
                    }

                    if (oldTP != null && param.isSelected()) {
                        TablePosition<S,?> newTP = new TablePosition<>(
                                tableView, param.getSetIndex(), oldTP.getTableColumn());

                        selectedCellsMap.add(newTP);
                    }

                    stopAtomic();

                    return null;
                }
            });

            previousModelSize = getItemCount();
        }

        /* *********************************************************************
         *                                                                     *
         * Public selection API                                                *
         *                                                                     *
         **********************************************************************/

        @Override public void clearAndSelect(int row) {
            clearAndSelect(row, null);
        }

        @Override public void clearAndSelect(int row, TableColumn<S,?> column) {
            if (row < 0 || row >= getItemCount()) return;

            final TablePosition<S,?> newTablePosition = new TablePosition<>(getTableView(), row, column);
            final boolean isCellSelectionEnabled = isCellSelectionEnabled();

            // replace the anchor
            TableCellBehavior.setAnchor(tableView, newTablePosition, false);

            // firstly we make a copy of the selection, so that we can send out
            // the correct details in the selection change event.
            List<TablePosition<S,?>> previousSelection = new ArrayList<>(selectedCellsMap.getSelectedCells());

            // secondly we check if we can short-circuit out of here because the new selection
            // equals the current selection
            final boolean wasSelected = isSelected(row, column);
            if (wasSelected && previousSelection.size() == 1) {
                // before we return, we double-check that the selected item
                // is equal to the item in the given index
                TablePosition<S,?> selectedCell = getSelectedCells().get(0);
                if (getSelectedItem() == getModelItem(row)) {
                    if (selectedCell.getRow() == row && selectedCell.getTableColumn() == column) {
                        return;
                    }
                }
            }

            // RT-32411 We used to call quietClearSelection() here, but this
            // resulted in the selectedItems and selectedIndices lists never
            // reporting that they were empty.
            // makeAtomic toggle added to resolve RT-32618
            startAtomic();

            // then clear the current selection
            clearSelection();

            // and select the new cell
            select(row, column);

            stopAtomic();


            // We remove the new selection from the list seeing as it is not removed.
            if (isCellSelectionEnabled) {
                previousSelection.remove(newTablePosition);
            } else {
                for (TablePosition<S,?> tp : previousSelection) {
                    if (tp.getRow() == row) {
                        previousSelection.remove(tp);
                        break;
                    }
                }
            }

            // fire off a single add/remove/replace notification (rather than
            // individual remove and add notifications) - see RT-33324
            ListChangeListener.Change<TablePosition<S, ?>> change;

            /*
             * getFrom() documentation:
             *   If wasAdded is true, the interval contains all the values that were added.
             *   If wasPermutated is true, the interval marks the values that were permutated.
             *   If wasRemoved is true and wasAdded is false, getFrom() and getTo() should
             *   return the same number - the place where the removed elements were positioned in the list.
             */
            if (wasSelected) {
                change = ControlUtils.buildClearAndSelectChange(
                        selectedCellsSeq, previousSelection, newTablePosition, Comparator.comparing(TablePosition::getRow));
            } else {
                final int changeIndex = isCellSelectionEnabled ? 0 : Math.max(0, selectedCellsSeq.indexOf(newTablePosition));
                final int changeSize = isCellSelectionEnabled ? getSelectedCells().size() : 1;
                change = new NonIterableChange.GenericAddRemoveChange<>(
                        changeIndex, changeIndex + changeSize, previousSelection, selectedCellsSeq);
//                selectedCellsSeq._beginChange();
//                selectedCellsSeq._nextAdd(changeIndex, changeIndex + changeSize);
//                selectedCellsSeq._nextRemove(changeIndex, previousSelection);
//                selectedCellsSeq._endChange();
            }
            fireCustomSelectedCellsListChangeEvent(change);
        }

        @Override public void select(int row) {
            select(row, null);
        }

        @Override
        public void select(int row, TableColumn<S,?> column) {
            if (row < 0 || row >= getItemCount()) return;

            // if I'm in cell selection mode but the column is null, select each
            // of the contained cells individually
            if (isCellSelectionEnabled() && column == null) {
                List<TableColumn<S,?>> columns = getTableView().getVisibleLeafColumns();
                for (int i = 0; i < columns.size(); i++) {
                    select(row, columns.get(i));
                }
                return;
            }

            if (TableCellBehavior.hasDefaultAnchor(tableView)) {
                TableCellBehavior.removeAnchor(tableView);
            }

            if (getSelectionMode() == SelectionMode.SINGLE) {
                quietClearSelection();
            }
            selectedCellsMap.add(new TablePosition<>(getTableView(), row, column));

            updateSelectedIndex(row);
            focus(row, column);
        }

        @Override public void select(S obj) {
            if (obj == null && getSelectionMode() == SelectionMode.SINGLE) {
                clearSelection();
                return;
            }

            // We have no option but to iterate through the model and select the
            // first occurrence of the given object. Once we find the first one, we
            // don't proceed to select any others.
            S rowObj = null;
            for (int i = 0; i < getItemCount(); i++) {
                rowObj = getModelItem(i);
                if (rowObj == null) continue;

                if (rowObj.equals(obj)) {
                    if (isSelected(i)) {
                        return;
                    }

                    if (getSelectionMode() == SelectionMode.SINGLE) {
                        quietClearSelection();
                    }

                    select(i);
                    return;
                }
            }

            // if we are here, we did not find the item in the entire data model.
            // Even still, we allow for this item to be set to the give object.
            // We expect that in concrete subclasses of this class we observe the
            // data model such that we check to see if the given item exists in it,
            // whilst SelectedIndex == -1 && SelectedItem != null.
            setSelectedIndex(-1);
            setSelectedItem(obj);
        }

        @Override public void selectIndices(int row, int... rows) {
            if (rows == null) {
                select(row);
                return;
            }

            /*
             * Performance optimisation - if multiple selection is disabled, only
             * process the end-most row index.
             */
            int rowCount = getItemCount();

            if (getSelectionMode() == SelectionMode.SINGLE) {
                quietClearSelection();

                for (int i = rows.length - 1; i >= 0; i--) {
                    int index = rows[i];
                    if (index >= 0 && index < rowCount) {
                        select(index);
                        break;
                    }
                }

                if (selectedCellsMap.isEmpty()) {
                    if (row > 0 && row < rowCount) {
                        select(row);
                    }
                }
            } else {
                int lastIndex = -1;
                Set<TablePosition<S,?>> positions = new LinkedHashSet<>();

                // --- firstly, we special-case the non-varargs 'row' argument
                if (row >= 0 && row < rowCount) {
                    // if I'm in cell selection mode, we want to select each
                    // of the contained cells individually
                    if (isCellSelectionEnabled()) {
                        List<TableColumn<S,?>> columns = getTableView().getVisibleLeafColumns();
                        for (int column = 0; column < columns.size(); column++) {
                            if (! selectedCellsMap.isSelected(row, column)) {
                                positions.add(new TablePosition<>(getTableView(), row, columns.get(column)));
                                lastIndex = row;
                            }
                        }
                    } else {
                        boolean match = selectedCellsMap.isSelected(row, -1);
                        if (!match) {
                            positions.add(new TablePosition<>(getTableView(), row, null));
                        }
                    }

                    lastIndex = row;
                }

                // --- now we iterate through all varargs values
                for (int i = 0; i < rows.length; i++) {
                    int index = rows[i];
                    if (index < 0 || index >= rowCount) continue;
                    lastIndex = index;

                    if (isCellSelectionEnabled()) {
                        List<TableColumn<S,?>> columns = getTableView().getVisibleLeafColumns();
                        for (int column = 0; column < columns.size(); column++) {
                            if (! selectedCellsMap.isSelected(index, column)) {
                                positions.add(new TablePosition<>(getTableView(), index, columns.get(column)));
                                lastIndex = index;
                            }
                        }
                    } else {
                        if (! selectedCellsMap.isSelected(index, -1)) {
                            // if we are here then we have successfully gotten through the for-loop above
                            positions.add(new TablePosition<>(getTableView(), index, null));
                        }
                    }
                }

                selectedCellsMap.addAll(positions);

                if (lastIndex != -1) {
                    select(lastIndex);
                }
            }
        }

        @Override public void selectAll() {
            if (getSelectionMode() == SelectionMode.SINGLE) return;

            if (isCellSelectionEnabled()) {
                List<TablePosition<S,?>> indices = new ArrayList<>();
                TableColumn<S,?> column;
                TablePosition<S,?> tp = null;
                for (int col = 0; col < getTableView().getVisibleLeafColumns().size(); col++) {
                    column = getTableView().getVisibleLeafColumns().get(col);
                    for (int row = 0; row < getItemCount(); row++) {
                        tp = new TablePosition<>(getTableView(), row, column);
                        indices.add(tp);
                    }
                }
                selectedCellsMap.setAll(indices);

                if (tp != null) {
                    select(tp.getRow(), tp.getTableColumn());
                    focus(tp.getRow(), tp.getTableColumn());
                }
            } else {
                List<TablePosition<S,?>> indices = new ArrayList<>();
                for (int i = 0; i < getItemCount(); i++) {
                    indices.add(new TablePosition<>(getTableView(), i, null));
                }
                selectedCellsMap.setAll(indices);

                int focusedIndex = getFocusedIndex();
                if (focusedIndex == -1) {
                    final int itemCount = getItemCount();
                    if (itemCount > 0) {
                        select(itemCount - 1);
                        focus(indices.get(indices.size() - 1));
                    }
                } else {
                    select(focusedIndex);
                    focus(focusedIndex);
                }
            }
        }

        @Override public void selectRange(int minRow, TableColumnBase<S,?> minColumn,
                                          int maxRow, TableColumnBase<S,?> maxColumn) {
            if (getSelectionMode() == SelectionMode.SINGLE) {
                quietClearSelection();
                select(maxRow, maxColumn);
                return;
            }

            startAtomic();

            final int itemCount = getItemCount();
            final boolean isCellSelectionEnabled = isCellSelectionEnabled();

            final int minColumnIndex = tableView.getVisibleLeafIndex((TableColumn<S,?>)minColumn);
            final int maxColumnIndex = tableView.getVisibleLeafIndex((TableColumn<S,?>)maxColumn);
            final int _minColumnIndex = Math.min(minColumnIndex, maxColumnIndex);
            final int _maxColumnIndex = Math.max(minColumnIndex, maxColumnIndex);

            final int _minRow = Math.min(minRow, maxRow);
            final int _maxRow = Math.max(minRow, maxRow);

            List<TablePosition<S,?>> cellsToSelect = new ArrayList<>();

            for (int _row = _minRow; _row <= _maxRow; _row++) {
                // begin copy/paste of select(int, column) method (with some
                // slight modifications)
                if (_row < 0 || _row >= itemCount) continue;

                if (! isCellSelectionEnabled) {
                    cellsToSelect.add(new TablePosition<>(tableView, _row, (TableColumn<S,?>)minColumn));
                } else {
                    for (int _col = _minColumnIndex; _col <= _maxColumnIndex; _col++) {
                        final TableColumn<S, ?> column = tableView.getVisibleLeafColumn(_col);

                        // if I'm in cell selection mode but the column is null, I don't want
                        // to select the whole row instead...
                        if (column == null && isCellSelectionEnabled) continue;

                        cellsToSelect.add(new TablePosition<>(tableView, _row, column));
                        // end copy/paste
                    }
                }
            }

            // to prevent duplication we remove all currently selected cells from
            // our list of cells to select.
            cellsToSelect.removeAll(getSelectedCells());

            selectedCellsMap.addAll(cellsToSelect);
            stopAtomic();

            // fire off events.
            // Note that focus and selection always goes to maxRow, not _maxRow.
            updateSelectedIndex(maxRow);
            focus(maxRow, (TableColumn<S,?>)maxColumn);

            final TableColumn<S,?> startColumn = (TableColumn<S,?>)minColumn;
            final TableColumn<S,?> endColumn = isCellSelectionEnabled ? (TableColumn<S,?>)maxColumn : startColumn;
            final int startChangeIndex = selectedCellsMap.indexOf(new TablePosition<>(tableView, minRow, startColumn));
            final int endChangeIndex = selectedCellsMap.indexOf(new TablePosition<>(tableView, maxRow, endColumn));

            if (startChangeIndex > -1 && endChangeIndex > -1) {
                final int startIndex = Math.min(startChangeIndex, endChangeIndex);
                final int endIndex = Math.max(startChangeIndex, endChangeIndex);

                ListChangeListener.Change c = new NonIterableChange.SimpleAddChange<>(startIndex, endIndex + 1, selectedCellsSeq);
                fireCustomSelectedCellsListChangeEvent(c);
//                selectedCellsSeq.fireChange(() -> selectedCellsSeq._nextAdd(startIndex, endIndex + 1));
            }
        }

        @Override public void clearSelection(int index) {
            clearSelection(index, null);
        }

        @Override
        public void clearSelection(int row, TableColumn<S,?> column) {
            clearSelection(new TablePosition<>(getTableView(), row, column));
        }

        private void clearSelection(TablePosition<S,?> tp) {
            final boolean csMode = isCellSelectionEnabled();
            final int row = tp.getRow();
            final boolean columnIsNull = tp.getTableColumn() == null;

            List<TablePosition> toRemove = new ArrayList<>();
            for (TablePosition pos : getSelectedCells()) {
                if (!csMode) {
                    if (pos.getRow() == row) {
                        toRemove.add(pos);
                        break;
                    }
                } else {
                    if (columnIsNull && pos.getRow() == row) {
                        // if we are in cell selection mode and the column is null,
                        // we remove all items in the row
                        toRemove.add(pos);
                    } else if (pos.equals(tp)) {
                        toRemove.add(tp);
                        break;
                    }
                }
            }
            toRemove.stream().forEach(selectedCellsMap::remove);

            if (isEmpty() && ! isAtomic()) {
                updateSelectedIndex(-1);
                selectedCellsMap.clear();
            }
        }

        @Override public void clearSelection() {
            final List<TablePosition<S,?>> removed = new ArrayList<>((Collection)getSelectedCells());

            quietClearSelection();

            if (! isAtomic()) {
                updateSelectedIndex(-1);
                focus(-1);

                if (!removed.isEmpty()) {
                    ListChangeListener.Change<TablePosition<S, ?>> c = new NonIterableChange<>(0, 0, selectedCellsSeq) {
                        @Override public List<TablePosition<S, ?>> getRemoved() {
                            return removed;
                        }
                    };
                    fireCustomSelectedCellsListChangeEvent(c);
//                    selectedCellsSeq.fireChange(() -> selectedCellsSeq._nextRemove(0, removed));
                }
            }
        }

        private void quietClearSelection() {
            startAtomic();
            selectedCellsMap.clear();
            stopAtomic();
        }

        @Override
        public boolean isSelected(int row, TableColumn<S,?> column) {
            // When in cell selection mode, if the column is null, then we interpret
            // the users query to be asking if _all_ of the cells in the row are selected,
            // rather than if _any_ of the cells in the row are selected.
            final boolean isCellSelectionEnabled = isCellSelectionEnabled();
            if (isCellSelectionEnabled && column == null) {
                int columnCount = tableView.getVisibleLeafColumns().size();
                for (int col = 0; col < columnCount; col++) {
                    if (!selectedCellsMap.isSelected(row, col)) {
                        return false;
                    }
                }
                return true;
            } else {
                int columnIndex = !isCellSelectionEnabled || column == null ? -1 : tableView.getVisibleLeafIndex(column);
                return selectedCellsMap.isSelected(row, columnIndex);
            }
        }

        @Override public boolean isEmpty() {
            return selectedCellsMap.isEmpty();
        }

        @Override public void selectPrevious() {
            if (isCellSelectionEnabled()) {
                // in cell selection mode, we have to wrap around, going from
                // right-to-left, and then wrapping to the end of the previous line
                TablePosition<S,?> pos = getFocusedCell();
                if (pos.getColumn() - 1 >= 0) {
                    // go to previous row
                    select(pos.getRow(), getTableColumn(pos.getTableColumn(), -1));
                } else if (pos.getRow() < getItemCount() - 1) {
                    // wrap to end of previous row
                    select(pos.getRow() - 1, getTableColumn(getTableView().getVisibleLeafColumns().size() - 1));
                }
            } else {
                int focusIndex = getFocusedIndex();
                if (focusIndex == -1) {
                    select(getItemCount() - 1);
                } else if (focusIndex > 0) {
                    select(focusIndex - 1);
                }
            }
        }

        @Override public void selectNext() {
            if (isCellSelectionEnabled()) {
                // in cell selection mode, we have to wrap around, going from
                // left-to-right, and then wrapping to the start of the next line
                TablePosition<S,?> pos = getFocusedCell();
                if (pos.getColumn() + 1 < getTableView().getVisibleLeafColumns().size()) {
                    // go to next column
                    select(pos.getRow(), getTableColumn(pos.getTableColumn(), 1));
                } else if (pos.getRow() < getItemCount() - 1) {
                    // wrap to start of next row
                    select(pos.getRow() + 1, getTableColumn(0));
                }
            } else {
                int focusIndex = getFocusedIndex();
                if (focusIndex == -1) {
                    select(0);
                } else if (focusIndex < getItemCount() -1) {
                    select(focusIndex + 1);
                }
            }
        }

        @Override public void selectAboveCell() {
            TablePosition<S,?> pos = getFocusedCell();
            if (pos.getRow() == -1) {
                select(getItemCount() - 1);
            } else if (pos.getRow() > 0) {
                select(pos.getRow() - 1, pos.getTableColumn());
            }
        }

        @Override public void selectBelowCell() {
            TablePosition<S,?> pos = getFocusedCell();

            if (pos.getRow() == -1) {
                select(0);
            } else if (pos.getRow() < getItemCount() -1) {
                select(pos.getRow() + 1, pos.getTableColumn());
            }
        }

        @Override public void selectFirst() {
            TablePosition<S,?> focusedCell = getFocusedCell();

            if (getSelectionMode() == SelectionMode.SINGLE) {
                quietClearSelection();
            }

            if (getItemCount() > 0) {
                if (isCellSelectionEnabled()) {
                    select(0, focusedCell.getTableColumn());
                } else {
                    select(0);
                }
            }
        }

        @Override public void selectLast() {
            TablePosition<S,?> focusedCell = getFocusedCell();

            if (getSelectionMode() == SelectionMode.SINGLE) {
                quietClearSelection();
            }

            int numItems = getItemCount();
            if (numItems > 0 && getSelectedIndex() < numItems - 1) {
                if (isCellSelectionEnabled()) {
                    select(numItems - 1, focusedCell.getTableColumn());
                } else {
                    select(numItems - 1);
                }
            }
        }

        @Override
        public void selectLeftCell() {
            if (! isCellSelectionEnabled()) return;

            TablePosition<S,?> pos = getFocusedCell();
            if (pos.getColumn() - 1 >= 0) {
                select(pos.getRow(), getTableColumn(pos.getTableColumn(), -1));
            }
        }

        @Override
        public void selectRightCell() {
            if (! isCellSelectionEnabled()) return;

            TablePosition<S,?> pos = getFocusedCell();
            if (pos.getColumn() + 1 < getTableView().getVisibleLeafColumns().size()) {
                select(pos.getRow(), getTableColumn(pos.getTableColumn(), 1));
            }
        }



        /* *********************************************************************
         *                                                                     *
         * Support code                                                        *
         *                                                                     *
         **********************************************************************/

        private void updateItemsObserver(ObservableList<S> oldList, ObservableList<S> newList) {
            // the items list has changed, we need to observe
            // the new list, and remove any observer we had from the old list
            if (oldList != null) {
                oldList.removeListener(weakItemsContentListener);
            }
            if (newList != null) {
                newList.addListener(weakItemsContentListener);
            }

            updateItemCount();
            updateDefaultSelection();
        }

        private void updateDefaultSelection() {
            // when the items list totally changes, we should clear out
            // the selection
            int newSelectionIndex = -1;
            if (tableView.getItems() != null) {
                S selectedItem = getSelectedItem();
                if (selectedItem != null) {
                    newSelectionIndex = tableView.getItems().indexOf(selectedItem);
                }
            }

            clearSelection();
            select(newSelectionIndex, isCellSelectionEnabled() ? getTableColumn(0) : null);
        }

        private TableColumn<S,?> getTableColumn(int pos) {
            return getTableView().getVisibleLeafColumn(pos);
        }

        // Gets a table column to the left or right of the current one, given an offset
        private TableColumn<S,?> getTableColumn(TableColumn<S,?> column, int offset) {
            int columnIndex = getTableView().getVisibleLeafIndex(column);
            int newColumnIndex = columnIndex + offset;
            return getTableView().getVisibleLeafColumn(newColumnIndex);
        }

        private void updateSelectedIndex(int row) {
            setSelectedIndex(row);
            setSelectedItem(getModelItem(row));
        }

        /** {@inheritDoc} */
        @Override protected int getItemCount() {
            return itemCount;
        }

        private void updateItemCount() {
            if (tableView == null) {
                itemCount = -1;
            } else {
                List<S> items = getTableModel();
                itemCount = items == null ? -1 : items.size();
            }
        }

        private void fireCustomSelectedCellsListChangeEvent(ListChangeListener.Change<? extends TablePosition<S,?>> c) {
            // Allow removing the row index if cell selection is not enabled or
            // if such row doesn't have any selected cells
            IntPredicate removeRowFilter = row -> !isCellSelectionEnabled() ||
                    getSelectedCells().stream().noneMatch(tp -> tp.getRow() == row);
            ControlUtils.updateSelectedIndices(this, this.isCellSelectionEnabled(), c, removeRowFilter);

            if (isAtomic()) {
                return;
            }

            selectedCellsSeq.callObservers(new MappingChange<>(c, MappingChange.NOOP_MAP, selectedCellsSeq));
        }
    }




    /**
     * A {@link FocusModel} with additional functionality to support the requirements
     * of a TableView control.
     *
     * @see TableView
     * @since JavaFX 2.0
     */
    public static class TableViewFocusModel<S> extends TableFocusModel<S, TableColumn<S, ?>> {

        private final TableView<S> tableView;

        private final TablePosition<S,?> EMPTY_CELL;

        /**
         * Creates a default TableViewFocusModel instance that will be used to
         * manage focus of the provided TableView control.
         *
         * @param tableView The tableView upon which this focus model operates.
         * @throws NullPointerException The TableView argument can not be null.
         */
        public TableViewFocusModel(final TableView<S> tableView) {
            if (tableView == null) {
                throw new NullPointerException("TableView can not be null");
            }

            this.tableView = tableView;
            this.EMPTY_CELL = new TablePosition<>(tableView, -1, null);

            itemsObserver = new InvalidationListener() {
                private WeakReference<ObservableList<S>> weakItemsRef = new WeakReference<>(tableView.getItems());

                @Override public void invalidated(Observable observable) {
                    ObservableList<S> oldItems = weakItemsRef.get();
                    weakItemsRef = new WeakReference<>(tableView.getItems());
                    updateItemsObserver(oldItems, tableView.getItems());
                }
            };
            this.tableView.itemsProperty().addListener(new WeakInvalidationListener(itemsObserver));
            if (tableView.getItems() != null) {
                this.tableView.getItems().addListener(weakItemsContentListener);
            }

            updateDefaultFocus();

            focusedCellProperty().addListener(o -> {
                tableView.notifyAccessibleAttributeChanged(AccessibleAttribute.FOCUS_ITEM);
            });
        }

        private final InvalidationListener itemsObserver;

        // Listen to changes in the tableview items list, such that when it
        // changes we can update the focused index to refer to the new indices.
        private final ListChangeListener<S> itemsContentListener = c -> {
            c.next();

            if (c.wasReplaced() || c.getAddedSize() == getItemCount()) {
                updateDefaultFocus();
                return;
            }

            TablePosition<S,?> focusedCell = getFocusedCell();
            final int focusedIndex = focusedCell.getRow();
            if (focusedIndex == -1 || c.getFrom() > focusedIndex) {
                return;
            }

            c.reset();
            boolean added = false;
            boolean removed = false;
            int addedSize = 0;
            int removedSize = 0;
            while (c.next()) {
                added |= c.wasAdded();
                removed |= c.wasRemoved();
                addedSize += c.getAddedSize();
                removedSize += c.getRemovedSize();
            }

            if (added && ! removed) {
                if (addedSize < c.getList().size()) {
                    final int newFocusIndex = Math.min(getItemCount() - 1, getFocusedIndex() + addedSize);
                    focus(newFocusIndex, focusedCell.getTableColumn());
                }
            } else if (!added && removed) {
                final int newFocusIndex = Math.max(0, getFocusedIndex() - removedSize);
                if (newFocusIndex < 0) {
                    focus(0, focusedCell.getTableColumn());
                } else {
                    focus(newFocusIndex, focusedCell.getTableColumn());
                }
            }
        };

        private WeakListChangeListener<S> weakItemsContentListener
                = new WeakListChangeListener<>(itemsContentListener);

        private void updateItemsObserver(ObservableList<S> oldList, ObservableList<S> newList) {
            // the tableview items list has changed, we need to observe
            // the new list, and remove any observer we had from the old list
            if (oldList != null) oldList.removeListener(weakItemsContentListener);
            if (newList != null) newList.addListener(weakItemsContentListener);

            updateDefaultFocus();
        }

        /** {@inheritDoc} */
        @Override protected int getItemCount() {
            if (tableView.getItems() == null) return -1;
            return tableView.getItems().size();
        }

        /** {@inheritDoc} */
        @Override protected S getModelItem(int index) {
            if (tableView.getItems() == null) return null;

            if (index < 0 || index >= getItemCount()) return null;

            return tableView.getItems().get(index);
        }

        /**
         * The position of the current item in the TableView which has the focus.
         */
        private ReadOnlyObjectWrapper<TablePosition> focusedCell;
        public final ReadOnlyObjectProperty<TablePosition> focusedCellProperty() {
            return focusedCellPropertyImpl().getReadOnlyProperty();
        }
        private void setFocusedCell(TablePosition value) { focusedCellPropertyImpl().set(value);  }
        public final TablePosition getFocusedCell() { return focusedCell == null ? EMPTY_CELL : focusedCell.get(); }

        private ReadOnlyObjectWrapper<TablePosition> focusedCellPropertyImpl() {
            if (focusedCell == null) {
                focusedCell = new ReadOnlyObjectWrapper<>(EMPTY_CELL) {
                    private TablePosition old;
                    @Override protected void invalidated() {
                        if (get() == null) return;

                        if (old == null || !old.equals(get())) {
                            setFocusedIndex(get().getRow());
                            setFocusedItem(getModelItem(getValue().getRow()));

                            old = get();
                        }
                    }

                    @Override
                    public Object getBean() {
                        return TableViewFocusModel.this;
                    }

                    @Override
                    public String getName() {
                        return "focusedCell";
                    }
                };
            }
            return focusedCell;
        }


        /**
         * Causes the item at the given index to receive the focus.
         *
         * @param row The row index of the item to give focus to.
         * @param column The column of the item to give focus to. Can be null.
         */
        @Override public void focus(int row, TableColumn<S,?> column) {
            if (row < 0 || row >= getItemCount()) {
                setFocusedCell(EMPTY_CELL);
            } else {
                TablePosition<S,?> oldFocusCell = getFocusedCell();
                TablePosition<S,?> newFocusCell = new TablePosition<>(tableView, row, column);
                setFocusedCell(newFocusCell);

                if (newFocusCell.equals(oldFocusCell)) {
                    // manually update the focus properties to ensure consistency
                    setFocusedIndex(row);
                    setFocusedItem(getModelItem(row));
                }
            }
        }

        /**
         * Convenience method for setting focus on a particular row or cell
         * using a {@link TablePosition}.
         *
         * @param pos The table position where focus should be set.
         */
        public void focus(TablePosition pos) {
            if (pos == null) return;
            focus(pos.getRow(), pos.getTableColumn());
        }


        /* *********************************************************************
         *                                                                     *
         * Public API                                                          *
         *                                                                     *
         **********************************************************************/

        /**
         * Tests whether the row / cell at the given location currently has the
         * focus within the TableView.
         */
        @Override public boolean isFocused(int row, TableColumn<S,?> column) {
            if (row < 0 || row >= getItemCount()) return false;

            TablePosition cell = getFocusedCell();
            boolean columnMatch = column == null || column.equals(cell.getTableColumn());

            return cell.getRow() == row && columnMatch;
        }

        /**
         * Causes the item at the given index to receive the focus. This does not
         * cause the current selection to change. Updates the focusedItem and
         * focusedIndex properties such that <code>focusedIndex = -1</code> unless
         * <pre><code>0 &lt;= index &lt; model size</code></pre>.
         *
         * @param index The index of the item to get focus.
         */
        @Override public void focus(int index) {
            if (index < 0 || index >= getItemCount()) {
                setFocusedCell(EMPTY_CELL);
            } else {
                setFocusedCell(new TablePosition<>(tableView, index, null));
            }
        }

        /**
         * Attempts to move focus to the cell above the currently focused cell.
         */
        @Override public void focusAboveCell() {
            TablePosition cell = getFocusedCell();

            if (getFocusedIndex() == -1) {
                focus(getItemCount() - 1, cell.getTableColumn());
            } else if (getFocusedIndex() > 0) {
                focus(getFocusedIndex() - 1, cell.getTableColumn());
            }
        }

        /**
         * Attempts to move focus to the cell below the currently focused cell.
         */
        @Override public void focusBelowCell() {
            TablePosition cell = getFocusedCell();
            if (getFocusedIndex() == -1) {
                focus(0, cell.getTableColumn());
            } else if (getFocusedIndex() != getItemCount() -1) {
                focus(getFocusedIndex() + 1, cell.getTableColumn());
            }
        }

        /**
         * Attempts to move focus to the cell to the left of the currently focused cell.
         */
        @Override public void focusLeftCell() {
            TablePosition cell = getFocusedCell();
            if (cell.getColumn() <= 0) return;
            focus(cell.getRow(), getTableColumn(cell.getTableColumn(), -1));
        }

        /**
         * Attempts to move focus to the cell to the right of the the currently focused cell.
         */
        @Override public void focusRightCell() {
            TablePosition cell = getFocusedCell();
            if (cell.getColumn() == getColumnCount() - 1) return;
            focus(cell.getRow(), getTableColumn(cell.getTableColumn(), 1));
        }

        /** {@inheritDoc} */
        @Override public void focusPrevious() {
            if (getFocusedIndex() == -1) {
                focus(0);
            } else if (getFocusedIndex() > 0) {
                focusAboveCell();
            }
        }

        /** {@inheritDoc} */
        @Override public void focusNext() {
            if (getFocusedIndex() == -1) {
                focus(0);
            } else if (getFocusedIndex() != getItemCount() -1) {
                focusBelowCell();
            }
        }

        /* *********************************************************************
         *                                                                     *
         * Private Implementation                                              *
         *                                                                     *
         **********************************************************************/

        private void updateDefaultFocus() {
            // when the items list totally changes, we should clear out
            // the focus
            int newValueIndex = -1;
            if (tableView.getItems() != null) {
                S focusedItem = getFocusedItem();
                if (focusedItem != null) {
                    newValueIndex = tableView.getItems().indexOf(focusedItem);
                }

                // we put focus onto the first item, if there is at least
                // one item in the list
                if (newValueIndex == -1) {
                    newValueIndex = tableView.getItems().size() > 0 ? 0 : -1;
                }
            }

            TablePosition<S,?> focusedCell = getFocusedCell();
            TableColumn<S,?> focusColumn = focusedCell != null && !EMPTY_CELL.equals(focusedCell) ?
               focusedCell.getTableColumn() : tableView.getVisibleLeafColumn(0);

            focus(newValueIndex, focusColumn);
        }

        private int getColumnCount() {
            return tableView.getVisibleLeafColumns().size();
        }

        // Gets a table column to the left or right of the current one, given an offset
        private TableColumn<S,?> getTableColumn(TableColumn<S,?> column, int offset) {
            int columnIndex = tableView.getVisibleLeafIndex(column);
            int newColumnIndex = columnIndex + offset;
            return tableView.getVisibleLeafColumn(newColumnIndex);
        }
    }
}<|MERGE_RESOLUTION|>--- conflicted
+++ resolved
@@ -1605,13 +1605,8 @@
                 final ObservableList<TablePosition<S,?>> newState = (ObservableList<TablePosition<S,?>>)(Object)sm.getSelectedCells();
 
                 List<TablePosition<S, ?>> removed = new ArrayList<>();
-<<<<<<< HEAD
-                if(prevState != null) {
-                    for (TablePosition<S, ?> prevItem: prevState) {
-=======
                 if (prevState != null) {
                     for (TablePosition<S, ?> prevItem : prevState) {
->>>>>>> 30147d2f
                         if (!newState.contains(prevItem)) {
                             removed.add(prevItem);
                         }
