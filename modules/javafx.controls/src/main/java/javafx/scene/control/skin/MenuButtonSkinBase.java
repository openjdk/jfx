--- conflicted
+++ resolved
@@ -138,16 +138,6 @@
                 popup.getItems().removeAll(ch.getRemoved());
                 popup.getItems().addAll(ch.getFrom(), ch.getAddedSubList());
             }
-<<<<<<< HEAD
-        };
-        control.getItems().addListener(itemsChangedListener);
-
-        ControlAcceleratorSupport.addAcceleratorsIntoScene(getSkinnable().getItems(), getSkinnable());
-
-        List<Mnemonic> mnemonics = new ArrayList<>();
-        sceneChangeListener = (scene, oldValue, newValue) -> {
-            if (oldValue != null) {
-=======
         });
 
         List<Mnemonic> mnemonics = new ArrayList<>();
@@ -156,21 +146,15 @@
             if (oldScene != null) {
                 ControlAcceleratorSupport.removeAcceleratorsFromScene(getSkinnable().getItems(), oldScene);
 
->>>>>>> 9f6ec88b
                 // We only need to remove the mnemonics from the old scene,
                 // they will be added to the new one as soon as the popup becomes visible again.
                 removeMnemonicsFromScene(mnemonics, oldScene);
             }
-<<<<<<< HEAD
-        };
-        control.sceneProperty().addListener(sceneChangeListener);
-=======
 
             if (getSkinnable().getScene() != null) {
                 ControlAcceleratorSupport.addAcceleratorsIntoScene(getSkinnable().getItems(), getSkinnable());
             }
         });
->>>>>>> 9f6ec88b
 
         // Register listeners
         lh.addChangeListener(control.showingProperty(), (ev) -> {
