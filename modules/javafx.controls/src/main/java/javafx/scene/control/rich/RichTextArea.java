--- conflicted
+++ resolved
@@ -463,33 +463,6 @@
         return selectionModel.selectionSegmentProperty();
     }
 
-<<<<<<< HEAD
-    /**
-     * Location of the top left corner.
-     * <p>
-     * NOTE: we might decide to hide this property, as it sort of belongs to the skin.
-     */
-    public final ReadOnlyProperty<Origin> originProperty() {
-        return origin.getReadOnlyProperty();
-    }
-
-    public final Origin getOrigin() {
-        return origin.get();
-    }
-
-    private void setOrigin(Origin or) {
-        if (or == null) {
-            throw new NullPointerException();
-        }
-        if (isUseContentHeight()) {
-            // no vertical scrolling
-            or = Origin.ZERO;
-        }
-        origin.set(or);
-    }
-
-=======
->>>>>>> ec98ccc0
     public void clearSelection() {
         selectionModel.clear();
     }
