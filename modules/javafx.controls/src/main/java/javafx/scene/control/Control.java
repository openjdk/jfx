--- conflicted
+++ resolved
@@ -223,14 +223,8 @@
      * {@code Control} via the {@link Skin#getSkinnable()} method.
      * <p>
      * To ensure a one-to-one relationship between a {@code Control} and its {@code Skin},
-<<<<<<< HEAD
-     * setting the {@link #skinProperty() skin property} to a non-null {@code Skin} first checks
-     * the return value of {@link Skin#getSkinnable()} against this Control,
-     * and throws an {@code IllegalArgumentException} if it is not the same.
-=======
      * skins which were not created for this control are rejected with an
      * {@code IllegalArgumentException}.
->>>>>>> 7f17447a
      * Then, {@link Skin#dispose()} is called on the old skin, disconnecting
      * it from the corresponding {@code Control}.  And finally, {@link Skin#install()} is invoked
      * to complete the process.  Only inside of {@link Skin#install()} should {@code Skin} implementations
