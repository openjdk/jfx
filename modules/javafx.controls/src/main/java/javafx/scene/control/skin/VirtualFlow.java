/*
 * Copyright (c) 2010, 2024, Oracle and/or its affiliates. All rights reserved.
 * DO NOT ALTER OR REMOVE COPYRIGHT NOTICES OR THIS FILE HEADER.
 *
 * This code is free software; you can redistribute it and/or modify it
 * under the terms of the GNU General Public License version 2 only, as
 * published by the Free Software Foundation.  Oracle designates this
 * particular file as subject to the "Classpath" exception as provided
 * by Oracle in the LICENSE file that accompanied this code.
 *
 * This code is distributed in the hope that it will be useful, but WITHOUT
 * ANY WARRANTY; without even the implied warranty of MERCHANTABILITY or
 * FITNESS FOR A PARTICULAR PURPOSE.  See the GNU General Public License
 * version 2 for more details (a copy is included in the LICENSE file that
 * accompanied this code).
 *
 * You should have received a copy of the GNU General Public License version
 * 2 along with this work; if not, write to the Free Software Foundation,
 * Inc., 51 Franklin St, Fifth Floor, Boston, MA 02110-1301 USA.
 *
 * Please contact Oracle, 500 Oracle Parkway, Redwood Shores, CA 94065 USA
 * or visit www.oracle.com if you need additional information or have any
 * questions.
 */

package javafx.scene.control.skin;

import com.sun.javafx.scene.ParentHelper;
import com.sun.javafx.scene.control.Logging;
import com.sun.javafx.scene.control.Properties;
import com.sun.javafx.scene.control.VirtualScrollBar;
import com.sun.javafx.scene.control.skin.Utils;
import com.sun.javafx.scene.traversal.Algorithm;
import com.sun.javafx.scene.traversal.Direction;
import com.sun.javafx.scene.traversal.ParentTraversalEngine;
import com.sun.javafx.scene.traversal.TraversalContext;
import javafx.animation.KeyFrame;
import javafx.animation.Timeline;
import javafx.beans.InvalidationListener;
import javafx.beans.Observable;
import javafx.beans.property.BooleanProperty;
import javafx.beans.property.BooleanPropertyBase;
import javafx.beans.property.DoubleProperty;
import javafx.beans.property.IntegerProperty;
import javafx.beans.property.ObjectProperty;
import javafx.beans.property.SimpleBooleanProperty;
import javafx.beans.property.SimpleDoubleProperty;
import javafx.beans.property.SimpleIntegerProperty;
import javafx.beans.property.SimpleObjectProperty;
import javafx.beans.value.ChangeListener;
import javafx.collections.ObservableList;
import javafx.event.EventDispatcher;
import javafx.event.EventHandler;
import javafx.geometry.Orientation;
import javafx.scene.AccessibleRole;
import javafx.scene.Group;
import javafx.scene.Node;
import javafx.scene.Parent;
import javafx.scene.Scene;
import javafx.scene.control.Cell;
import javafx.scene.control.IndexedCell;
import javafx.scene.control.ScrollBar;
import javafx.scene.input.MouseEvent;
import javafx.scene.input.ScrollEvent;
import javafx.scene.layout.Region;
import javafx.scene.layout.StackPane;
import javafx.scene.shape.Rectangle;
import javafx.util.Callback;
import javafx.util.Duration;
import com.sun.javafx.logging.PlatformLogger;

import java.util.AbstractList;
import java.util.ArrayList;
import java.util.BitSet;
import java.util.List;

/**
 * Implementation of a virtualized container using a cell based mechanism. This
 * is used by the skin implementations for UI controls such as
 * {@link javafx.scene.control.ListView}, {@link javafx.scene.control.TreeView},
 * {@link javafx.scene.control.TableView}, and {@link javafx.scene.control.TreeTableView}.
 *
 * @param <T> The type of the item contained within the virtual flow cells
 * @since 9
 */
public class VirtualFlow<T extends IndexedCell> extends Region {

    /* *************************************************************************
     *                                                                         *
     * Static fields                                                           *
     *                                                                         *
     **************************************************************************/

    /**
     * Scroll events may request to scroll about a number of "lines". We first
     * decide how big one "line" is - for fixed cell size it's clear,
     * for variable cell size we settle on a single number so that the scrolling
     * speed is consistent. Now if the line is so big that
     * MIN_SCROLLING_LINES_PER_PAGE of them don't fit into one page, we make
     * them smaller to prevent the scrolling step to be too big (perhaps
     * even more than one page).
     */
    private static final int MIN_SCROLLING_LINES_PER_PAGE = 8;

    /**
     * Indicates that this is a newly created cell and we need call processCSS for it.
     *
     * See JDK-8102238 for more details.
     */
    private static final String NEW_CELL = "newcell";

    private static final double GOLDEN_RATIO_MULTIPLIER = 0.618033987;

    /**
     * The default improvement for the estimation of the total size. A value
     * of x means that every time we need to estimate the size, we will add
     * x new cells that are not yet available into the calculations
     */
    private static final int DEFAULT_IMPROVEMENT = 2;



    /* *************************************************************************
     *                                                                         *
     * Private fields                                                          *
     *                                                                         *
     **************************************************************************/

    private boolean touchDetected = false;
    private boolean mouseDown = false;

    /**
     * The width of the VirtualFlow the last time it was laid out. We
     * use this information for several fast paths during the layout pass.
     */
    double lastWidth = -1;

    /**
     * The height of the VirtualFlow the last time it was laid out. We
     * use this information for several fast paths during the layout pass.
     */
    double lastHeight = -1;

    /**
     * The number of "virtual" cells in the flow the last time it was laid out.
     * For example, there may have been 1000 virtual cells, but only 20 actual
     * cells created and in use. In that case, lastCellCount would be 1000.
     */
    int lastCellCount = 0;

    /**
     * We remember the last value for vertical the last time we laid out the
     * flow. If vertical has changed, we will want to change the max & value
     * for the different scroll bars. Since we do all the scroll bar update
     * work in the layoutChildren function, we need to know what the old value for
     * vertical was.
     */
    boolean lastVertical;

    /**
     * The position last time we laid out. If none of the lastXXX vars have
     * changed respective to their values in layoutChildren, then we can just punt
     * out of the method (I hope...)
     */
    double lastPosition;

    /**
     * The breadth of the first visible cell last time we laid out.
     */
    double lastCellBreadth = -1;

    /**
     * The length of the first visible cell last time we laid out.
     */
    double lastCellLength = -1;

    /**
     * The list of cells representing those cells which actually make up the
     * current view. The cells are ordered such that the first cell in this
     * list is the first in the view, and the last cell is the last in the
     * view. When pixel scrolling, the list is simply shifted and items drop
     * off the beginning or the end, depending on the order of scrolling.
     * <p>
     * This is package private ONLY FOR TESTING
     */
    final ArrayLinkedList<T> cells = new ArrayLinkedList<>();

    /**
     * A structure containing cells that can be reused later. These are cells
     * that at one time were needed to populate the view, but now are no longer
     * needed. We keep them here until they are needed again.
     * <p>
     * This is package private ONLY FOR TESTING
     */
    final ArrayLinkedList<T> pile = new ArrayLinkedList<>();

    /**
     * A special cell used to accumulate bounds, such that we reduce object
     * churn. This cell must be recreated whenever the cell factory function
     * changes. This has package access ONLY for testing.
     */
    T accumCell;

    /**
     * This group is used for holding the 'accumCell'. 'accumCell' must
     * be added to the skin for it to be styled. Otherwise, it doesn't
     * report the correct width/height leading to issues when scrolling
     * the flow
     */
    Group accumCellParent;

    /**
     * The group which holds the cells.
     */
    final Group sheet;

    final ObservableList<Node> sheetChildren;

    /**
     * The scroll bar used for scrolling horizontally. This has package access
     * ONLY for testing.
     */
    private VirtualScrollBar hbar = new VirtualScrollBar(this);

    /**
     * The scroll bar used to scrolling vertically. This has package access
     * ONLY for testing.
     */
    private VirtualScrollBar vbar = new VirtualScrollBar(this);

    /**
     * Control in which the cell's sheet is placed and forms the viewport. The
     * viewportBreadth and viewportLength are simply the dimensions of the
     * clipView. This has package access ONLY for testing.
     */
    ClippedContainer clipView;

    /**
     * When both the horizontal and vertical scroll bars are visible,
     * we have to 'fill in' the bottom right corner where the two scroll bars
     * meet. This is handled by this corner region. This has package access
     * ONLY for testing.
     */
    StackPane corner;

    /**
     * The offset in pixels between the top of the virtualFlow and the content it
     * shows. When manipulating the position of the content (e.g. by scrolling),
     * the absoluteOffset must be changed so that it always returns the number of
     * pixels that, when applied to a translateY (for vertical) or translateX
     * (for horizontal) operation on each cell, the first cell aligns with the
     * node.
     * The following relation should always be true:
     * 0 <= absoluteOffset <= (estimatedSize - viewportLength)
     * Based on this relation, the position p is defined as
     * 0 <= absoluteOffset/(estimatedSize - viewportLength) <= 1
     * As a consequence, whenever p, estimatedSize, or viewportLength
     * changes, the absoluteOffset needs to change as well.
     * The method <code>adjustAbsoluteOffset()</code> can be used to calculate the
     * value of <code>absoluteOffset</code> based on the value of the other 3
     * variables.
     * Vice versa, if we change the <code>absoluteOffset</code>, we need to make
     * sure that the <code>position</code> is changed in a consistent way. This
     * can be done by calling <code>adjustPosition()</code>
     */
    double absoluteOffset = 0d;

    /**
     * An estimation of the total size (height for vertical, width for horizontal).
     * A value of -1 means that this value is unusable and should not be trusted.
     * This might happen before any calculations take place, or when a method
     * invocation is guaranteed to invalidate the current estimation.
     */
    double estimatedSize = -1d;

    /**
     * A list containing the cached version of the calculated size (height for
     * vertical, width for horizontal) for a (fictive or real) cell for
     * each element of the backing data.
     * This list is used to calculate the estimatedSize.
     * The list is not expected to be complete, but it is always up to date.
     * When the size of the items in the backing list changes, this list is
     * cleared.
     */
    private ArrayList<Double> itemSizeCache = new ArrayList<>();

    // used for panning the virtual flow
    private double lastX;
    private double lastY;
    private boolean isPanning = false;

    private boolean fixedCellSizeEnabled = false;

    private boolean needsReconfigureCells = false; // when cell contents are the same
    private boolean needsRecreateCells = false; // when cell factory changed
    private boolean needsRebuildCells = false; // when cell contents have changed
    private boolean needsCellsLayout = false;
    private boolean sizeChanged = false;
    private final BitSet dirtyCells = new BitSet();

    Timeline sbTouchTimeline;
    KeyFrame sbTouchKF1;
    KeyFrame sbTouchKF2;

    private boolean needBreadthBar;
    private boolean needLengthBar;
    private boolean tempVisibility = false;
    private boolean suppressBreadthBar;


    /* *************************************************************************
     *                                                                         *
     * Constructors                                                            *
     *                                                                         *
     **************************************************************************/

    /**
     * Creates a new VirtualFlow instance.
     */
    public VirtualFlow() {
        getStyleClass().add("virtual-flow");
        setId("virtual-flow");

        // initContent
        // --- sheet
        sheet = new Group();
        sheet.getStyleClass().add("sheet");
        sheet.setAutoSizeChildren(false);

        sheetChildren = sheet.getChildren();

        // --- clipView
        clipView = new ClippedContainer(this);
        clipView.setNode(sheet);
        getChildren().add(clipView);

        // --- accumCellParent
        accumCellParent = new Group();
        accumCellParent.setVisible(false);
        getChildren().add(accumCellParent);


        /*
        ** don't allow the ScrollBar to handle the ScrollEvent,
        ** In a VirtualFlow a vertical scroll should scroll on the vertical only,
        ** whereas in a horizontal ScrollBar it can scroll horizontally.
        */
        // block the event from being passed down to children
        final EventDispatcher blockEventDispatcher = (event, tail) -> event;
        // block ScrollEvent from being passed down to scrollbar's skin
        final EventDispatcher oldHsbEventDispatcher = hbar.getEventDispatcher();
        hbar.setEventDispatcher((event, tail) -> {
            if (event.getEventType() == ScrollEvent.SCROLL &&
                    !((ScrollEvent)event).isDirect()) {
                tail = tail.prepend(blockEventDispatcher);
                tail = tail.prepend(oldHsbEventDispatcher);
                return tail.dispatchEvent(event);
            }
            return oldHsbEventDispatcher.dispatchEvent(event, tail);
        });
        // block ScrollEvent from being passed down to scrollbar's skin
        final EventDispatcher oldVsbEventDispatcher = vbar.getEventDispatcher();
        vbar.setEventDispatcher((event, tail) -> {
            if (event.getEventType() == ScrollEvent.SCROLL &&
                    !((ScrollEvent)event).isDirect()) {
                tail = tail.prepend(blockEventDispatcher);
                tail = tail.prepend(oldVsbEventDispatcher);
                return tail.dispatchEvent(event);
            }
            return oldVsbEventDispatcher.dispatchEvent(event, tail);
        });
        /*
        ** listen for ScrollEvents over the whole of the VirtualFlow
        ** area, the above dispatcher having removed the ScrollBars
        ** scroll event handling.
        */
        setOnScroll(new EventHandler<ScrollEvent>() {
            @Override public void handle(ScrollEvent event) {
                if (Properties.IS_TOUCH_SUPPORTED) {
                    if (touchDetected == false &&  mouseDown == false ) {
                        startSBReleasedAnimation();
                    }
                }
                /*
                ** calculate the delta in the direction of the flow.
                */
                double virtualDelta = 0.0;
                if (isVertical()) {
                    switch(event.getTextDeltaYUnits()) {
                        case PAGES:
                            virtualDelta = event.getTextDeltaY() * lastHeight;
                            break;
                        case LINES:
                            double lineSize;
                            if (fixedCellSizeEnabled) {
                                lineSize = getFixedCellSize();
                            } else {
                                // For the scrolling to be reasonably consistent
                                // we set the lineSize to the average size
                                // of all currently loaded lines.
                                T lastCell = cells.getLast();
                                lineSize =
                                        (getCellPosition(lastCell)
                                            + getCellLength(lastCell)
                                            - getCellPosition(cells.getFirst()))
                                        / cells.size();
                            }

                            if (lastHeight / lineSize < MIN_SCROLLING_LINES_PER_PAGE) {
                                lineSize = lastHeight / MIN_SCROLLING_LINES_PER_PAGE;
                            }

                            virtualDelta = event.getTextDeltaY() * lineSize;
                            break;
                        case NONE:
                            virtualDelta = event.getDeltaY();
                    }
                } else { // horizontal
                    switch(event.getTextDeltaXUnits()) {
                        case CHARACTERS:
                            // can we get character size here?
                            // for now, fall through to pixel values
                        case NONE:
                            double dx = event.getDeltaX();
                            double dy = event.getDeltaY();

                            virtualDelta = (Math.abs(dx) > Math.abs(dy) ? dx : dy);
                    }
                }

                if (virtualDelta != 0.0) {
                    /*
                    ** only consume it if we use it
                    */
                    double result = scrollPixels(-virtualDelta);
                    if (result != 0.0) {
                        event.consume();
                    }
                }

                ScrollBar nonVirtualBar = isVertical() ? hbar : vbar;
                if (needBreadthBar) {
                    double nonVirtualDelta = isVertical() ? event.getDeltaX() : event.getDeltaY();
                    if (nonVirtualDelta != 0.0) {
                        double newValue = nonVirtualBar.getValue() - nonVirtualDelta;
                        if (newValue < nonVirtualBar.getMin()) {
                            nonVirtualBar.setValue(nonVirtualBar.getMin());
                        } else if (newValue > nonVirtualBar.getMax()) {
                            nonVirtualBar.setValue(nonVirtualBar.getMax());
                        } else {
                            nonVirtualBar.setValue(newValue);
                        }
                        event.consume();
                    }
                }
            }
        });


        addEventFilter(MouseEvent.MOUSE_PRESSED, new EventHandler<MouseEvent>() {
            @Override
            public void handle(MouseEvent e) {
                mouseDown = true;
                if (Properties.IS_TOUCH_SUPPORTED) {
                    scrollBarOn();
                }
                if (isFocusTraversable()) {
                    // We check here to see if the current focus owner is within
                    // this VirtualFlow, and if so we back-off from requesting
                    // focus back to the VirtualFlow itself. This is particularly
                    // relevant given the bug identified in JDK-8119995. In this
                    // particular case TextInputControl was clearing selection
                    // when the focus on the TextField changed, meaning that the
                    // right-click context menu was not showing the correct
                    // options as there was no selection in the TextField.
                    boolean doFocusRequest = true;
                    Node focusOwner = getScene().getFocusOwner();
                    if (focusOwner != null) {
                        Parent parent = focusOwner.getParent();
                        while (parent != null) {
                            if (parent.equals(VirtualFlow.this)) {
                                doFocusRequest = false;
                                break;
                            }
                            parent = parent.getParent();
                        }
                    }

                    if (doFocusRequest) {
                        requestFocus();
                    }
                }

                lastX = e.getX();
                lastY = e.getY();

                // determine whether the user has push down on the virtual flow,
                // or whether it is the scrollbar. This is done to prevent
                // mouse events being 'doubled up' when dragging the scrollbar
                // thumb - it has the side-effect of also starting the panning
                // code, leading to flicker
                isPanning = ! (vbar.getBoundsInParent().contains(e.getX(), e.getY())
                        || hbar.getBoundsInParent().contains(e.getX(), e.getY()));
            }
        });
        addEventFilter(MouseEvent.MOUSE_RELEASED, e -> {
            mouseDown = false;
            if (Properties.IS_TOUCH_SUPPORTED) {
                startSBReleasedAnimation();
            }
        });
        addEventFilter(MouseEvent.MOUSE_DRAGGED, e -> {
            if (Properties.IS_TOUCH_SUPPORTED) {
                scrollBarOn();
            }
            if (! isPanning || ! isPannable()) return;

            // With panning enabled, we support panning in both vertical
            // and horizontal directions, regardless of the fact that
            // VirtualFlow is virtual in only one direction.
            double xDelta = lastX - e.getX();
            double yDelta = lastY - e.getY();

            // figure out the distance that the mouse moved in the virtual
            // direction, and then perform the movement along that axis
            // virtualDelta will contain the amount we actually did move
            double virtualDelta = isVertical() ? yDelta : xDelta;
            double actual = scrollPixels(virtualDelta);
            if (actual != 0) {
                // update last* here, as we know we've just adjusted the
                // scrollbar. This means we don't get the situation where a
                // user presses-and-drags a long way past the min or max
                // values, only to change directions and see the scrollbar
                // start moving immediately.
                if (isVertical()) lastY = e.getY();
                else lastX = e.getX();
            }

            // similarly, we do the same in the non-virtual direction
            double nonVirtualDelta = isVertical() ? xDelta : yDelta;
            ScrollBar nonVirtualBar = isVertical() ? hbar : vbar;
            if (nonVirtualBar.isVisible()) {
                double newValue = nonVirtualBar.getValue() + nonVirtualDelta;
                if (newValue < nonVirtualBar.getMin()) {
                    nonVirtualBar.setValue(nonVirtualBar.getMin());
                } else if (newValue > nonVirtualBar.getMax()) {
                    nonVirtualBar.setValue(nonVirtualBar.getMax());
                } else {
                    nonVirtualBar.setValue(newValue);

                    // same as the last* comment above
                    if (isVertical()) lastX = e.getX();
                    else lastY = e.getY();
                }
            }
        });

        /*
         * We place the scrollbars _above_ the rectangle, such that the drag
         * operations often used in conjunction with scrollbars aren't
         * misinterpreted as drag operations on the rectangle as well (which
         * would be the case if the scrollbars were underneath it as the
         * rectangle itself doesn't block the mouse.
         */
        // --- vbar
        vbar.setOrientation(Orientation.VERTICAL);
        vbar.addEventHandler(MouseEvent.ANY, event -> {
            event.consume();
        });
        getChildren().add(vbar);

        // --- hbar
        hbar.setOrientation(Orientation.HORIZONTAL);
        hbar.addEventHandler(MouseEvent.ANY, event -> {
            event.consume();
        });
        getChildren().add(hbar);

        // --- corner
        corner = new StackPane();
        corner.getStyleClass().setAll("corner");
        getChildren().add(corner);



        // initBinds
        // clipView binds
        InvalidationListener listenerX = valueModel -> {
            updateHbar();
        };
        verticalProperty().addListener(listenerX);
        hbar.valueProperty().addListener(listenerX);
        hbar.visibleProperty().addListener(listenerX);
        visibleProperty().addListener(listenerX);
        sceneProperty().addListener(listenerX);

//        ChangeListener listenerY = new ChangeListener() {
//            @Override public void handle(Bean bean, PropertyReference property) {
//                clipView.setClipY(isVertical() ? 0 : vbar.getValue());
//            }
//        };
//        addChangedListener(VERTICAL, listenerY);
//        vbar.addChangedListener(ScrollBar.VALUE, listenerY);

        ChangeListener<Number> listenerY = (ov, t, t1) -> {
            clipView.setClipY(isVertical() ? 0 : vbar.getValue());
        };
        vbar.valueProperty().addListener(listenerY);

        super.heightProperty().addListener((observable, oldHeight, newHeight) -> {
            // Fix for JDK-8109812, where the VirtualFlow does not show its content
            // after changing size to 0 and back.
            if (oldHeight.doubleValue() == 0 && newHeight.doubleValue() > 0) {
                recreateCells();
            }
        });


        /*
        ** there are certain animations that need to know if the touch is
        ** happening.....
        */
        setOnTouchPressed(e -> {
            touchDetected = true;
            scrollBarOn();
        });

        setOnTouchReleased(e -> {
            touchDetected = false;
            startSBReleasedAnimation();
        });

        ParentHelper.setTraversalEngine(this, new ParentTraversalEngine(this, new Algorithm() {

            Node selectNextAfterIndex(int index, TraversalContext context) {
                T nextCell;
                while ((nextCell = getVisibleCell(++index)) != null) {
                    if (nextCell.isFocusTraversable()) {
                        return nextCell;
                    }
                    Node n = context.selectFirstInParent(nextCell);
                    if (n != null) {
                        return n;
                    }
                }
                return null;
            }

            Node selectPreviousBeforeIndex(int index, TraversalContext context) {
                T prevCell;
                while ((prevCell = getVisibleCell(--index)) != null) {
                    Node prev = context.selectLastInParent(prevCell);
                    if (prev != null) {
                        return prev;
                    }
                    if (prevCell.isFocusTraversable()) {
                        return prevCell;
                    }
                }
                return null;
            }

            @Override
            public Node select(Node owner, Direction dir, TraversalContext context) {
                T cell;
                if (cells.isEmpty()) return null;
                if (cells.contains(owner)) {
                    cell = (T) owner;
                } else {
                    cell = findOwnerCell(owner);
                    Node next = context.selectInSubtree(cell, owner, dir);
                    if (next != null) {
                        return next;
                    }
                    if (dir == Direction.NEXT) dir = Direction.NEXT_IN_LINE;
                }
                int cellIndex = cell.getIndex();
                switch(dir) {
                    case PREVIOUS:
                        return selectPreviousBeforeIndex(cellIndex, context);
                    case NEXT:
                        Node n = context.selectFirstInParent(cell);
                        if (n != null) {
                            return n;
                        }
                        // Intentional fall-through
                    case NEXT_IN_LINE:
                        return selectNextAfterIndex(cellIndex, context);
                }
                return null;
            }

            private T findOwnerCell(Node owner) {
                Parent p = owner.getParent();
                while (!cells.contains(p)) {
                    p = p.getParent();
                }
                return (T)p;
            }

            @Override
            public Node selectFirst(TraversalContext context) {
                T firstCell = cells.getFirst();
                if (firstCell == null) return null;
                if (firstCell.isFocusTraversable()) return firstCell;
                Node n = context.selectFirstInParent(firstCell);
                if (n != null) {
                    return n;
                }
                return selectNextAfterIndex(firstCell.getIndex(), context);
            }

            @Override
            public Node selectLast(TraversalContext context) {
                T lastCell = cells.getLast();
                if (lastCell == null) return null;
                Node p = context.selectLastInParent(lastCell);
                if (p != null) {
                    return p;
                }
                if (lastCell.isFocusTraversable()) return lastCell;
                return selectPreviousBeforeIndex(lastCell.getIndex(), context);
            }
        }));
    }



    /* *************************************************************************
     *                                                                         *
     * Properties                                                              *
     *                                                                         *
     **************************************************************************/

    /**
     * There are two main complicating factors in the implementation of the
     * VirtualFlow, which are made even more complicated due to the performance
     * sensitive nature of this code. The first factor is the actual
     * virtualization mechanism, wired together with the PositionMapper.
     * The second complicating factor is the desire to do minimal layout
     * and minimal updates to CSS.
     *
     * Since the layout mechanism runs at most once per pulse, we want to hook
     * into this mechanism for minimal recomputation. Whenever a layout pass
     * is run we record the width/height that the virtual flow was last laid
     * out to. In subsequent passes, if the width/height has not changed then
     * we know we only have to rebuild the cells. If the width or height has
     * changed, then we can make appropriate decisions based on whether the
     * width / height has been reduced or expanded.
     *
     * In various places, if requestLayout is called it is generally just
     * used to indicate that some form of layout needs to happen (either the
     * entire thing has to be reconstructed, or just the cells need to be
     * reconstructed, generally).
     *
     * The accumCell is a special cell which is used in some computations
     * when an actual cell for that item isn't currently available. However,
     * the accumCell must be cleared whenever the cellFactory function is
     * changed because we need to use the cells that come from the new factory.
     *
     * In addition to storing the lastWidth and lastHeight, we also store the
     * number of cells that existed last time we performed a layout. In this
     * way if the number of cells change, we can request a layout and when it
     * occurs we can tell that the number of cells has changed and react
     * accordingly.
     *
     * Because the VirtualFlow can be laid out horizontally or vertically a
     * naming problem is present when trying to conceptualize and implement
     * the flow. In particular, the words "width" and "height" are not
     * precise when describing the unit of measure along the "virtualized"
     * axis and the "orthogonal" axis. For example, the height of a cell when
     * the flow is vertical is the magnitude along the "virtualized axis",
     * and the width is along the axis orthogonal to it.
     *
     * Since "height" and "width" are not reliable terms, we use the words
     * "length" and "breadth" to describe the magnitude of a cell along
     * the virtualized axis and orthogonal axis. For example, in a vertical
     * flow, the height=length and the width=breadth. In a horizontal axis,
     * the height=breadth and the width=length.
     *
     * These terms are somewhat arbitrary, but chosen so that when reading
     * most of the below code you can think in just one dimension, with
     * helper functions converting width/height in to length/breadth, while
     * also being different from width/height so as not to get confused with
     * the actual width/height of a cell.
     */

    // --- vertical
    /**
     * Indicates the primary direction of virtualization. If true, then the
     * primary direction of virtualization is vertical, meaning that cells will
     * stack vertically on top of each other. If false, then they will stack
     * horizontally next to each other.
     */
    private BooleanProperty vertical;
    public final void setVertical(boolean value) {
        verticalProperty().set(value);
    }

    public final boolean isVertical() {
        return vertical == null ? true : vertical.get();
    }

    public final BooleanProperty verticalProperty() {
        if (vertical == null) {
            vertical = new BooleanPropertyBase(true) {
                @Override protected void invalidated() {
                    resetIndex(cells);
                    resetIndex(pile);

                    pile.clear();
                    sheetChildren.clear();
                    cells.clear();
                    lastWidth = lastHeight = -1;
                    setMaxPrefBreadth(-1);
                    setViewportBreadth(0);
                    setViewportLength(0);
                    lastPosition = 0;
                    hbar.setValue(0);
                    vbar.setValue(0);
                    setPosition(0.0f);
                    setNeedsLayout(true);
                    requestLayout();
                }

                @Override
                public Object getBean() {
                    return VirtualFlow.this;
                }

                @Override
                public String getName() {
                    return "vertical";
                }
            };
        }
        return vertical;
    }

    // --- pannable
    /**
     * Indicates whether the VirtualFlow viewport is capable of being panned
     * by the user (either via the mouse or touch events).
     */
    private BooleanProperty pannable = new SimpleBooleanProperty(this, "pannable", true);
    public final boolean isPannable() { return pannable.get(); }
    public final void setPannable(boolean value) { pannable.set(value); }
    public final BooleanProperty pannableProperty() { return pannable; }

    // --- cell count
    /**
     * Indicates the number of cells that should be in the flow. The user of
     * the VirtualFlow must set this appropriately. When the cell count changes
     * the VirtualFlow responds by updating the visuals. If the items backing
     * the cells change, but the count has not changed, you must call the
     * reconfigureCells() function to update the visuals.
     */
    private IntegerProperty cellCount = new SimpleIntegerProperty(this, "cellCount", 0) {
        private int oldCount = 0;

        @Override protected void invalidated() {
            int oldIndex = computeCurrentIndex(oldCount);
            double oldOffset = computeViewportOffset(getPosition(), oldCount);
            int cellCount = get();
            if (oldIndex > cellCount) {
                oldIndex = cellCount;
            }
            resetSizeEstimates();
            getOrCreateCellSize(oldIndex);
            recalculateAndImproveEstimatedSize(DEFAULT_IMPROVEMENT, oldIndex, oldOffset);

            boolean countChanged = oldCount != cellCount;
            double boff = computeBaseOffset(oldIndex);
            absoluteOffset = boff + oldOffset;
            oldCount = cellCount;

            // ensure that the virtual scrollbar adjusts in size based on the current
            // cell count.
            if (countChanged) {
                VirtualScrollBar lengthBar = isVertical() ? vbar : hbar;
                lengthBar.setMax(cellCount);
            }

            // I decided *not* to reset maxPrefBreadth here for the following
            // situation. Suppose I have 30 cells and then I add 10 more. Just
            // because I added 10 more doesn't mean the max pref should be
            // reset. Suppose the first 3 cells were extra long, and I was
            // scrolled down such that they weren't visible. If I were to reset
            // maxPrefBreadth when subsequent cells were added or removed, then the
            // scroll bars would erroneously reset as well. So I do not reset
            // the maxPrefBreadth here.

            // Fix for JDK-8111753, JDK-8113660 and JDK-8114287.
            // Without this, the VirtualFlow length-wise scrollbar would not change
            // as expected. This would leave items unable to be shown, as they
            // would exist outside of the visible area, even when the scrollbar
            // was at its maximum position.
            // FIXME this should be only executed on the pulse, so this will likely
            // lead to performance degradation until it is handled properly.
            if (countChanged) {
                layoutChildren();

                Parent parent = getParent();
                if (parent != null) parent.requestLayout();

                adjustAbsoluteOffset();
            }
            // TODO suppose I had 100 cells and I added 100 more. Further
            // suppose I was scrolled to the bottom when that happened. I
            // actually want to update the position of the mapper such that
            // the view remains "stable".
        }
    };
    public final int getCellCount() { return cellCount.get(); }
    public final void setCellCount(int value) {
        cellCount.set(value);
    }
    public final IntegerProperty cellCountProperty() { return cellCount; }


    // --- position
    /**
     * The position of the VirtualFlow within its list of cells. This is a value
     * between 0 and 1.
     */
    private DoubleProperty position = new SimpleDoubleProperty(this, "position") {
        @Override public void setValue(Number v) {
            super.setValue(com.sun.javafx.util.Utils.clamp(0, get(), 1));
        }

        @Override protected void invalidated() {
            super.invalidated();
            adjustAbsoluteOffset();
            requestLayout();
        }
    };
    public final double getPosition() { return position.get(); }
    public final void setPosition(double value) {
        position.set(value);
    }
    public final DoubleProperty positionProperty() { return position; }

    // --- fixed cell size
    /**
     * For optimisation purposes, some use cases can trade dynamic cell length
     * for speed - if fixedCellSize is greater than zero we'll use that rather
     * than determine it by querying the cell itself.
     */
    private DoubleProperty fixedCellSize = new SimpleDoubleProperty(this, "fixedCellSize") {
        @Override protected void invalidated() {
            fixedCellSizeEnabled = get() > 0;
            needsCellsLayout = true;
            layoutChildren();
        }
    };
    public final void setFixedCellSize(final double value) { fixedCellSize.set(value); }
    public final double getFixedCellSize() { return fixedCellSize.get(); }
    public final DoubleProperty fixedCellSizeProperty() { return fixedCellSize; }


    // --- Cell Factory
    private ObjectProperty<Callback<VirtualFlow<T>, T>> cellFactory;

    /**
     * Sets a new cell factory to use in the VirtualFlow. This forces all old
     * cells to be thrown away, and new cells to be created with
     * the new cell factory.
     * @param value the new cell factory
     */
    public final void setCellFactory(Callback<VirtualFlow<T>, T> value) {
        cellFactoryProperty().set(value);
    }

    /**
     * Returns the current cell factory.
     * @return the current cell factory
     */
    public final Callback<VirtualFlow<T>, T> getCellFactory() {
        return cellFactory == null ? null : cellFactory.get();
    }

    /**
     * <p>Setting a custom cell factory has the effect of deferring all cell
     * creation, allowing for total customization of the cell. Internally, the
     * VirtualFlow is responsible for reusing cells - all that is necessary
     * is for the custom cell factory to return from this function a cell
     * which might be usable for representing any item in the VirtualFlow.
     *
     * <p>Refer to the {@link Cell} class documentation for more detail.
     * @return  the cell factory property
     */
    public final ObjectProperty<Callback<VirtualFlow<T>, T>> cellFactoryProperty() {
        if (cellFactory == null) {
            cellFactory = new SimpleObjectProperty<>(this, "cellFactory") {
                @Override protected void invalidated() {
                    if (get() != null) {
                        setNeedsLayout(true);
                        recreateCells();
                        if (getParent() != null) getParent().requestLayout();
                    }
                    if (accumCellParent != null) {
                        accumCellParent.getChildren().clear();
                    }
                    accumCell = null;
                }
            };
        }
        return cellFactory;
    }



    /* *************************************************************************
     *                                                                         *
     * Public API                                                              *
     *                                                                         *
     **************************************************************************/

    /**
     * Overridden to implement somewhat more efficient support for layout. The
     * VirtualFlow can generally be considered as being unmanaged, in that
     * whenever the position changes, or other such things change, we need
     * to perform a layout but there is no reason to notify the parent. However
     * when things change which may impact the preferred size (such as
     * vertical, createCell, and configCell) then we need to notify the
     * parent.
     */
    @Override public void requestLayout() {
// Note: This block is commented as it was relaying on a bad assumption on how
//       layout request was handled in parent class that is now fixed.
//
//        // isNeedsLayout() is commented out due to JDK-8126753. This does not
//        // appear to impact performance (indeed, it may help), and resolves the
//        // issue identified in JDK-8126753.
//        setNeedsLayout(true);

        // The fix is to prograte this layout request to its parent class.
        // A better fix will be required if performance is negatively affected
        // by this fix.
        super.requestLayout();
    }

    /**
     * Keep the position constant and adjust the absoluteOffset to
     * match the (new) position.
     */
    void adjustAbsoluteOffset() {
        absoluteOffset = (estimatedSize - viewportLength) * getPosition();
    }

    /**
     * Keep the absoluteOffset constant and adjust the position to match
     * the (new) absoluteOffset.
     */
    void adjustPosition() {
        if (viewportLength >= estimatedSize) {
            setPosition(0.);
        } else {
            setPosition(absoluteOffset / (estimatedSize - viewportLength));
        }
    }

    /** {@inheritDoc} */
    @Override protected void layoutChildren() {
        // when we enter this method, the absoluteOffset and position are
        // already determined. In case this method invokes other methods
        // that may change either absoluteOffset or position, it is the
        // responsability of those methods to make sure both parameters are
        // changed in a consistent way.
        // For example, the recalculateEstimatedSize method also recalculates
        // the absoluteOffset and position.

        if (needsRecreateCells) {
            lastWidth = -1;
            lastHeight = -1;
            releaseCell(accumCell);
            sheetChildren.clear();

            resetIndex(cells);
            resetIndex(pile);

            cells.clear();
            pile.clear();
            releaseAllPrivateCells();
        } else if (needsRebuildCells) {
            lastWidth = -1;
            lastHeight = -1;
            releaseCell(accumCell);

            resetIndex(cells);

            addAllToPile();
            releaseAllPrivateCells();
        } else if (needsReconfigureCells) {
            setMaxPrefBreadth(-1);
            lastWidth = -1;
            lastHeight = -1;
        }

        if (! dirtyCells.isEmpty()) {
            int index;
            final int cellsSize = cells.size();
            while ((index = dirtyCells.nextSetBit(0)) != -1 && index < cellsSize) {
                T cell = cells.get(index);
                // updateIndex(-1) works for TableView, but breaks ListView.
                // For now, the TableView just does not use the dirtyCells API
//                cell.updateIndex(-1);
                if (cell != null) {
                    cell.requestLayout();
                }
                dirtyCells.clear(index);
            }

            setMaxPrefBreadth(-1);
            lastWidth = -1;
            lastHeight = -1;
        }

        final boolean hasSizeChange = sizeChanged;
        boolean recreatedOrRebuilt = needsRebuildCells || needsRecreateCells || sizeChanged;

        needsRecreateCells = false;
        needsReconfigureCells = false;
        needsRebuildCells = false;
        sizeChanged = false;

        if (needsCellsLayout) {
            for (int i = 0, max = cells.size(); i < max; i++) {
                T cell = cells.get(i);
                if (cell != null) {
                    cell.requestLayout();
                }
            }

            // Also request layout for cells in the pile. As soon as those are reused (and therefore added),
            // they will do their layout.
            for (T cell : pile) {
                cell.requestLayout();
            }

            needsCellsLayout = false;
            // yes, we return here - if needsCellsLayout was set to true, we
            // only did it to do the above - not rerun the entire layout.
            return;
        }

        final double width = getWidth();
        final double height = getHeight();
        final boolean isVertical = isVertical();
        final double position = getPosition();
        // if the width and/or height is 0, then there is no point doing
        // any of this work. In particular, this can happen during startup
        if (width <= 0 || height <= 0) {
            addAllToPile();
            lastWidth = width;
            lastHeight = height;
            hbar.setVisible(false);
            vbar.setVisible(false);
            corner.setVisible(false);
            return;
        }

        // we check if any of the cells in the cells list need layout. This is a
        // sign that they are perhaps animating their sizes. Without this check,
        // we may not perform a layout here, meaning that the cell will likely
        // 'jump' (in height normally) when the user drags the virtual thumb as
        // that is the first time the layout would occur otherwise.
        boolean cellNeedsLayout = false;
        boolean thumbNeedsLayout = false;

        if (Properties.IS_TOUCH_SUPPORTED) {
            if ((tempVisibility == true && (hbar.isVisible() == false || vbar.isVisible() == false)) ||
                (tempVisibility == false && (hbar.isVisible() == true || vbar.isVisible() == true))) {
                thumbNeedsLayout = true;
            }
        }

        if (!cellNeedsLayout) {
            for (int i = 0; i < cells.size(); i++) {
                T cell = cells.get(i);
                cellNeedsLayout = cell.isNeedsLayout();
                if (cellNeedsLayout) break;
            }
        }

        final int cellCount = getCellCount();
        final T firstCell = getFirstVisibleCell();

        // If no cells need layout, we check other criteria to see if this
        // layout call is even necessary. If it is found that no layout is
        // needed, we just punt.
        if (! cellNeedsLayout && !thumbNeedsLayout) {
            boolean cellSizeChanged = false;
            if (firstCell != null) {
                double breadth = getCellBreadth(firstCell);
                double length = getCellLength(firstCell);
                cellSizeChanged = (breadth != lastCellBreadth) || (length != lastCellLength);
                lastCellBreadth = breadth;
                lastCellLength = length;
            }

            if (width == lastWidth &&
                height == lastHeight &&
                cellCount == lastCellCount &&
                isVertical == lastVertical &&
                position == lastPosition &&
                ! cellSizeChanged)
            {
                // TODO this happens to work around the problem tested by
                // testCellLayout_LayoutWithoutChangingThingsUsesCellsInSameOrderAsBefore
                // but isn't a proper solution. Really what we need to do is, when
                // laying out cells, we need to make sure that if a cell is pressed
                // AND we are doing a full rebuild then we need to make sure we
                // use that cell in the same physical location as before so that
                // it gets the mouse release event.
                return;
            }
        }

        /*
         * This function may get called under a variety of circumstances.
         * It will determine what has changed from the last time it was laid
         * out, and will then take one of several execution paths based on
         * what has changed so as to perform minimal layout work and also to
         * give the expected behavior. One or more of the following may have
         * happened:
         *
         *  1) width/height has changed
         *      - If the width and/or height has been reduced (but neither of
         *        them has been expanded), then we simply have to reposition and
         *        resize the scroll bars
         *      - If the width (in the vertical case) has expanded, then we
         *        need to resize the existing cells and reposition and resize
         *        the scroll bars
         *      - If the height (in the vertical case) has expanded, then we
         *        need to resize and reposition the scroll bars and add
         *        any trailing cells
         *
         *  2) cell count has changed
         *      - If the number of cells is bigger, or it is smaller but not
         *        so small as to move the position then we can just update the
         *        cells in place without performing layout and update the
         *        scroll bars.
         *      - If the number of cells has been reduced and it affects the
         *        position, then move the position and rebuild all the cells
         *        and update the scroll bars
         *
         *  3) size of the cell has changed
         *      - If the size changed in the virtual direction (ie: height
         *        in the case of vertical) then layout the cells, adding
         *        trailing cells as necessary and updating the scroll bars
         *      - If the size changed in the non virtual direction (ie: width
         *        in the case of vertical) then simply adjust the widths of
         *        the cells as appropriate and adjust the scroll bars
         *
         *  4) vertical changed, cells is empty, maxPrefBreadth == -1, etc
         *      - Full rebuild.
         *
         * Each of the conditions really resolves to several of a handful of
         * possible outcomes:
         *  a) reposition & rebuild scroll bars
         *  b) resize cells in non-virtual direction
         *  c) add trailing cells
         *  d) update cells
         *  e) resize cells in the virtual direction
         *  f) all of the above
         *
         * So this function first determines what outcomes need to occur, and
         * then will execute all the ones that really need to happen. Every code
         * path ends up touching the "reposition & rebuild scroll bars" outcome,
         * so that one will be executed every time.
         */
        boolean needTrailingCells = false;
        boolean rebuild = cellNeedsLayout  ||
                isVertical != lastVertical ||
                cells.isEmpty()            ||
                getMaxPrefBreadth() == -1  ||
                position != lastPosition   ||
                cellCount != lastCellCount ||
                hasSizeChange ||
                (isVertical && height < lastHeight) || (! isVertical && width < lastWidth);

        if (!rebuild) {
            // Check if maxPrefBreadth didn't change
            double maxPrefBreadth = getMaxPrefBreadth();
            boolean foundMax = false;
            for (int i = 0; i < cells.size(); ++i) {
                double breadth = getCellBreadth(cells.get(i));
                if (maxPrefBreadth == breadth) {
                    foundMax = true;
                } else if (breadth > maxPrefBreadth) {
                    rebuild = true;
                    break;
                }
            }
            if (!foundMax) { // All values were lower
                rebuild = true;
            }
        }

        if (! rebuild) {
            if ((isVertical && height > lastHeight) || (! isVertical && width > lastWidth)) {
                // resized in the virtual direction
                needTrailingCells = true;
            }
        }
        initViewport();

        // Get the index of the "current" cell
        int currentIndex = computeCurrentIndex();
        if (lastCellCount != cellCount) {
            // The cell count has changed. We want to keep the viewport
            // stable if possible. If position was 0 or 1, we want to keep
            // the position in the same place. If the new cell count is >=
            // the currentIndex, then we will adjust the position to be 1.
            // Otherwise, our goal is to leave the index of the cell at the
            // top consistent, with the same translation etc.
            if (position != 0 && position != 1 && (currentIndex >= cellCount)) {
                setPosition(1.0f);
            }

            // Update the current index
            currentIndex = computeCurrentIndex();
        }
        if (rebuild) {
            setMaxPrefBreadth(-1);
            // Start by dumping all the cells into the pile
            addAllToPile();

            // The distance from the top of the viewport to the top of the
            // cell for the current index.
            double offset = -computeViewportOffset(getPosition());

            // Add all the leading and trailing cells (the call to add leading
            // cells will add the current cell as well -- that is, the one that
            // represents the current position on the mapper).
            addLeadingCells(currentIndex, offset);

            // Force filling of space with empty cells if necessary
            addTrailingCells(true);
        } else if (needTrailingCells) {
            addTrailingCells(true);
        }
        computeBarVisiblity();

        recalculateAndImproveEstimatedSize(0);
        recreatedOrRebuilt = recreatedOrRebuilt || rebuild;
        updateScrollBarsAndCells(recreatedOrRebuilt);

        lastWidth = getWidth();
        lastHeight = getHeight();
        lastCellCount = getCellCount();
        lastVertical = isVertical();
        lastPosition = getPosition();
        recalculateEstimatedSize();
        cleanPile();
    }

    /**
     * Resets the index to -1 to all cells.
     * This is to properly clean them up and ensure that no listeners are called because they retain their old index.
     *
     * @param cells the cells
     */
    private void resetIndex(ArrayLinkedList<T> cells) {
        for (T cell : cells) {
            cell.updateIndex(-1);
        }
    }

    /** {@inheritDoc} */
    @Override protected void setWidth(double value) {
        if (value != lastWidth) {
            super.setWidth(value);
            sizeChanged = true;
            setNeedsLayout(true);
            requestLayout();
        }
    }

    /** {@inheritDoc} */
    @Override protected void setHeight(double value) {
        if (value != lastHeight) {
            super.setHeight(value);
            sizeChanged = true;
            setNeedsLayout(true);
            requestLayout();
        }
    }

    /**
     * Get a cell which can be used in the layout. This function will reuse
     * cells from the pile where possible, and will create new cells when
     * necessary.
     * @param prefIndex the preferred index
     * @return the available cell
     */
    protected T getAvailableCell(int prefIndex) {
        T cell = null;
        // Fix for JDK-8112018. We try to retrieve the cell from the pile rather
        // than just grab a random cell from the pile (or create another cell).
        for (int i = 0, max = pile.size(); i < max; i++) {
            T _cell = pile.get(i);
            assert _cell != null;
            if (getCellIndex(_cell) == prefIndex) {
                cell = _cell;
                pile.remove(i);
                break;
            }
        }

        if (cell == null && !pile.isEmpty()) {
            cell = pile.removeLast();
        }

        if (cell == null) {
            cell = getCellFactory().call(this);
            cell.getProperties().put(NEW_CELL, null);
        }

        if (cell.getParent() == null) {
            sheetChildren.add(cell);
        }

        return cell;
    }

    /**
     * This method will remove all cells from the VirtualFlow and remove them,
     * adding them to the 'pile' (that is, a place from where cells can be used
     * at a later date). This method is protected to allow subclasses to clean up
     * appropriately.
     */
    protected void addAllToPile() {
        for (int i = 0, max = cells.size(); i < max; i++) {
            addToPile(cells.removeFirst());
        }
    }

    /**
     * Gets a cell for the given index if the cell has been created and laid out.
     * "Visible" is a bit of a misnomer, the cell might not be visible in the
     * viewport (it may be clipped), but does distinguish between cells that
     * have been created and are in use vs. those that are in the pile or
     * not created.
     * @param index the index
     * @return the visible cell
     */
    public T getVisibleCell(int index) {
        if (cells.isEmpty()) return null;

        // check the last index
        T lastCell = cells.getLast();
        int lastIndex = getCellIndex(lastCell);
        if (index == lastIndex) return lastCell;

        // check the first index
        T firstCell = cells.getFirst();
        int firstIndex = getCellIndex(firstCell);
        if (index == firstIndex) return firstCell;

        // if index is > firstIndex and < lastIndex then we can get the index
        if (index > firstIndex && index < lastIndex) {
            T cell = cells.get(index - firstIndex);
            if (getCellIndex(cell) == index) return cell;
        }

        // there is no visible cell for the specified index
        return null;
    }

    /**
     * Locates and returns the last non-empty IndexedCell that is currently
     * partially or completely visible. This function may return null if there
     * are no cells, or if the viewport length is 0.
     * @return the last visible cell
     */
    public T getLastVisibleCell() {
        if (cells.isEmpty() || getViewportLength() <= 0) return null;

        T cell;
        for (int i = cells.size() - 1; i >= 0; i--) {
            cell = cells.get(i);
            if (! cell.isEmpty()) {
                return cell;
            }
        }

        return null;
    }

    /**
     * Locates and returns the first non-empty IndexedCell that is partially or
     * completely visible. This really only ever returns null if there are no
     * cells or the viewport length is 0.
     * @return the first visible cell
     */
    public T getFirstVisibleCell() {
        if (cells.isEmpty() || getViewportLength() <= 0) return null;
        T cell = cells.getFirst();
        return cell.isEmpty() ? null : cell;
    }

    /**
     * Adjust the position of cells so that the specified cell
     * will be positioned at the start of the viewport. The given cell must
     * already be "live".
     * @param firstCell the first cell
     */
    public void scrollToTop(T firstCell) {
        if (firstCell != null) {
            scrollPixels(getCellPosition(firstCell));
        }
    }

    /**
     * Adjust the position of cells so that the specified cell
     * will be positioned at the end of the viewport. The given cell must
     * already be "live".
     * @param lastCell the last cell
     */
    public void scrollToBottom(T lastCell) {
        if (lastCell != null) {
            scrollPixels(getCellPosition(lastCell) + getCellLength(lastCell) - getViewportLength());
        }
    }

    /**
     * Adjusts the cells such that the selected cell will be fully visible in
     * the viewport (but only just).
     * @param cell the cell
     */
    public void scrollTo(T cell) {
        if (cell != null) {
            final double start = getCellPosition(cell);
            final double length = getCellLength(cell);
            final double end = start + length;
            final double viewportLength = getViewportLength();

            if (start < 0) {
                scrollPixels(start);
            } else if (end > viewportLength) {
                scrollPixels(end - viewportLength);
            }
        }
    }

    /**
     * Adjusts the cells such that the cell in the given index will be fully visible in
     * the viewport.
     * @param index the index
     */
    public void scrollTo(int index) {
        T cell = getVisibleCell(index);
        if (cell != null) {
            scrollTo(cell);
        } else {
            // see JDK-8197536
            if (tryScrollOneCell(index, true)) {
                return;
            } else if (tryScrollOneCell(index, false)) {
                return;
            }

            adjustPositionToIndex(index);
            addAllToPile();
            requestLayout();
        }
    }

    // will return true if scroll is successful
    private boolean tryScrollOneCell(int targetIndex, boolean downOrRight) {
        // if going down, cell diff is -1, because it will get the target cell index and check if previous
        // cell is visible to base the position
        int indexDiff = downOrRight ? -1 : 1;

        T targetCell = getVisibleCell(targetIndex + indexDiff);
        if (targetCell != null) {
            T cell = getAvailableCell(targetIndex);
            setCellIndex(cell, targetIndex);
            resizeCell(cell);
            setMaxPrefBreadth(Math.max(getMaxPrefBreadth(), getCellBreadth(cell)));
            cell.setVisible(true);
            if (downOrRight) {
                cells.addLast(cell);
                scrollPixels(getCellLength(cell));
            } else {
                // up or left
                cells.addFirst(cell);
                scrollPixels(-getCellLength(cell));
            }
            return true;
        }

        return false;
    }

    /**
     * Adjusts the cells such that the cell in the given index will be fully visible in
     * the viewport, and positioned at the very top of the viewport.
     * @param index the index
     */
    public void scrollToTop(int index) {
        // make sure we have the real size of cells that are likely to be rendered
        getCellSizesInExpectedViewport(index);
        boolean posSet = false;

        if (index > getCellCount() - 1) {
            setPosition(1);
            posSet = true;
        } else if (index < 0) {
            setPosition(0);
            posSet = true;
        }

        if (! posSet) {
            adjustPositionToIndex(index);
        }

        requestLayout();
    }

//    //TODO We assume all the cell have the same length.  We will need to support
//    // cells of different lengths.
//    public void scrollToOffset(int offset) {
//        scrollPixels(offset * getCellLength(0));
//    }

    /**
     * Given a delta value representing a number of pixels, this method attempts
     * to move the VirtualFlow in the given direction (positive is down/right,
     * negative is up/left) the given number of pixels. It returns the number of
     * pixels actually moved.
     * @param delta the delta value
     * @return the number of pixels actually moved
     */
    public double scrollPixels(final double delta) {
        int oldIndex = computeCurrentIndex();
        // Short cut this method for cases where nothing should be done
        if (delta == 0) return 0;

        final boolean isVertical = isVertical();
        if (((isVertical && (tempVisibility ? !needLengthBar : !vbar.isVisible())) ||
                (! isVertical && (tempVisibility ? !needLengthBar : !hbar.isVisible())))) return 0;

        double pos = getPosition();
        if (pos == 0.0f && delta < 0) return 0;
        if (pos == 1.0f && delta > 0) return 0;
        getCellSizesInExpectedViewport(oldIndex);
        recalculateEstimatedSize();
        double answer = adjustByPixelAmount(delta);
        if (pos == getPosition()) {
            // The pos hasn't changed, there's nothing to do. This is likely
            // to occur when we hit either extremity
            return 0;
        }

        // Now move stuff around. Translating by pixels fundamentally means
        // moving the cells by the delta. However, after having
        // done that, we need to go through the cells and see which cells,
        // after adding in the translation factor, now fall off the viewport.
        // Also, we need to add cells as appropriate to the end (or beginning,
        // depending on the direction of travel).
        //
        // One simplifying assumption (that had better be true!) is that we
        // will only make it this far in the function if the virtual scroll
        // bar is visible. Otherwise, we never will pixel scroll. So as we go,
        // if we find that the maxPrefBreadth exceeds the viewportBreadth,
        // then we will be sure to show the breadthBar and update it
        // accordingly.
        if (cells.size() > 0) {
            for (int i = 0; i < cells.size(); i++) {
                T cell = cells.get(i);
                assert cell != null;
                positionCell(cell, getCellPosition(cell) - delta);
            }

            // Fix for JDK-8120237
            T firstCell = cells.getFirst();
            double layoutY = firstCell == null ? 0 : getCellPosition(firstCell);
            for (int i = 0; i < cells.size(); i++) {
                T cell = cells.get(i);
                assert cell != null;
                double actualLayoutY = getCellPosition(cell);
                if (Math.abs(actualLayoutY - layoutY) > 0.001) {
                    // we need to shift the cell to layoutY
                    positionCell(cell, layoutY);
                }

                layoutY += getCellLength(cell);
            }
            // end of fix for JDK-8120237
            cull();
            firstCell = cells.getFirst();

            // Add any necessary leading cells
            if (firstCell != null) {
                // NOTE: The index might be -1, but the call to addLeadingCells() is still required.
                int previousIndex = getCellIndex(firstCell) - 1;
                double prevIndexSize = getCellLength(previousIndex);
                addLeadingCells(previousIndex, getCellPosition(firstCell) - prevIndexSize);
            } else {
                int currentIndex = computeCurrentIndex();

                // The distance from the top of the viewport to the top of the
                // cell for the current index.
                double offset = -computeViewportOffset(getPosition());

                // Add all the leading and trailing cells (the call to add leading
                // cells will add the current cell as well -- that is, the one that
                // represents the current position on the mapper).
                addLeadingCells(currentIndex, offset);
            }
            // Starting at the tail of the list, loop adding cells until
            // all the space on the table is filled up. We want to make
            // sure that we DO NOT add empty trailing cells (since we are
            // in the full virtual case and so there are no trailing empty
            // cells).
            if (! addTrailingCells(false)) {
                // Reached the end, but not enough cells to fill up to
                // the end. So, remove the trailing empty space, and translate
                // the cells down

                final T lastCell = getLastVisibleCell();
                final double lastCellSize = getCellLength(lastCell);
                final double cellEnd = getCellPosition(lastCell) + lastCellSize;
                final double viewportLength = getViewportLength();

                if (cellEnd < viewportLength) {
                    // Reposition the nodes
                    double emptySize = viewportLength - cellEnd;
                    for (int i = 0; i < cells.size(); i++) {
                        T cell = cells.get(i);
                        positionCell(cell, getCellPosition(cell) + emptySize);
                    }
                    setPosition(1.0f);
                    // fill the leading empty space
                    firstCell = cells.getFirst();
                    int firstIndex = getCellIndex(firstCell);
                    double prevIndexSize = getCellLength(firstIndex - 1);
                    addLeadingCells(firstIndex - 1, getCellPosition(firstCell) - prevIndexSize);
                }
            }
        }

        // Now throw away any cells that don't fit
        cull();

        // Finally, update the scroll bars
        updateScrollBarsAndCells(false);

        // notify
        return answer;
    }

    /** {@inheritDoc} */
    @Override protected double computePrefWidth(double height) {
        double w = isVertical() ? getPrefBreadth(height) : getPrefLength();
        return w + vbar.prefWidth(-1);
    }

    /** {@inheritDoc} */
    @Override protected double computePrefHeight(double width) {
        double h = isVertical() ? getPrefLength() : getPrefBreadth(width);
        return h + hbar.prefHeight(-1);
    }

    /**
     * Return a cell for the given index. This may be called for any cell,
     * including beyond the range defined by cellCount, in which case an
     * empty cell will be returned. The returned value should not be stored for
     * any reason.
     * @param index the index
     * @return the cell
     */
    public T getCell(int index) {
        // If there are cells, then we will attempt to get an existing cell
        if (! cells.isEmpty()) {
            // First check the cells that have already been created and are
            // in use. If this call returns a value, then we can use it
            T cell = getVisibleCell(index);
            if (cell != null) return cell;
        }

        // check the pile
        for (int i = 0; i < pile.size(); i++) {
            T cell = pile.get(i);
            if (getCellIndex(cell) == index) {
                // Note that we don't remove from the pile: if we do it leads
                // to a severe performance decrease. This seems to be OK, as
                // getCell() is only used for cell measurement purposes.
                // pile.remove(i);
                resizeCell(cell);
                return cell;
            }
        }

        // We need to use the accumCell and return that
        if (accumCell == null) {
            Callback<VirtualFlow<T>,T> cellFactory = getCellFactory();
            if (cellFactory != null) {
                accumCell = cellFactory.call(this);
                accumCell.getProperties().put(NEW_CELL, null);
                accumCellParent.getChildren().setAll(accumCell);

                // Note the screen reader will attempt to find all
                // the items inside the view to calculate the item count.
                // Having items under different parents (sheet and accumCellParent)
                // leads the screen reader to compute wrong values.
                // The regular scheme to provide items to the screen reader
                // uses getPrivateCell(), which places the item in the sheet.
                // The accumCell, and its children, should be ignored by the
                // screen reader.
                accumCell.setAccessibleRole(AccessibleRole.NODE);
                accumCell.getChildrenUnmodifiable().addListener((Observable c) -> {
                    for (Node n : accumCell.getChildrenUnmodifiable()) {
                        n.setAccessibleRole(AccessibleRole.NODE);
                    }
                });
            }
        }
        setCellIndex(accumCell, index);
        resizeCell(accumCell);
        return accumCell;
    }

    /**
     * The VirtualFlow uses this method to set a cells index (rather than calling
     * {@link IndexedCell#updateIndex(int)} directly), so it is a perfect place
     * for subclasses to override if this if of interest.
     *
     * @param cell The cell whose index will be updated.
     * @param index The new index for the cell.
     */
    protected void setCellIndex(T cell, int index) {
        assert cell != null;

        cell.updateIndex(index);

        // make sure the cell is sized correctly. This is important for both
        // general layout of cells in a VirtualFlow, but also in cases such as
        // JDK-8122624, where the sizes were being reported incorrectly to the
        // ComboBox popup.
        if ((cell.isNeedsLayout() && cell.getScene() != null) || cell.getProperties().containsKey(NEW_CELL)) {
            cell.applyCss();
            cell.getProperties().remove(NEW_CELL);
        }
    }

    /**
     * Return the index for a given cell. This allows subclasses to customise
     * how cell indices are retrieved.
     * @param cell the cell
     * @return the index
     */
    protected int getCellIndex(T cell){
        return cell.getIndex();
    }



    /* *************************************************************************
     *                                                                         *
     * Private implementation                                                  *
     *                                                                         *
     **************************************************************************/

    /**
     * Returns the scroll bar used for scrolling horizontally. A developer who needs to be notified when a scroll is
     * happening could attach a listener to the {@link ScrollBar#valueProperty()}.
     *
     * @return the scroll bar used for scrolling horizontally
     * @since 12
     */
    protected final ScrollBar getHbar() {
        return hbar;
    }

    /**
     * Returns the scroll bar used for scrolling vertically. A developer who needs to be notified when a scroll is
     * happening could attach a listener to the {@link ScrollBar#valueProperty()}. The {@link ScrollBar#getWidth()} is
     * also useful when adding a component over the {@code TableView} in order to clip it so that it doesn't overlap the
     * {@code ScrollBar}.
     *
     * @return the scroll bar used for scrolling vertically
     * @since 12
     */
    protected final ScrollBar getVbar() {
        return vbar;
    }

    /**
     * The maximum preferred size in the non-virtual direction. For example,
     * if vertical, then this is the max pref width of all cells encountered.
     * <p>
     * In general, this is the largest preferred size in the non-virtual
     * direction that we have ever encountered. We don't reduce this size
     * unless instructed to do so, so as to reduce the amount of scroll bar
     * jitter. The access on this variable is package ONLY FOR TESTING.
     */
    private double maxPrefBreadth;
    private final void setMaxPrefBreadth(double value) {
        this.maxPrefBreadth = value;
    }
    final double getMaxPrefBreadth() {
        return maxPrefBreadth;
    }

    /**
     * The breadth of the viewport portion of the VirtualFlow as computed during
     * the layout pass. In a vertical flow this would be the same as the clip
     * view width. In a horizontal flow this is the clip view height.
     * The access on this variable is package ONLY FOR TESTING.
     */
    private double viewportBreadth;
    private final void setViewportBreadth(double value) {
        this.viewportBreadth = value;
    }
    final double getViewportBreadth() {
        return viewportBreadth;
    }

    /**
     * The length of the viewport portion of the VirtualFlow as computed
     * during the layout pass. In a vertical flow this would be the same as the
     * clip view height. In a horizontal flow this is the clip view width.
     */
    private double viewportLength;
    void setViewportLength(double value) {
        if (value == this.viewportLength) {
            return;
        }
        this.viewportLength = value;
        this.absoluteOffset = getPosition() * (estimatedSize - viewportLength);
        recalculateEstimatedSize();
    }

    /**
     * Returns the length of the viewport portion of the {@code VirtualFlow} as computed during the layout pass.
     * For a vertical flow this is based on the height and for a horizontal flow on the width of the clip view.
     *
     * @return the viewport length in pixels
     * @since 23
     */
    public double getViewportLength() {
        return viewportLength;
    }

    /**
     * Compute and return the length of the cell for the given index. This is
     * called both internally when adjusting by pixels, and also at times
     * by PositionMapper (see the getItemSize callback). When called by
     * PositionMapper, it is possible that it will be called for some index
     * which is not associated with any cell, so we have to do a bit of work
     * to use a cell as a helper for computing cell size in some cases.
     */
    double getCellLength(int index) {
        if (fixedCellSizeEnabled) return getFixedCellSize();

        T cell = getCell(index);
        double length = getCellLength(cell);

        releaseCell(cell);
        return length;
    }

    /**
     */
    double getCellBreadth(int index) {
        T cell = getCell(index);
        double b = getCellBreadth(cell);
        releaseCell(cell);
        return b;
    }

    /**
     * Gets the length of a specific cell
     */
    double getCellLength(T cell) {
        if (cell == null) return 0;
        if (fixedCellSizeEnabled) return getFixedCellSize();
        return isVertical() ?
                cell.getLayoutBounds().getHeight()
                : cell.getLayoutBounds().getWidth();
    }

    /**
     * Gets the breadth of a specific cell
     */
    double getCellBreadth(T cell) {
        return isVertical() ?
                cell.prefWidth(-1)
                : cell.prefHeight(-1);
    }

    /**
     * Gets the layout position of the cell along the length axis
     */
    double getCellPosition(T cell) {
        if (cell == null) return 0;

        return isVertical() ?
                cell.getLayoutY()
                : cell.getLayoutX();
    }

    private void positionCell(T cell, double position) {
        updateCellSize(cell);
        if (isVertical()) {
            cell.setLayoutX(0);
            cell.setLayoutY(snapSpaceY(position));
        } else {
            cell.setLayoutX(snapSpaceX(position));
            cell.setLayoutY(0);
        }
    }

    /**
     * Resizes the given cell. If {@link #isVertical()} is set to {@code true}, the cell width will be the maximum
     * between the viewport width and the sum of all the cells' {@code prefWidth}. The cell height will be computed by
     * the cell itself unless {@code fixedCellSizeEnabled} is set to {@code true}, then {@link #getFixedCellSize()} is
     * used. If {@link #isVertical()} is set to {@code false}, the width and height calculations are reversed.
     *
     * @param cell the cell to resize
     * @since 12
     */
    protected void resizeCell(T cell) {
        if (cell == null) return;

        double size = Math.max(getMaxPrefBreadth(), getViewportBreadth());
        if (isVertical()) {
            cell.resize(size, fixedCellSizeEnabled ? getFixedCellSize() : Utils.boundedSize(cell.prefHeight(size), cell.minHeight(size), cell.maxHeight(size)));
        } else {
            cell.resize(fixedCellSizeEnabled ? getFixedCellSize() : Utils.boundedSize(cell.prefWidth(size), cell.minWidth(size), cell.maxWidth(size)), size);
        }
    }

    /**
     * Returns the list of cells displayed in the current viewport.
     * <p>
     * The cells are ordered such that the first cell in this list is the first in the view, and the last cell is the
     * last in the view. When pixel scrolling, the list is simply shifted and items drop off the beginning or the end,
     * depending on the order of scrolling.
     *
     * @return the cells displayed in the current viewport
     * @since 12
     */
    protected List<T> getCells() {
        return cells;
    }

    /**
     * Returns the last visible cell whose bounds are entirely within the viewport. When manually inserting rows, one
     * may need to know which cell indices are visible in the viewport.
     *
     * @return last visible cell whose bounds are entirely within the viewport
     * @since 12
     */
    protected T getLastVisibleCellWithinViewport() {
        if (cells.isEmpty() || getViewportLength() <= 0) return null;

        T cell;
        final double max = getViewportLength();
        for (int i = cells.size() - 1; i >= 0; i--) {
            cell = cells.get(i);
            if (cell.isEmpty()) continue;

            final double cellStart = getCellPosition(cell);
            final double cellEnd = cellStart + getCellLength(cell);

            // we use the magic +2 to allow for a little bit of fuzziness,
            // this is to help in situations such as JDK-8097503
            if (cellEnd <= (max + 2)) {
                return cell;
            }
        }

        return null;
    }

    /**
     * Returns the first visible cell whose bounds are entirely within the viewport. When manually inserting rows, one
     * may need to know which cell indices are visible in the viewport.
     *
     * @return first visible cell whose bounds are entirely within the viewport
     * @since 12
     */
    protected T getFirstVisibleCellWithinViewport() {
        if (cells.isEmpty() || getViewportLength() <= 0) return null;

        T cell;
        for (int i = 0; i < cells.size(); i++) {
            cell = cells.get(i);
            if (cell.isEmpty()) continue;

            final double cellStart = getCellPosition(cell);
            if (cellStart >= 0) {
                return cell;
            }
        }

        return null;
    }

    /**
     * Adds all the cells prior to and including the given currentIndex, until
     * no more can be added without falling off the flow. The startOffset
     * indicates the distance from the leading edge (top) of the viewport to
     * the leading edge (top) of the currentIndex.
     */
    void addLeadingCells(int currentIndex, double startOffset) {
        // The offset will keep track of the distance from the top of the
        // viewport to the top of the current index. We will decrement it
        // as we lay out leading cells.
        double offset = startOffset;
        // The index is the absolute index of the cell being laid out
        int index = currentIndex;

        // Offset should really be the bottom of the current index
        boolean first = true; // first time in, we just fudge the offset and let
        // it be the top of the current index then redefine
        // it as the bottom of the current index thereafter
        // while we have not yet laid out so many cells that they would fall
        // off the flow, we will continue to create and add cells. The
        // offset is our indication of whether we can lay out additional
        // cells. If the offset is ever < 0, except in the case of the very
        // first cell, then we must quit.
        T cell = null;

        // special case for the position == 1.0, skip adding last invisible cell
        if (index == getCellCount() && offset == getViewportLength()) {
            index--;
            first = false;
        }
        while (index >= 0 && (offset > 0 || first)) {

            cell = getAvailableCell(index);
            setCellIndex(cell, index);
            resizeCell(cell); // resize must be after config
            cells.addFirst(cell);

            // A little gross but better than alternatives because it reduces
            // the number of times we have to update a cell or compute its
            // size. The first time into this loop "offset" is actually the
            // top of the current index. On all subsequent visits, it is the
            // bottom of the current index.
            if (first) {
                first = false;
            } else {
                offset -= getCellLength(cell);
            }
            // Position the cell, and update the maxPrefBreadth variable as we go.
            positionCell(cell, offset);
            setMaxPrefBreadth(Math.max(getMaxPrefBreadth(), getCellBreadth(cell)));
            cell.setVisible(true);
            --index;
        }

        // There are times when after laying out the cells we discover that
        // the top of the first cell which represents index 0 is below the top
        // of the viewport. In these cases, we have to adjust the cells up
        // and reset the mapper position. This might happen when items got
        // removed at the top or when the viewport size increased.
        if (cells.size() > 0) {
            cell = cells.getFirst();
            int firstIndex = getCellIndex(cell);
            double firstCellPos = getCellPosition(cell);
            if (firstIndex == 0 && firstCellPos > 0) {
                setPosition(0.0f);
                offset = 0;
                for (int i = 0; i < cells.size(); i++) {
                    cell = cells.get(i);
                    positionCell(cell, offset);
                    offset += getCellLength(cell);
                }
            }
        } else {
            // reset scrollbar to top, so if the flow sees cells again it starts at the top
            vbar.setValue(0);
            hbar.setValue(0);
        }
    }

    /**
     * Adds all the trailing cells that come <em>after</em> the last index in
     * the cells ObservableList.
     */
    boolean addTrailingCells(boolean fillEmptyCells) {
        // If cells is empty then addLeadingCells bailed for some reason and
        // we're hosed, so just punt
        if (cells.isEmpty()) return false;

        // While we have not yet laid out so many cells that they would fall
        // off the flow, so we will continue to create and add cells. When the
        // offset becomes greater than the width/height of the flow, then we
        // know we cannot add any more cells.
        T startCell = cells.getLast();
        double offset = getCellPosition(startCell) + getCellLength(startCell);
        int index = getCellIndex(startCell) + 1;
        final int cellCount = getCellCount();
        boolean filledWithNonEmpty = index <= cellCount;

        final double viewportLength = getViewportLength();

        // Fix for JDK-8095487, which was a regression caused by JDK-8095592
        if (offset < 0 && !fillEmptyCells) {
            return false;
        }

        //
        // JDK-8093564: viewportLength gives the maximum number of
        // additional cells that should ever be able to fit in the viewport if
        // every cell had a height of 1. If index ever exceeds this count,
        // then offset is not incrementing fast enough, or at all, which means
        // there is something wrong with the cell size calculation.
        //
        final double maxCellCount = viewportLength;
        while (offset < viewportLength) {
            if (index >= cellCount) {
                if (offset < viewportLength) filledWithNonEmpty = false;
                if (! fillEmptyCells) return filledWithNonEmpty;
                // JDK-8093564 - return if we've exceeded the maximum
                if (index > maxCellCount) {
                    final PlatformLogger logger = Logging.getControlsLogger();
                    if (logger.isLoggable(PlatformLogger.Level.INFO)) {
                        logger.info("index exceeds maxCellCount. Check size calculations for " + startCell.getClass());
                    }
                    return filledWithNonEmpty;
                }
            }
            T cell = getAvailableCell(index);
            setCellIndex(cell, index);
            resizeCell(cell); // resize happens after config!
            cells.addLast(cell);
            // Position the cell and update the max pref
            positionCell(cell, offset);
            setMaxPrefBreadth(Math.max(getMaxPrefBreadth(), getCellBreadth(cell)));

            offset += getCellLength(cell);
            cell.setVisible(true);
            ++index;
        }

        // Discover whether the first cell coincides with index #0. If after
        // adding all the trailing cells we find that a) the first cell was
        // not index #0 and b) there are trailing cells, then we have a
        // problem. We need to shift all the cells down and add leading cells,
        // one at a time, until either the very last non-empty cells is aligned
        // with the bottom OR we have laid out cell index #0 at the first
        // position.
        T firstCell = cells.getFirst();
        index = getCellIndex(firstCell);
        T lastNonEmptyCell = getLastVisibleCell();
        double start = getCellPosition(firstCell);
        double end = getCellPosition(lastNonEmptyCell) + getCellLength(lastNonEmptyCell);
        if ((index != 0 || (index == 0 && start < 0)) && fillEmptyCells &&
                lastNonEmptyCell != null && getCellIndex(lastNonEmptyCell) == cellCount - 1 && end < viewportLength) {

            double prospectiveEnd = end;
            double distance = viewportLength - end;
            while (prospectiveEnd < viewportLength && index != 0 && (-start) < distance) {
                index--;
                T cell = getAvailableCell(index);
                setCellIndex(cell, index);
                resizeCell(cell); // resize must be after config
                cells.addFirst(cell);
                double cellLength = getCellLength(cell);
                start -= cellLength;
                prospectiveEnd += cellLength;
                positionCell(cell, start);
                setMaxPrefBreadth(Math.max(getMaxPrefBreadth(), getCellBreadth(cell)));
                cell.setVisible(true);
            }

            // The amount by which to translate the cells down
            firstCell = cells.getFirst();
            start = getCellPosition(firstCell);
            double delta = viewportLength - end;
            if (getCellIndex(firstCell) == 0 && delta > (-start)) {
                delta = (-start);
            }
            // Move things
            for (int i = 0; i < cells.size(); i++) {
                T cell = cells.get(i);
                positionCell(cell, getCellPosition(cell) + delta);
            }

            // Check whether the first cell, subsequent to our adjustments, is
            // now index #0 and aligned with the top. If so, change the position
            // to be at 0 instead of 1.
            start = getCellPosition(firstCell);
            if (getCellIndex(firstCell) == 0 && start == 0) {
                setPosition(0);
            } else if (getPosition() != 1) {
                setPosition(1);
            }
        }

        return filledWithNonEmpty;
    }

    /**
     * Informs the {@code VirtualFlow} that a layout pass should be done, and the cell contents have not changed. For
     * example, this might be called from a {@code TableView} or {@code ListView} when a layout is needed and no cells
     * have been added or removed.
     *
     * @since 12
     */
    protected void reconfigureCells() {
        needsReconfigureCells = true;
        requestLayout();
    }

    /**
     * Informs the {@code VirtualFlow} that a layout pass should be done, and that the cell factory has changed. All
     * cells in the viewport are recreated with the new cell factory.
     *
     * @since 12
     */
    protected void recreateCells() {
        needsRecreateCells = true;
        requestLayout();
    }

    /**
     * Informs the {@code VirtualFlow} that a layout pass should be done, and cell contents have changed. All cells are
     * removed and then added properly in the viewport.
     *
     * @since 12
     */
    protected void rebuildCells() {
        needsRebuildCells = true;
        requestLayout();
    }

    /**
     * Informs the {@code VirtualFlow} that a layout pass should be done and only the cell layout will be requested.
     *
     * @since 12
     */
    protected void requestCellLayout() {
        needsCellsLayout = true;
        requestLayout();
    }

    void setCellDirty(int index) {
        dirtyCells.set(index);
        requestLayout();
    }

    /**
     * Make sure the sizes of the cells that are likely to be visible are known.
     * When updates to the cell size estimates are occurring, we don't want the current
     * visible content to be modified. The existing offset and index are respected.
     * @param index the index of the cell that should be positioned at the top of
     * the viewport in the next layout cycle.
     */
    void getCellSizesInExpectedViewport(int index) {
        double oldOffset = computeViewportOffset(getPosition());
        int oldIndex = computeCurrentIndex();
        double cellLength = getOrCreateCellSize(index);
        if (index > 0) {
            getOrCreateCellSize(index - 1);
        }
        if (index < getCellCount() - 1) {
            getOrCreateCellSize(index + 1);
        }
        double estlength = cellLength;
        int i = index;
        while ((estlength < viewportLength) && (++i < getCellCount())) {
            estlength = estlength + getOrCreateCellSize(i);
        }
        estlength = cellLength;
        if (estlength < viewportLength) {
            int j = index;
            while ((estlength < viewportLength) && (j-- > 0)) {
                estlength = estlength + getOrCreateCellSize(j);
            }
        }
        recalculateAndImproveEstimatedSize(0, oldIndex, oldOffset);
    }

    private void startSBReleasedAnimation() {
        if (sbTouchTimeline == null) {
            /*
            ** timeline to leave the scrollbars visible for a short
            ** while after a scroll/drag
            */
            sbTouchTimeline = new Timeline();
            sbTouchKF1 = new KeyFrame(Duration.millis(0), event -> {
                tempVisibility = true;
                requestLayout();
            });

            sbTouchKF2 = new KeyFrame(Duration.millis(1000), event -> {
                if (touchDetected == false && mouseDown == false) {
                    tempVisibility = false;
                    requestLayout();
                }
            });
            sbTouchTimeline.getKeyFrames().addAll(sbTouchKF1, sbTouchKF2);
        }
        sbTouchTimeline.playFromStart();
    }

    private void scrollBarOn() {
        tempVisibility = true;
        requestLayout();
    }

    void updateHbar() {
        if (! isVisible() || getScene() == null) return;
        // Bring the clipView.clipX back to 0 if control is vertical or
        // the hbar isn't visible (fix for JDK-8112383)
        if (isVertical()) {
            if (needBreadthBar) {
                clipView.setClipX(hbar.getValue());
            } else {
                // all cells are now less than the width of the flow,
                // so we should shift the hbar/clip such that
                // everything is visible in the viewport.
                clipView.setClipX(0);
                hbar.setValue(0);
            }
        }
    }

    /**
     * Suppresses the breadth bar from appearing.
     */
    void setSuppressBreadthBar(boolean suppress) {
        this.suppressBreadthBar = suppress;
    }

    /**
     * @return true if bar visibility changed
     */
    private boolean computeBarVisiblity() {
        if (cells.isEmpty()) {
            // In case no cells are set yet, we assume no bars are needed
            needLengthBar = false;
            needBreadthBar = false;
            return true;
        }

        final boolean isVertical = isVertical();
        boolean barVisibilityChanged = false;

        VirtualScrollBar breadthBar = isVertical ? hbar : vbar;
        VirtualScrollBar lengthBar = isVertical ? vbar : hbar;

        final double viewportBreadth = getViewportBreadth();

        final int cellsSize = cells.size();
        final int cellCount = getCellCount();
        for (int i = 0; i < 2; i++) {
            final boolean lengthBarVisible = getPosition() > 0
                    || cellCount > cellsSize
                    || (cellCount == cellsSize && (getCellPosition(cells.getLast()) + getCellLength(cells.getLast())) > getViewportLength())
                    || (cellCount == cellsSize - 1 && barVisibilityChanged && needBreadthBar);

            if (lengthBarVisible ^ needLengthBar) {
                needLengthBar = lengthBarVisible;
                barVisibilityChanged = true;
            }

            final boolean breadthBarVisible = !suppressBreadthBar && (maxPrefBreadth > viewportBreadth);
            if (breadthBarVisible ^ needBreadthBar) {
                needBreadthBar = breadthBarVisible;
                barVisibilityChanged = true;
            }
        }

        // Start by optimistically deciding whether the length bar and
        // breadth bar are needed and adjust the viewport dimensions
        // accordingly. If during layout we find that one or the other of the
        // bars actually is needed, then we will perform a cleanup pass

        if (!Properties.IS_TOUCH_SUPPORTED) {
            updateViewportDimensions();
            breadthBar.setVisible(needBreadthBar);
            lengthBar.setVisible(needLengthBar);
        } else {
            breadthBar.setVisible(needBreadthBar && tempVisibility);
            lengthBar.setVisible(needLengthBar && tempVisibility);
        }
        return barVisibilityChanged;
    }

    private void updateViewportDimensions() {
        final boolean isVertical = isVertical();
        final double breadthBarLength = isVertical ? snapSizeY(hbar.prefHeight(-1)) : snapSizeX(vbar.prefWidth(-1));
        final double lengthBarBreadth = isVertical ? snapSizeX(vbar.prefWidth(-1)) : snapSizeY(hbar.prefHeight(-1));

        if (!Properties.IS_TOUCH_SUPPORTED) {
            setViewportBreadth((isVertical ? getWidth() : getHeight()) - (needLengthBar ? lengthBarBreadth : 0));
            setViewportLength((isVertical ? getHeight() : getWidth()) - (needBreadthBar ? breadthBarLength : 0));
        } else {
            setViewportBreadth((isVertical ? getWidth() : getHeight()));
            setViewportLength((isVertical ? getHeight() : getWidth()));
        }
    }

    private void initViewport() {
        // Initialize the viewportLength and viewportBreadth to match the
        // width/height of the flow
        final boolean isVertical = isVertical();

        updateViewportDimensions();

        VirtualScrollBar breadthBar = isVertical ? hbar : vbar;
        VirtualScrollBar lengthBar = isVertical ? vbar : hbar;

        // If there has been a switch between the virtualized bar, then we
        // will want to do some stuff TODO.
        breadthBar.setVirtual(false);
        lengthBar.setVirtual(true);
    }

    /**
     * In case we are not rendering the first cell
     * AND
     * there is empty room after the last cell,
     * the cells need to be shifted down to fill the empty area.
     */
    private void shiftDown() {
        T lastNonEmptyCell = getLastVisibleCell();
        T firstCell = cells.getFirst();
        int index = getCellIndex(firstCell);
        double end = getCellPosition(lastNonEmptyCell) + getCellLength(lastNonEmptyCell);
        double delta = viewportLength - end;
        if ((index > 0) && (delta > 0)) {
            for (int i = 0; i < cells.size(); i++) {
                T cell = cells.get(i);
                positionCell(cell, getCellPosition(cell) + delta);
            }
        }
    }

    private void updateScrollBarsAndCells(boolean recreate) {
        // Assign the hbar and vbar to the breadthBar and lengthBar so as
        // to make some subsequent calculations easier.
        final boolean isVertical = isVertical();
        VirtualScrollBar breadthBar = isVertical ? hbar : vbar;
        VirtualScrollBar lengthBar = isVertical ? vbar : hbar;

        // We may have adjusted the viewport length and breadth after the
        // layout due to scroll bars becoming visible. So we need to perform
        // a follow up pass and resize and shift all the cells to fit the
        // viewport. Note that the prospective viewport size is always >= the
        // final viewport size, so we don't have to worry about adding
        // cells during this cleanup phase.
        fitCells();

        // Update cell positions.
        // When rebuilding the cells, we add the cells and along the way compute
        // the maxPrefBreadth. Based on the computed value, we may add
        // the breadth scrollbar which changes viewport length, so we need
        // to re-position the cells.
        if (!cells.isEmpty()) {
            final double currOffset = -computeViewportOffset(getPosition());
            final int currIndex = computeCurrentIndex() - cells.getFirst().getIndex();
            final int size = cells.size();

            // position leading cells
            double offset = currOffset;

            for (int i = currIndex - 1; i >= 0 && i < size; i--) {
                final T cell = cells.get(i);

                offset -= getCellLength(cell);

                positionCell(cell, offset);
            }

            // position trailing cells
            offset = currOffset;
            for (int i = currIndex; i >= 0 && i < size; i++) {
                final T cell = cells.get(i);
                positionCell(cell, offset);

                offset += getCellLength(cell);
            }
            shiftDown();
        }

        // Toggle visibility on the corner
        corner.setVisible(breadthBar.isVisible() && lengthBar.isVisible());

        double sumCellLength = 0;
        double flowLength = (isVertical ? getHeight() : getWidth()) -
                (breadthBar.isVisible() ? breadthBar.prefHeight(-1) : 0);

        final double viewportBreadth = getViewportBreadth();
        final double viewportLength = getViewportLength();

        // Now position and update the scroll bars
        if (breadthBar.isVisible()) {
            /*
            ** Positioning the ScrollBar
            */
            if (!Properties.IS_TOUCH_SUPPORTED) {
                if (isVertical) {
                    hbar.resizeRelocate(0, viewportLength,
                            viewportBreadth, hbar.prefHeight(viewportBreadth));
                } else {
                    vbar.resizeRelocate(viewportLength, 0,
                            vbar.prefWidth(viewportBreadth), viewportBreadth);
                }
            }
            else {
                if (isVertical) {
                    double prefHeight = hbar.prefHeight(viewportBreadth);
                    hbar.resizeRelocate(0, viewportLength - prefHeight,
                            viewportBreadth, prefHeight);
                } else {
                    double prefWidth = vbar.prefWidth(viewportBreadth);
                    vbar.resizeRelocate(viewportLength - prefWidth, 0,
                            prefWidth, viewportBreadth);
                }
            }

            if (getMaxPrefBreadth() != -1) {
                double newMax = Math.max(1, getMaxPrefBreadth() - viewportBreadth);
                if (newMax != breadthBar.getMax()) {
                    breadthBar.setMax(newMax);

                    double breadthBarValue = breadthBar.getValue();
                    boolean maxed = breadthBarValue != 0 && newMax == breadthBarValue;
                    if (maxed || breadthBarValue > newMax) {
                        breadthBar.setValue(newMax);
                    }

                    breadthBar.setVisibleAmount((viewportBreadth / getMaxPrefBreadth()) * newMax);
                }
            }
        }

        // determine how many cells there are on screen so that the scrollbar
        // thumb can be appropriately sized
        if (recreate && (lengthBar.isVisible() || Properties.IS_TOUCH_SUPPORTED)) {
            final int cellCount = getCellCount();
            int numCellsVisibleOnScreen = 0;
            for (int i = 0, max = cells.size(); i < max; i++) {
                T cell = cells.get(i);
                if (cell != null && !cell.isEmpty()) {
                    sumCellLength += (isVertical ? cell.getHeight() : cell.getWidth());
                    if (sumCellLength > flowLength) {
                        break;
                    }

                    numCellsVisibleOnScreen++;
                }
            }

            lengthBar.setMax(1);
            if (numCellsVisibleOnScreen == 0 && cellCount == 1) {
                // special case to help resolve JDK-8128348 and the case where we have
                // only a single row and it is bigger than the viewport
                lengthBar.setVisibleAmount(flowLength / sumCellLength);
            } else {
                lengthBar.setVisibleAmount(viewportLength / estimatedSize);
            }
        }

        if (lengthBar.isVisible()) {
            // Fix for JDK-8112227. If this isn't here, we can have a situation where
            // the scrollbar scrolls endlessly. This is possible when the cell
            // count grows as the user hits the maximal position on the scrollbar
            // (i.e. the list size dynamically grows as the user needs more).
            //
            // This code was commented out to resolve JDK-8114498 after testing
            // whether JDK-8112227 can be recreated. It could not, and therefore
            // for now this code will remained uncommented until it is deleted
            // following further testing.
//            if (lengthBar.getValue() == 1.0 && lastCellCount != cellCount) {
//                lengthBar.setValue(0.99);
//            }

            /*
            ** Positioning the ScrollBar
            */
            if (!Properties.IS_TOUCH_SUPPORTED) {
                if (isVertical) {
                    vbar.resizeRelocate(viewportBreadth, 0, vbar.prefWidth(viewportLength), viewportLength);
                } else {
                    hbar.resizeRelocate(0, viewportBreadth, viewportLength, hbar.prefHeight(-1));
                }
            }
            else {
                if (isVertical) {
                    double prefWidth = vbar.prefWidth(viewportLength);
                    vbar.resizeRelocate(viewportBreadth - prefWidth, 0, prefWidth, viewportLength);
                } else {
                    double prefHeight = hbar.prefHeight(-1);
                    hbar.resizeRelocate(0, viewportBreadth - prefHeight, viewportLength, prefHeight);
                }
            }
        }

        if (corner.isVisible()) {
            if (!Properties.IS_TOUCH_SUPPORTED) {
                corner.resize(vbar.getWidth(), hbar.getHeight());
                corner.relocate(hbar.getLayoutX() + hbar.getWidth(), vbar.getLayoutY() + vbar.getHeight());
            }
            else {
                corner.resize(vbar.getWidth(), hbar.getHeight());
                corner.relocate(hbar.getLayoutX() + (hbar.getWidth()-vbar.getWidth()), vbar.getLayoutY() + (vbar.getHeight()-hbar.getHeight()));
                hbar.resize(hbar.getWidth()-vbar.getWidth(), hbar.getHeight());
                vbar.resize(vbar.getWidth(), vbar.getHeight()-hbar.getHeight());
            }
        }

        clipView.resize(snapSizeX(isVertical ? viewportBreadth : viewportLength),
                        snapSizeY(isVertical ? viewportLength : viewportBreadth));

        // If the viewportLength becomes large enough that all cells fit
        // within the viewport, then we want to update the value to match.
        if (getPosition() != lengthBar.getValue()) {
            lengthBar.setValue(getPosition());
        }
    }

    /**
     * Adjusts the cells location and size if necessary. The breadths of all
     * cells will be adjusted to fit the viewportWidth or maxPrefBreadth, and
     * the layout position will be updated if necessary based on index and
     * offset.
     */
    private void fitCells() {
        // Note: Do not optimise this loop by pre-calculating the cells size and
        // storing that into a int value - this can lead to JDK-8123184
        for (int i = 0; i < cells.size(); i++) {
            T cell = cells.get(i);
            resizeCell(cell);
        }
    }

    private void cull() {
        final double viewportLength = getViewportLength();
        for (int i = cells.size() - 1; i >= 0; i--) {
            T cell = cells.get(i);
            double cellSize = getCellLength(cell);
            double cellStart = getCellPosition(cell);
            double cellEnd = cellStart + cellSize;
            if (cellStart >= viewportLength || cellEnd < 0) {
                addToPile(cells.remove(i));
            }
        }
    }

    /**
     * After using the accum cell, it needs to be released!
     */
    private void releaseCell(T cell) {
        if (accumCell != null && cell == accumCell) {
            accumCell.setVisible(false);
            accumCell.updateIndex(-1);
        }
    }


    /**
     * Creates and returns a new cell for the given index.
     * <p>
     * If the requested index is not already an existing visible cell, it will create a cell for the given index and
     * insert it into the {@code VirtualFlow} container. If the index exists, simply returns the visible cell. From that
     * point on, it will be unmanaged, and is up to the caller of this method to manage it.
     * <p>
     * This is useful if a row that should not be visible must be accessed (a row that always stick to the top for
     * example). It can then be easily created, correctly initialized and inserted in the {@code VirtualFlow}
     * container.
     *
     * @param index the cell index
     * @return a cell for the given index inserted in the VirtualFlow container
     * @since 12
     */
    protected T getPrivateCell(int index)  {
        T cell = null;

        // If there are cells, then we will attempt to get an existing cell
        if (! cells.isEmpty()) {
            // First check the cells that have already been created and are
            // in use. If this call returns a value, then we can use it
            cell = getVisibleCell(index);
            if (cell != null) {
                // Force the underlying text inside the cell to be updated
                // so that when the screen reader runs, it will match the
                // text in the cell (force updateDisplayedText())
                cell.layout();
                return cell;
            }
        }

        // check the existing sheet children
        if (cell == null) {
            for (int i = 0; i < sheetChildren.size(); i++) {
                T _cell = (T) sheetChildren.get(i);
                if (getCellIndex(_cell) == index) {
                    return _cell;
                }
            }
        }

        Callback<VirtualFlow<T>, T> cellFactory = getCellFactory();
        if (cellFactory != null) {
            cell = cellFactory.call(this);
        }

        if (cell != null) {
            setCellIndex(cell, index);
            resizeCell(cell);
            cell.setVisible(false);
            sheetChildren.add(cell);
            privateCells.add(cell);
        }

        return cell;
    }

    private final List<T> privateCells = new ArrayList<>();

    private void releaseAllPrivateCells() {
        sheetChildren.removeAll(privateCells);
        privateCells.clear();
    }

    /**
     * Puts the given cell onto the pile. This is called whenever a cell has
     * fallen off the flow's start.
     */
    private void addToPile(T cell) {
        assert cell != null;
        pile.addLast(cell);
    }

    private void cleanPile() {
        boolean wasFocusOwner = false;

        for (int i = 0, max = pile.size(); i < max; i++) {
            T cell = pile.get(i);
            wasFocusOwner = wasFocusOwner || doesCellContainFocus(cell);
            cell.setVisible(false);
        }

<<<<<<< HEAD
        // Remove all cells that are in the pile and therefore not relevant anymore.
        if (sheetChildren.size() != cells.size()) {
            sheetChildren.removeAll(pile);
        }

        // Fix for RT-35876: Rather than have the cells do weird things with
=======
        // Fix for JDK-8095710: Rather than have the cells do weird things with
>>>>>>> a431801c
        // focus (in particular, have focus jump between cells), we return focus
        // to the VirtualFlow itself.
        if (wasFocusOwner) {
            requestFocus();
        }
    }

    private boolean doesCellContainFocus(T c) {
        Scene scene = c.getScene();
        final Node focusOwner = scene == null ? null : scene.getFocusOwner();

        if (focusOwner != null) {
            if (c.equals(focusOwner)) {
                return true;
            }

            Parent p = focusOwner.getParent();
            while (p != null && ! (p instanceof VirtualFlow)) {
                if (c.equals(p)) {
                    return true;
                }
                p = p.getParent();
            }
        }

        return false;
    }

    private double getPrefBreadth(double oppDimension) {
        double max = getMaxCellWidth(10);

        // This primarily exists for the case where we do not want the breadth
        // to grow to ensure a golden ratio between width and height (for example,
        // when a ListView is used in a ComboBox - the width should not grow
        // just because items are being added to the ListView)
        if (oppDimension > -1) {
            double prefLength = getPrefLength();
            max = Math.max(max, prefLength * GOLDEN_RATIO_MULTIPLIER);
        }

        return max;
    }

    private double getPrefLength() {
        double sum = 0.0;
        int rows = Math.min(10, getCellCount());
        for (int i = 0; i < rows; i++) {
            sum += getCellLength(i);
        }
        return sum;
    }

    double getMaxCellWidth(int rowsToCount) {
        double max = 0.0;

        // we always measure at least one row
        int rows = Math.max(1, rowsToCount == -1 ? getCellCount() : rowsToCount);
        for (int i = 0; i < rows; i++) {
            max = Math.max(max, getCellBreadth(i));
        }
        return max;
    }

    // Old PositionMapper
    /**
     * Given a position value between 0 and 1, compute and return the viewport
     * offset from the "current" cell associated with that position value.
     * That is, if the return value of this function where used as a translation
     * factor for a sheet that contained all the items, then the current
     * item would end up positioned correctly.
     * We calculate the total size until the absoluteoffset is reached.
     * For this calculation, we use the cached sizes for each item, or an
     * educated guess in case we don't have a cached size yet. While we could
     * fill the cache with the size here, we do not do it as it will affect
     * performance.
     */
    private double computeViewportOffset(double position) {
        return computeViewportOffset(position, getCellCount());
    }

    private double computeViewportOffset(double position, int localCellCount) {
        double p = com.sun.javafx.util.Utils.clamp(0, position, 1);
        double bound = 0d;
        double estSize = estimatedSize / localCellCount;
        double maxOff = estimatedSize - getViewportLength();
        if ((maxOff > 0) && (absoluteOffset > maxOff)) {
            return maxOff - absoluteOffset;
        }

        for (int i = 0; i < localCellCount; i++) {
            double h = getCellSize(i);
            if (h < 0) h = estSize;
            if (bound + h > absoluteOffset) {
                return absoluteOffset - bound;
            }
            bound += h;
        }
        return 0d;
    }

    private void adjustPositionToIndex(int index) {
        if (index > 0) getOrCreateCellSize(index-1);
        getOrCreateCellSize(index);
        recalculateEstimatedSize();
        int cellCount = getCellCount();
        if (cellCount <= 0) {
            setPosition(0.0f);
        } else {
            double targetOffset = 0;
            double estSize = estimatedSize/cellCount;
            for (int i = 0; i < index; i++) {
                double cz = getCellSize(i);
                if (cz < 0) cz = estSize;
                targetOffset = targetOffset+ cz;
            }
            this.absoluteOffset = (estimatedSize < viewportLength)  ? 0  : targetOffset;
            adjustPosition();
        }

    }

    /**
     * Adjust the position based on a delta of pixels. If negative, then the
     * position will be adjusted negatively. If positive, then the position will
     * be adjusted positively. If the pixel amount is too great for the range of
     * the position, then it will be clamped such that position is always
     * strictly between 0 and 1
     * @return the actual number of pixels that have been applied
     */
    private double adjustByPixelAmount(double numPixels) {
        if (numPixels == 0) return 0;
        // When we're at the top already, we can't move back further, unless we
        // want to allow for gravity-alike effects.
        if ((absoluteOffset <= 0) && (numPixels < 0)) return 0;

        // start with applying the requested modification
        double origAbsoluteOffset = this.absoluteOffset;
        this.absoluteOffset = Math.max(0.d, this.absoluteOffset + numPixels);
        double newPosition = Math.min(1.0d, absoluteOffset / (estimatedSize - viewportLength));
        // estimatedSize changes may result in opposite effect on position
        // in that case, modify current position 1% in the requested direction
        if ((numPixels > 0) && (newPosition < getPosition())) {
            newPosition = getPosition()*1.01;
        }
        if ((numPixels < 0) && (newPosition > getPosition())) {
            newPosition = getPosition()*.99;
        }

        // once at 95% of the total estimated size, we want a correct size, not
        // an estimated size anymore.
        if (newPosition > .95) {
            int cci = computeCurrentIndex();
            while (cci < getCellCount()) {
                getOrCreateCellSize(cci); cci++;
            }
            recalculateEstimatedSize();
        }

        // if we are at or beyond the edge, correct the absoluteOffset
        if (newPosition >= 1.d) {
            absoluteOffset = estimatedSize - viewportLength;
        }

        setPosition(newPosition);
        return absoluteOffset - origAbsoluteOffset;

    }

    private double computeBaseOffset(int index) {
        double baseOffset = 0d;
        int currentCellCount = getCellCount();
        double estSize = estimatedSize / currentCellCount;
        for (int i = 0; i < index; i++) {
            double nextSize = getCellSize(i);
            if (nextSize < 0) nextSize = estSize;
            baseOffset += nextSize;
        }
        return baseOffset;
    }

    /**
     * Compute the index of the first visible cell
     * This has package access ONLY FOR TESTING.
     */
    int computeCurrentIndex() {
        return computeCurrentIndex(getCellCount());
    }

    private int computeCurrentIndex(int currentCellCount) {
        double total = 0;
        double estSize = estimatedSize / currentCellCount;
        for (int i = 0; i < currentCellCount; i++) {
            double nextSize = getCellSize(i);
            if (nextSize < 0) nextSize = estSize;
            total = total + nextSize;
            if (total > absoluteOffset) {
                return i;
            }
        }
        return currentCellCount == 0 ? 0 : currentCellCount - 1;
    }

    /**
     * Given an item index, this function will compute and return the viewport
     * offset from the beginning of the specified item. Notice that because each
     * item has the same percentage of the position dedicated to it, and since
     * we are measuring from the start of each item, this is a very simple
     * calculation.
     */
    private double computeOffsetForCell(int itemIndex) {
        double cellCount = getCellCount();
        double p = com.sun.javafx.util.Utils.clamp(0, itemIndex, cellCount) / cellCount;
        return -(getViewportLength() * p);
    }

    double getCellSize(int idx) {
        return getOrCreateCellSize(idx, false);
    }

    /**
     * Get the size of the considered element.
     * If the requested element has a size that is not yet in the cache,
     * it will be computed and cached now.
     * @return the size of the element; or 1 in case there are no cells yet
     */
    double getOrCreateCellSize(int idx) {
        return getOrCreateCellSize (idx, true);
    }

    private double getOrCreateCellSize (int idx, boolean create) {
        if (idx < 0) return -1;
        // is the current cache long enough to contain idx?
        if (itemSizeCache.size() > idx) {
            // is there a non-null value stored in the cache?
            if (itemSizeCache.get(idx) != null) {
                return itemSizeCache.get(idx);
            }
        }
        if (!create) return -1;
        boolean doRelease = false;

        // Make sure we have enough space in the cache to store this index
        while (idx >= itemSizeCache.size()) {
            itemSizeCache.add(itemSizeCache.size(), null);
        }

        double answer = 1d;
        if (getFixedCellSize() > 0) {
            answer = getFixedCellSize();
            itemSizeCache.set(idx, answer);
        } else {
            // Do we have a visible cell for this index?
            T cell = getVisibleCell(idx);
            if (cell == null) { // we might get the accumcell here
                cell = getCell(idx);
                doRelease = true;
            }

            answer = getCellLength(cell);
            itemSizeCache.set(idx, answer);

            if (doRelease) { // we need to release the accumcell
                releaseCell(cell);
            }
        }
        return answer;
    }

    /**
     * Update the size of a specific cell.
     * If this cell was already in the cache, its old value is replaced by the
     * new size. The total size of the flow will be recalculated, respecting the
     * current index and offset.
     * If the specific cell is the "current" cell (which is the first cell that is
     * at least partially visible), the offset used for the viewport needs to be
     * recalculated in case the new size is different from the cached size. This way,
     * we keep the end of the current cell (and start of the cell at current + 1)
     * constant. An exception to this is when the current cell starts at offset 0,
     * in which case we keep the (0) offset as is.
     * @param cell the cell which size has to be calculated
     */
    void updateCellSize(T cell) {
        int cellIndex = cell.getIndex();

        if (itemSizeCache.size() > cellIndex) {
            Double oldSize = itemSizeCache.get(cellIndex);
            double newSize = getCellLength(cell);
            itemSizeCache.set(cellIndex, newSize);
            if ((oldSize != null) && !oldSize.equals(newSize)) {
                int currentIndex = computeCurrentIndex();
                double oldOffset = computeViewportOffset(getPosition());
                if ((cellIndex == currentIndex) && (oldOffset != 0)) {
                    oldOffset = oldOffset + newSize - oldSize;
                }
                recalculateAndImproveEstimatedSize(0, currentIndex, oldOffset);
            }
        }
    }

    /**
     * Recalculate the estimated size for this list based on what we have in the
     * cache.
     */
    private void recalculateEstimatedSize() {
        recalculateAndImproveEstimatedSize(DEFAULT_IMPROVEMENT);
    }

    private boolean recalculating = false;

    private void recalculateAndImproveEstimatedSize(int improve) {
        recalculateAndImproveEstimatedSize(improve, -1, computeViewportOffset(getPosition()));
    }

    /**
     * Recalculate the estimated size. If an oldIndex different from  -1 is supplied, that value will
     * be respected:
     * at the end of this calculation, we make sure that if the current index is calculated, it will
     * be the same as the old index. If the oldIndex is -1, there is no guarantee about the new index.
     */
    private void recalculateAndImproveEstimatedSize(int improve, int oldIndex, double oldOffset) {
        if (recalculating) return;
        recalculating = true;
        try {
            int itemCount = getCellCount();
            int cacheCount = itemSizeCache.size();
            boolean keepRatio = ((cacheCount > 0) && !Double.isInfinite(this.absoluteOffset));

            if (oldIndex < 0) oldIndex = computeCurrentIndex();
            int added = 0;
            while ((itemCount > itemSizeCache.size()) && (added < improve)) {
                getOrCreateCellSize(itemSizeCache.size());
                added++;
            }
            cacheCount = itemSizeCache.size();
            int cnt = 0;
            double tot = 0d;
            for (int i = 0; (i < itemCount && i < cacheCount); i++) {
                Double il = itemSizeCache.get(i);
                if (il != null) {
                    tot = tot + il;
                    cnt++;
                }
            }
            this.estimatedSize = cnt == 0 ? 1d : tot * itemCount / cnt;
            double estSize = estimatedSize / itemCount;

            if (keepRatio) {
                double newOffset = 0;
                for (int i = 0; i < oldIndex; i++) {
                    double h = getCellSize(i);
                    if (h < 0) {
                        h = estSize;
                    }
                    newOffset += h;
                }
                this.absoluteOffset = newOffset + oldOffset;
                adjustPosition();
            }
        } finally {
            recalculating = false;
        }
    }

    private void resetSizeEstimates() {
        itemSizeCache.clear();
        this.estimatedSize = 1d;
    }

//    /**
//     * Adjust the position based on a chunk of pixels. The position is based
//     * on the start of the scrollbar position.
//     */
//    private void adjustByPixelChunk(double numPixels) {
//        setPosition(0);
//        adjustByPixelAmount(numPixels);
//    }
    // end of old PositionMapper code




    /* *************************************************************************
     *                                                                         *
     * Support classes                                                         *
     *                                                                         *
     **************************************************************************/

    /**
     * A simple extension to Region that ensures that anything wanting to flow
     * outside of the bounds of the Region is clipped.
     */
    static class ClippedContainer extends Region {

        /**
         * The Node which is embedded within this {@code ClipView}.
         */
        private Node node;
        public Node getNode() { return this.node; }
        public void setNode(Node n) {
            this.node = n;

            getChildren().clear();
            getChildren().add(node);
        }

        public void setClipX(double clipX) {
            setLayoutX(-clipX);
            clipRect.setLayoutX(clipX);
        }

        public void setClipY(double clipY) {
            setLayoutY(-clipY);
            clipRect.setLayoutY(clipY);
        }

        private final Rectangle clipRect;

        public ClippedContainer(final VirtualFlow<?> flow) {
            if (flow == null) {
                throw new IllegalArgumentException("VirtualFlow can not be null");
            }

            getStyleClass().add("clipped-container");

            // clipping
            clipRect = new Rectangle();
            clipRect.setSmooth(false);
            setClip(clipRect);
            // --- clipping

            super.widthProperty().addListener(valueModel -> {
                clipRect.setWidth(getWidth());
            });
            super.heightProperty().addListener(valueModel -> {
                clipRect.setHeight(getHeight());
            });
        }
    }

    /**
     * A List-like implementation that is exceedingly efficient for the purposes
     * of the VirtualFlow. Typically there is not much variance in the number of
     * cells -- it is always some reasonably consistent number. Yet for efficiency
     * in code, we like to use a linked list implementation so as to append to
     * start or append to end. However, at times when we need to iterate, LinkedList
     * is expensive computationally as well as requiring the construction of
     * temporary iterators.
     * <p>
     * This linked list like implementation is done using an array. It begins by
     * putting the first item in the center of the allocated array, and then grows
     * outward (either towards the first or last of the array depending on whether
     * we are inserting at the head or tail). It maintains an index to the start
     * and end of the array, so that it can efficiently expose iteration.
     * <p>
     * This class is package private solely for the sake of testing.
     */
    static class ArrayLinkedList<T> extends AbstractList<T> {
        /**
         * The array list backing this class. We default the size of the array
         * list to be fairly large so as not to require resizing during normal
         * use, and since that many ArrayLinkedLists won't be created it isn't
         * very painful to do so.
         */
        private final ArrayList<T> array;

        private int firstIndex = -1;
        private int lastIndex = -1;

        public ArrayLinkedList() {
            array = new ArrayList<>(50);

            for (int i = 0; i < 50; i++) {
                array.add(null);
            }
        }

        @Override
        public T getFirst() {
            return firstIndex == -1 ? null : array.get(firstIndex);
        }

        @Override
        public T getLast() {
            return lastIndex == -1 ? null : array.get(lastIndex);
        }

        @Override
        public void addFirst(T cell) {
            // if firstIndex == -1 then that means this is the first item in the
            // list and we need to initialize firstIndex and lastIndex
            if (firstIndex == -1) {
                firstIndex = lastIndex = array.size() / 2;
                array.set(firstIndex, cell);
            } else if (firstIndex == 0) {
                // we're already at the head of the array, so insert at position
                // 0 and then increment the lastIndex to compensate
                array.add(0, cell);
                lastIndex++;
            } else {
                // we're not yet at the head of the array, so insert at the
                // firstIndex - 1 position and decrement first position
                array.set(--firstIndex, cell);
            }
        }

        @Override
        public void addLast(T cell) {

            // if lastIndex == -1 then that means this is the first item in the
            // list and we need to initialize the firstIndex and lastIndex
            if (firstIndex == -1) {
                firstIndex = lastIndex = array.size() / 2;
                array.set(lastIndex, cell);
            } else if (lastIndex == array.size() - 1) {
                // we're at the end of the array so need to "add" so as to force
                // the array to be expanded in size
                array.add(++lastIndex, cell);
            } else {
                array.set(++lastIndex, cell);
            }
        }

        @Override
        public int size() {
            return firstIndex == -1 ? 0 : lastIndex - firstIndex + 1;
        }

        @Override
        public boolean isEmpty() {
            return firstIndex == -1;
        }

        @Override
        public T get(int index) {
            if (index > (lastIndex - firstIndex) || index < 0) {
                // Commented out exception due to JDK-8124175
                // throw new java.lang.ArrayIndexOutOfBoundsException();
                return null;
            }

            return array.get(firstIndex + index);
        }

        @Override
        public void clear() {
            for (int i = 0; i < array.size(); i++) {
                array.set(i, null);
            }

            firstIndex = lastIndex = -1;
        }

        @Override
        public T removeFirst() {
            if (isEmpty()) return null;
            return remove(0);
        }

        @Override
        public T removeLast() {
            if (isEmpty()) return null;
            return remove(lastIndex - firstIndex);
        }

        @Override
        public T remove(int index) {
            if (index > lastIndex - firstIndex || index < 0) {
                throw new ArrayIndexOutOfBoundsException();
            }

            // if the index == 0, then we're removing the first
            // item and can simply set it to null in the array and increment
            // the firstIndex unless there is only one item, in which case
            // we have to also set first & last index to -1.
            if (index == 0) {
                T cell = array.get(firstIndex);
                array.set(firstIndex, null);
                if (firstIndex == lastIndex) {
                    firstIndex = lastIndex = -1;
                } else {
                    firstIndex++;
                }
                return cell;
            } else if (index == lastIndex - firstIndex) {
                // if the index == lastIndex - firstIndex, then we're removing the
                // last item and can simply set it to null in the array and
                // decrement the lastIndex
                T cell = array.get(lastIndex);
                array.set(lastIndex--, null);
                return cell;
            } else {
                // if the index is somewhere in between, then we have to remove the
                // item and decrement the lastIndex
                T cell = array.get(firstIndex + index);
                array.set(firstIndex + index, null);
                for (int i = (firstIndex + index + 1); i <= lastIndex; i++) {
                    array.set(i - 1, array.get(i));
                }
                array.set(lastIndex--, null);
                return cell;
            }
        }
    }
}<|MERGE_RESOLUTION|>--- conflicted
+++ resolved
@@ -2843,16 +2843,12 @@
             cell.setVisible(false);
         }
 
-<<<<<<< HEAD
         // Remove all cells that are in the pile and therefore not relevant anymore.
         if (sheetChildren.size() != cells.size()) {
             sheetChildren.removeAll(pile);
         }
 
-        // Fix for RT-35876: Rather than have the cells do weird things with
-=======
         // Fix for JDK-8095710: Rather than have the cells do weird things with
->>>>>>> a431801c
         // focus (in particular, have focus jump between cells), we return focus
         // to the VirtualFlow itself.
         if (wasFocusOwner) {
