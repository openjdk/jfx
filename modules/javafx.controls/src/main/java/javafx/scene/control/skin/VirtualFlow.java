--- conflicted
+++ resolved
@@ -2380,11 +2380,7 @@
     /**
      * Suppresses the breadth bar from appearing.
      */
-<<<<<<< HEAD
-    public void setSuppressBreadthBar(boolean suppress) {
-=======
     void setSuppressBreadthBar(boolean suppress) {
->>>>>>> 5e4552db
         this.suppressBreadthBar = suppress;
     }
 
