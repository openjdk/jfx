--- conflicted
+++ resolved
@@ -162,13 +162,8 @@
             return indentation;
         }
 
-<<<<<<< HEAD
-        TreeTableRow<S> treeTableRow = cell.getTreeTableRow();
+        TreeTableRow<S> treeTableRow = cell.getTableRow();
         if (treeTableRow == null) return indentation;
-=======
-        TreeTableRow<S> treeTableRow = cell.getTableRow();
-        if (treeTableRow == null) return leftPadding;
->>>>>>> 653e24ba
 
         TreeItem<S> treeItem = treeTableRow.getTreeItem();
         if (treeItem == null) return indentation;
