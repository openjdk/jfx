--- conflicted
+++ resolved
@@ -90,14 +90,9 @@
      *
      * TODO remove after migration to ListenerHelper
      */
-    @Deprecated // replace with listenerHelper
     private LambdaMultiplePropertyChangeListenerHandler lambdaChangeListenerHandler;
 
     private ListenerHelper listenerHelper;
-<<<<<<< HEAD
-
-=======
->>>>>>> 3376228a
 
     /* *************************************************************************
      *                                                                         *
@@ -226,15 +221,8 @@
 
     /**
      * Returns the skin's instance of {@link ListenerHelper}, creating it if necessary.
-<<<<<<< HEAD
-     *
-     * @since 20
-     */
-    protected ListenerHelper listenerHelper() {
-=======
      */
     ListenerHelper listenerHelper() {
->>>>>>> 3376228a
         if (listenerHelper == null) {
             listenerHelper = new ListenerHelper();
         }
@@ -252,7 +240,6 @@
      *  may be {@code null}
      * @since 9
      */
-    // TODO I would like to deprecate and remove these methods, and replace them by listenerHelper().add**()
     protected final void registerChangeListener(ObservableValue<?> observable, Consumer<ObservableValue<?>> operation) {
         if (lambdaChangeListenerHandler == null) {
             lambdaChangeListenerHandler = new LambdaMultiplePropertyChangeListenerHandler();
