/*
 * Copyright (c) 2010, 2022, Oracle and/or its affiliates. All rights reserved.
 * DO NOT ALTER OR REMOVE COPYRIGHT NOTICES OR THIS FILE HEADER.
 *
 * This code is free software; you can redistribute it and/or modify it
 * under the terms of the GNU General Public License version 2 only, as
 * published by the Free Software Foundation.  Oracle designates this
 * particular file as subject to the "Classpath" exception as provided
 * by Oracle in the LICENSE file that accompanied this code.
 *
 * This code is distributed in the hope that it will be useful, but WITHOUT
 * ANY WARRANTY; without even the implied warranty of MERCHANTABILITY or
 * FITNESS FOR A PARTICULAR PURPOSE.  See the GNU General Public License
 * version 2 for more details (a copy is included in the LICENSE file that
 * accompanied this code).
 *
 * You should have received a copy of the GNU General Public License version
 * 2 along with this work; if not, write to the Free Software Foundation,
 * Inc., 51 Franklin St, Fifth Floor, Boston, MA 02110-1301 USA.
 *
 * Please contact Oracle, 500 Oracle Parkway, Redwood Shores, CA 94065 USA
 * or visit www.oracle.com if you need additional information or have any
 * questions.
 */

package javafx.scene.control;

import javafx.scene.Node;

/**
 * An interface for defining the visual representation of user interface controls.
 * <p>
 * A Skin implementation should generally avoid modifying its control outside of
 * {@link #install()} method.  The life cycle of a Skin implementation
 * is as follows:
 * <ul>
 * <li>instantiation
 * <li>configuration, such as passing of dependencies and parameters
 * <li>when the skin is set on a {@link Skinnable}:
 * <ul>
 * <li>uninstalling of the old skin via its {@link #dispose()} method
 * <li>installing of the new skin via {@link #install()}
 * </ul>
 * </ul>
 *
 * @param <C> A subtype of Skinnable that the Skin represents. This allows for
 *      Skin implementation to access the {@link Skinnable} implementation,
 *      which is usually a {@link Control} implementation.
 * @since JavaFX 2.0
 */
public interface Skin<C extends Skinnable> {
    /**
     * Gets the Skinnable to which this Skin is assigned. A Skin must be created
     * for one and only one Skinnable. This value will only ever go from a
     * non-null to null value when the Skin is removed from the Skinnable, and
     * only as a consequence of a call to {@link #dispose()}.
     * <p>
     * The caller who constructs a Skinnable must also construct a Skin and
     * properly establish the relationship between the Control and its Skin.
     *
     * @return A non-null Skinnable, or null value if disposed.
     */
    public C getSkinnable();

    /**
     * Gets the Node which represents this Skin. This must never be null, except
     * after a call to {@link #dispose()}, and must never change except when
     * changing to null.
     *
     * @return A non-null Node, except when the Skin has been disposed.
     */
    public Node getNode();

    /**
<<<<<<< HEAD
     * Called once when {@link Skin} is set.  This method is called after the previous skin,
=======
     * Called once when {@code Skin} is set.  This method is called after the previous skin,
>>>>>>> 7f17447a
     * if any, has been uninstalled via its {@link #dispose()} method.
     * The skin can now safely make changes to its associated control, like registering listeners,
     * adding child nodes, and modifying properties and event handlers.
     * <p>
     * Application code must not call this method.
     * <p>
     * The default implementation of this method does nothing.
     *
     * @implNote
     * Skins only need to implement {@code install} if they need to make direct changes to the control
<<<<<<< HEAD
     * like overwriting properties or event handlers.  Such skins should ensure these changes are undone in
=======
     * like overwriting properties or event handlers. Such skins should ensure these changes are undone in
>>>>>>> 7f17447a
     * their {@link #dispose()} method.
     *
     * @since 20
     */
    default public void install() { }

    /**
     * Called when a previously installed skin is about to be removed from its associated control.
     * This allows the skin to do clean up, like removing listeners and bindings, and undo any changes
     * to the control's properties.
     * After this method completes, {@link #getSkinnable()} and {@link #getNode()} should return {@code null}.
     * <p>
     * Calling {@link #dispose()} more than once has no effect.
     */
    public void dispose();
}<|MERGE_RESOLUTION|>--- conflicted
+++ resolved
@@ -72,11 +72,7 @@
     public Node getNode();
 
     /**
-<<<<<<< HEAD
-     * Called once when {@link Skin} is set.  This method is called after the previous skin,
-=======
      * Called once when {@code Skin} is set.  This method is called after the previous skin,
->>>>>>> 7f17447a
      * if any, has been uninstalled via its {@link #dispose()} method.
      * The skin can now safely make changes to its associated control, like registering listeners,
      * adding child nodes, and modifying properties and event handlers.
@@ -87,11 +83,7 @@
      *
      * @implNote
      * Skins only need to implement {@code install} if they need to make direct changes to the control
-<<<<<<< HEAD
-     * like overwriting properties or event handlers.  Such skins should ensure these changes are undone in
-=======
      * like overwriting properties or event handlers. Such skins should ensure these changes are undone in
->>>>>>> 7f17447a
      * their {@link #dispose()} method.
      *
      * @since 20
