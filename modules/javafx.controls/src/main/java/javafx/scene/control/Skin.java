/*
 * Copyright (c) 2010, 2022, Oracle and/or its affiliates. All rights reserved.
 * DO NOT ALTER OR REMOVE COPYRIGHT NOTICES OR THIS FILE HEADER.
 *
 * This code is free software; you can redistribute it and/or modify it
 * under the terms of the GNU General Public License version 2 only, as
 * published by the Free Software Foundation.  Oracle designates this
 * particular file as subject to the "Classpath" exception as provided
 * by Oracle in the LICENSE file that accompanied this code.
 *
 * This code is distributed in the hope that it will be useful, but WITHOUT
 * ANY WARRANTY; without even the implied warranty of MERCHANTABILITY or
 * FITNESS FOR A PARTICULAR PURPOSE.  See the GNU General Public License
 * version 2 for more details (a copy is included in the LICENSE file that
 * accompanied this code).
 *
 * You should have received a copy of the GNU General Public License version
 * 2 along with this work; if not, write to the Free Software Foundation,
 * Inc., 51 Franklin St, Fifth Floor, Boston, MA 02110-1301 USA.
 *
 * Please contact Oracle, 500 Oracle Parkway, Redwood Shores, CA 94065 USA
 * or visit www.oracle.com if you need additional information or have any
 * questions.
 */

package javafx.scene.control;

import javafx.scene.Node;

/**
 * An interface for defining the visual representation of user interface controls.
 * <p>
 * A Skin implementation should generally avoid modifying its control outside of
 * {@link #install()} method.  The life cycle of a Skin implementation
 * is as follows:
 * <ul>
 * <li>instantiation
 * <li>configuration, such as passing of dependencies and parameters
<<<<<<< HEAD
 * <li>inside of {@link Control#setSkin(Skin)}:
=======
 * <li>when the skin is set on a {@link Skinnable}:
>>>>>>> 627ae3c4
 * <ul>
 * <li>uninstalling of the old skin via its {@link #dispose()} method
 * <li>installing of the new skin via {@link #install()}
 * </ul>
 * </ul>
 *
 * @param <C> A subtype of Skinnable that the Skin represents. This allows for
 *      Skin implementation to access the {@link Skinnable} implementation,
 *      which is usually a {@link Control} implementation.
 * @since JavaFX 2.0
 */
public interface Skin<C extends Skinnable> {
    /**
     * Gets the Skinnable to which this Skin is assigned. A Skin must be created
     * for one and only one Skinnable. This value will only ever go from a
     * non-null to null value when the Skin is removed from the Skinnable, and
     * only as a consequence of a call to {@link #dispose()}.
     * <p>
     * The caller who constructs a Skinnable must also construct a Skin and
     * properly establish the relationship between the Control and its Skin.
     *
     * @return A non-null Skinnable, or null value if disposed.
     */
    public C getSkinnable();

    /**
     * Gets the Node which represents this Skin. This must never be null, except
     * after a call to {@link #dispose()}, and must never change except when
     * changing to null.
     *
     * @return A non-null Node, except when the Skin has been disposed.
     */
    public Node getNode();

    /**
<<<<<<< HEAD
     * Called by {@link Skinnable#setSkin(Skin)} after the
     * previous skin, if any, has been uninstalled via its {@link #dispose()} method.
     * This method allows a Skin to register listeners, add child nodes, set
     * required properties and/or event handlers.
=======
     * Called once when {@link Skin} is set.  This method is called after the previous skin,
     * if any, has been uninstalled via its {@link #dispose()} method.
     * The skin can now safely make changes to its associated control, like registering listeners,
     * adding child nodes, and modifying properties and event handlers.
     * <p>
     * Application code must not call this method.
>>>>>>> 627ae3c4
     * <p>
     * The default implementation of this method does nothing.
     *
     * @implNote
<<<<<<< HEAD
     * Most implementations of Skin in the <code>javafx.controls</code> module
     * do not need to implement {@link Skin#install()} unless they must set one or more
     * properties in the corresponding Skinnable.
=======
     * Skins only need to implement {@code install} if they need to make direct changes to the control
     * like overwriting properties or event handlers.  Such skins should ensure these changes are undone in
     * their {@link #dispose()} method.
>>>>>>> 627ae3c4
     *
     * @since 20
     */
    default public void install() { }

    /**
<<<<<<< HEAD
     * Called by a Skinnable when the Skin is replaced on the Skinnable. This method
     * allows a Skin to implement any logic necessary to clean up itself after
     * the Skin is no longer needed. It may be used to release native resources.
     * The methods {@link #getSkinnable()} and {@link #getNode()}
     * should return null following a call to dispose. Calling dispose twice
     * has no effect.
=======
     * Called when a previously installed skin is about to be removed from its associated control.
     * This allows the skin to do clean up, like removing listeners and bindings, and undo any changes
     * to the control's properties.
     * After this method completes, {@link #getSkinnable()} and {@link #getNode()} should return {@code null}.
     * <p>
     * Calling {@link #dispose()} more than once has no effect.
>>>>>>> 627ae3c4
     */
    public void dispose();
}<|MERGE_RESOLUTION|>--- conflicted
+++ resolved
@@ -36,11 +36,7 @@
  * <ul>
  * <li>instantiation
  * <li>configuration, such as passing of dependencies and parameters
-<<<<<<< HEAD
- * <li>inside of {@link Control#setSkin(Skin)}:
-=======
  * <li>when the skin is set on a {@link Skinnable}:
->>>>>>> 627ae3c4
  * <ul>
  * <li>uninstalling of the old skin via its {@link #dispose()} method
  * <li>installing of the new skin via {@link #install()}
@@ -76,53 +72,31 @@
     public Node getNode();
 
     /**
-<<<<<<< HEAD
-     * Called by {@link Skinnable#setSkin(Skin)} after the
-     * previous skin, if any, has been uninstalled via its {@link #dispose()} method.
-     * This method allows a Skin to register listeners, add child nodes, set
-     * required properties and/or event handlers.
-=======
      * Called once when {@link Skin} is set.  This method is called after the previous skin,
      * if any, has been uninstalled via its {@link #dispose()} method.
      * The skin can now safely make changes to its associated control, like registering listeners,
      * adding child nodes, and modifying properties and event handlers.
      * <p>
      * Application code must not call this method.
->>>>>>> 627ae3c4
      * <p>
      * The default implementation of this method does nothing.
      *
      * @implNote
-<<<<<<< HEAD
-     * Most implementations of Skin in the <code>javafx.controls</code> module
-     * do not need to implement {@link Skin#install()} unless they must set one or more
-     * properties in the corresponding Skinnable.
-=======
      * Skins only need to implement {@code install} if they need to make direct changes to the control
      * like overwriting properties or event handlers.  Such skins should ensure these changes are undone in
      * their {@link #dispose()} method.
->>>>>>> 627ae3c4
      *
      * @since 20
      */
     default public void install() { }
 
     /**
-<<<<<<< HEAD
-     * Called by a Skinnable when the Skin is replaced on the Skinnable. This method
-     * allows a Skin to implement any logic necessary to clean up itself after
-     * the Skin is no longer needed. It may be used to release native resources.
-     * The methods {@link #getSkinnable()} and {@link #getNode()}
-     * should return null following a call to dispose. Calling dispose twice
-     * has no effect.
-=======
      * Called when a previously installed skin is about to be removed from its associated control.
      * This allows the skin to do clean up, like removing listeners and bindings, and undo any changes
      * to the control's properties.
      * After this method completes, {@link #getSkinnable()} and {@link #getNode()} should return {@code null}.
      * <p>
      * Calling {@link #dispose()} more than once has no effect.
->>>>>>> 627ae3c4
      */
     public void dispose();
 }