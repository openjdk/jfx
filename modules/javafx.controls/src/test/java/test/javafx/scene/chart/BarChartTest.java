/*
 * Copyright (c) 2012, 2024, Oracle and/or its affiliates. All rights reserved.
 * DO NOT ALTER OR REMOVE COPYRIGHT NOTICES OR THIS FILE HEADER.
 *
 * This code is free software; you can redistribute it and/or modify it
 * under the terms of the GNU General Public License version 2 only, as
 * published by the Free Software Foundation.  Oracle designates this
 * particular file as subject to the "Classpath" exception as provided
 * by Oracle in the LICENSE file that accompanied this code.
 *
 * This code is distributed in the hope that it will be useful, but WITHOUT
 * ANY WARRANTY; without even the implied warranty of MERCHANTABILITY or
 * FITNESS FOR A PARTICULAR PURPOSE.  See the GNU General Public License
 * version 2 for more details (a copy is included in the LICENSE file that
 * accompanied this code).
 *
 * You should have received a copy of the GNU General Public License version
 * 2 along with this work; if not, write to the Free Software Foundation,
 * Inc., 51 Franklin St, Fifth Floor, Boston, MA 02110-1301 USA.
 *
 * Please contact Oracle, 500 Oracle Parkway, Redwood Shores, CA 94065 USA
 * or visit www.oracle.com if you need additional information or have any
 * questions.
 */

package test.javafx.scene.chart;

import java.util.Arrays;
import java.util.List;

import javafx.collections.FXCollections;
<<<<<<< HEAD
import org.junit.Assert;
=======
import javafx.scene.Scene;
import javafx.scene.shape.MoveTo;
import javafx.scene.shape.Path;
import javafx.stage.Stage;
>>>>>>> e3c15957
import org.junit.Test;
import static org.junit.Assert.assertEquals;
import javafx.collections.*;

import javafx.scene.Node;
import javafx.scene.chart.BarChart;
import javafx.scene.chart.CategoryAxis;
import javafx.scene.chart.Chart;
import javafx.scene.chart.NumberAxis;
import javafx.scene.chart.XYChart;
import javafx.scene.chart.XYChart.Series;
import javafx.scene.chart.XYChartShim;
import javafx.scene.layout.StackPane;
import org.junit.Ignore;

public class BarChartTest extends XYChartTestBase {

    static String[] years = {"2010", "2011", "2012"};
    static double[] anvilsSold = { 567, 1292, 2423 };
    static double[] skatesSold = { 956, 1665, 2559 };
    static double[] pillsSold = { 1154, 1927, 2774 };
    final CategoryAxis xAxis = new CategoryAxis();
    final NumberAxis yAxis = new NumberAxis();
    final BarChart<String,Number> bc = new BarChart<>(xAxis,yAxis);

    @Override
    protected Chart createChart() {
        xAxis.setLabel("X Axis");
        xAxis.setCategories(FXCollections.<String>observableArrayList(Arrays.asList(years)));
        yAxis.setLabel("Y Axis");
        // add starting data
        XYChart.Series<String,Number> series1 = new XYChart.Series<>();
        series1.setName("Data Series 1");
        XYChart.Series<String,Number> series2 = new XYChart.Series<>();
        series2.setName("Data Series 2");
        series1.getData().add(new XYChart.Data<String,Number>(years[0], 567));
        series1.getData().add(new XYChart.Data<String,Number>(years[1], 1292));
        series1.getData().add(new XYChart.Data<String,Number>(years[2], 2180));

        series2.getData().add(new XYChart.Data<String,Number>(years[0], 956));
        series2.getData().add(new XYChart.Data<String,Number>(years[1], 1665));
        series2.getData().add(new XYChart.Data<String,Number>(years[2], 2450));
        bc.getData().add(series1);
        bc.getData().add(series2);
        return bc;
    }

    @Ignore("JDK-8162547")
    @Test
    public void testAddingCustomStyleClassToBarChartBarNodes() {
        startApp();
        XYChart.Series<String, Number> series = new XYChart.Series();
        XYChart.Data<String, Number> item = new XYChart.Data("A", 20);
        Node bar = item.getNode();
        if (bar == null) {
            bar = new StackPane();
        }
        String myStyleClass = "my-style";
        bar.getStyleClass().add(myStyleClass);
        item.setNode(bar);
        series.getData().add(item);
        bc.getData().add(series);
        checkStyleClass(bar, myStyleClass);
    }

    @Test
    public void testCategoryAxisCategoriesOnAddDataAtIndex() {
        startApp();
        bc.getData().clear();
        xAxis.getCategories().clear();
        xAxis.setAutoRanging(true);
        XYChart.Series<String,Number> series = new XYChart.Series<>();
        series.getData().clear();
        series.getData().add(new XYChart.Data<String, Number>("1", 1));
        series.getData().add(new XYChart.Data<String, Number>("2", 2));
        series.getData().add(new XYChart.Data<String, Number>("3", 3));
        bc.getData().add(series);
        pulse();
        // category at index 0 = "1"
        assertEquals("1", xAxis.getCategories().get(0));
        series.getData().add(0, new XYChart.Data<String, Number>("0", 5));
        pulse();
        // item inserted at 0; category at index 0 = 0
        assertEquals("0", xAxis.getCategories().get(0));
    }

    @Test
    public void testRemoveAndAddSameSeriesBeforeAnimationCompletes() {
        startApp();
        assertEquals(2, bc.getData().size());
        // remove and add the same series.
        bc.getData().add(bc.getData().remove(0));
        pulse();
        assertEquals(2, bc.getData().size());
    }

    @Test
    public void testRemoveAndAddSameDataBeforeAnimationCompletes() {
        startApp();
        Series s = bc.getData().get(0);
        assertEquals(3, XYChartShim.Series_getDataSize(s));
        s.getData().add(s.getData().remove(0));
        assertEquals(3, XYChartShim.Series_getDataSize(s));
    }

    @Test
    public void testRemoveNotAnimated() {
        startApp();
        bc.setAnimated(false);
        Series s = bc.getData().get(0);
        assertEquals(3, XYChartShim.Series_getDataSize(s));
        s.getData().remove(0);
        assertEquals(2, XYChartShim.Series_getDataSize(s));
    }

    @Override
    ObservableList<XYChart.Series<?, ?>> createTestSeries() {
        ObservableList<XYChart.Series<?, ?>> list = FXCollections.observableArrayList();
        for (int i = 1; i != 10; i++) {
            XYChart.Series<String, Number> series = new XYChart.Series<>();
            series.getData().add(new XYChart.Data<>(Integer.toString(i*10), i*10));
            series.getData().add(new XYChart.Data<>(Integer.toString(i*20), i*20));
            series.getData().add(new XYChart.Data<>(Integer.toString(i*30), i*30));
            list.add(series);
        }
        return list;
    }

    @Override
    void checkSeriesStyleClasses(XYChart.Series<?, ?> series,
            int seriesIndex, int colorIndex) {
        // TODO: legend
    }

    @Override
    void checkDataStyleClasses(XYChart.Data<?, ?> data,
            int seriesIndex, int dataIndex, int colorIndex) {
        Node bar = data.getNode();
        checkStyleClass(bar, "series"+seriesIndex, "data"+dataIndex, "default-color"+colorIndex);
    }

    @Test
    public void testSeriesRemoveAnimatedStyleClasses() {
        startApp();
        bc.getData().clear();
        xAxis.getCategories().clear();
        xAxis.setAutoRanging(true);
        pulse();
        int nodesPerSeries = 3; // 3 bars
        checkSeriesRemoveAnimatedStyleClasses(bc, nodesPerSeries, 700);
    }

    @Test
    public void testAddingNonEmptySeries() {
        startApp();
        ObservableList<XYChart.Data<String, Number>> list = FXCollections.observableArrayList();
        list.add(new XYChart.Data<>("1", 1));
        list.add(new XYChart.Data<>("2", 2));
        list.add(new XYChart.Data<>("3", 3));
        BarChart<String, Number> bc = new BarChart<>(new CategoryAxis(), new NumberAxis());
        bc.getData().add(new Series<>());
        bc.getData().getFirst().setData(list);
        assertEquals(3, XYChartShim.Series_getDataSize(bc.getData().getFirst()));
    }

    @Test
    public void testAddingDuplicateCategory() {
        startApp();
        ObservableList<XYChart.Data<String, Number>> list = FXCollections.observableArrayList();
        list.add(new XYChart.Data<>("1", 1));
        list.add(new XYChart.Data<>("1", 2));
        list.add(new XYChart.Data<>("2", 3));
        BarChart<String, Number> bc = new BarChart<>(new CategoryAxis(), new NumberAxis());
        bc.getData().add(new Series<>());
        bc.getData().getFirst().setData(list);
        assertEquals(2, XYChartShim.Series_getDataSize(bc.getData().getFirst()));
    }

    @Test
    public void testAddingDataAtIndex() {
        startApp();
        ObservableList<XYChart.Data<String, Number>> list = FXCollections.observableArrayList();
        list.add(new XYChart.Data<>("1", 1));
        list.add(new XYChart.Data<>("2", 2));
        list.add(new XYChart.Data<>("3", 3));
        BarChart<String, Number> bc = new BarChart<>(new CategoryAxis(), new NumberAxis());
        bc.getData().add(new Series<>());
        bc.getData().getFirst().setData(list);
        assertEquals(3, XYChartShim.Series_getDataSize(bc.getData().getFirst()));

        // insert new data before data item "3":
        bc.getData().getFirst().getData().add(2, new XYChart.Data<>("4", 4));

        var categories = ((CategoryAxis)bc.getXAxis()).getCategories();
        assertEquals(4, categories.size());
        assertEquals("1", categories.get(0));
        assertEquals("2", categories.get(1));
        assertEquals("4", categories.get(2));
        assertEquals("3", categories.get(3));
    }

    @Test
    public void testAddingMultipleSeriesWithDuplicateCategories() {
        startApp();
        var series1 = new Series<String, Number>();
        var series2 = new Series<String, Number>();
        BarChart<String, Number> bc = new BarChart<>(new CategoryAxis(), new NumberAxis());
        bc.getData().add(series1);
        bc.getData().add(series2);

        series1.getData().addAll(List.of(
            new XYChart.Data<>("1", 1),
            new XYChart.Data<>("1", 2), // duplicate category
            new XYChart.Data<>("2", 3)
        ));

        series2.getData().addAll(List.of(
            new XYChart.Data<>("3", 4),
            new XYChart.Data<>("2", 5), // duplicate category with series1
            new XYChart.Data<>("4", 6)
        ));

        assertEquals(2, XYChartShim.Series_getDataSize(series1));
        assertEquals(3, XYChartShim.Series_getDataSize(series2));
        assertEquals(5, XYChartShim.getPlotChildren(bc).size());

        var categories = ((CategoryAxis)bc.getXAxis()).getCategories();
        assertEquals(4, categories.size());
        assertEquals("1", categories.get(0));
        assertEquals("2", categories.get(1));
        assertEquals("3", categories.get(2));
        assertEquals("4", categories.get(3));

        // insert new data before data item "4" in series2:
        series2.getData().add(2, new XYChart.Data<>("5", 7));

        assertEquals("1", categories.get(0));
        assertEquals("2", categories.get(1));
        assertEquals("3", categories.get(2));
        assertEquals("5", categories.get(3));
        assertEquals("4", categories.get(4));
    }

    @Test
<<<<<<< HEAD
    public void testNegativeStyleIsAddedToNewData() {
        startApp();
        Series<String, Number> series = bc.getData().getFirst();
        series.getData().addFirst(new XYChart.Data<>("1", -1));
        pulse();
        Node bar = series.getData().getFirst().getNode();
        checkStyleClass(bar, "negative");
    }

    @Test
    public void testAddingDataToEmptySeries() {
        Thread.currentThread().setUncaughtExceptionHandler((t, e) -> Assert.fail("Exception: " + e));
        startApp();
        BarChart<String, Number> chart = new BarChart<>(new CategoryAxis(), new NumberAxis());
        XYChart.Series<String, Number> series = new XYChart.Series<>();
        chart.getData().add(series);
        series.getData().add(new XYChart.Data<>("1", 1));
        series.getData().add(new XYChart.Data<>("2", 2));
        series.getData().add(new XYChart.Data<>("3", 3));
        assertEquals(3, XYChartShim.Series_getDataSize(series));
        assertEquals(3, XYChartShim.getPlotChildren(chart).size());
    }

    @Test
    public void testAddingDataToNonEmptySeries() {
        Thread.currentThread().setUncaughtExceptionHandler((t, e) -> Assert.fail("Exception: " + e));
        startApp();
        BarChart<String, Number> chart = new BarChart<>(new CategoryAxis(), new NumberAxis());
        XYChart.Series<String, Number> series = new XYChart.Series<>();
        series.getData().add(new XYChart.Data<>("1", 1));
        chart.getData().add(series);
        series.getData().add(new XYChart.Data<>("2", 2));
        assertEquals(2, XYChartShim.Series_getDataSize(series));
        assertEquals(2, XYChartShim.getPlotChildren(chart).size());
    }

    @Test
    public void testAddingDataToSeriesContainingDuplicateCategories() {
        Thread.currentThread().setUncaughtExceptionHandler((t, e) -> Assert.fail("Exception: " + e));
        startApp();
        BarChart<String, Number> chart = new BarChart<>(new CategoryAxis(), new NumberAxis());
        XYChart.Series<String, Number> series = new XYChart.Series<>();
        series.getData().add(new XYChart.Data<>("1", 1));
        series.getData().add(new XYChart.Data<>("1", 2));
        series.getData().add(new XYChart.Data<>("2", 3));
        chart.getData().add(series);
        series.getData().add(new XYChart.Data<>("3", 3));
        assertEquals(3, XYChartShim.Series_getDataSize(series));
        assertEquals(3, XYChartShim.getPlotChildren(chart).size());
    }
=======
    public void testTickMarksMatchBarPositionsAfterAnimation() {
        startApp();
        CategoryAxis xAxis = new CategoryAxis();
        NumberAxis yAxis = new NumberAxis();
        BarChart<String, Number> chart = new BarChart<>(xAxis, yAxis);
        Series<String, Number> series = new Series<>();
        chart.getData().add(series);
        chart.setAnimated(true);
        getTestScene().setRoot(chart);

        // add some categories, starting axis animation
        series.getData().add(new XYChart.Data<>("1", 1));
        series.getData().add(new XYChart.Data<>("2", 2));
        series.getData().add(new XYChart.Data<>("3", 3));
        pulse();
        // forward time until after animation is finished
        toolkit.setAnimationTime(1000);

        List<Node> bars = series.getData().stream().map(XYChart.Data::getNode).toList();

        List<Double> barCenterXValues = series.getData().stream()
                .map(XYChart.Data::getNode)
                .map(bar -> bar.getLayoutX() + bar.getLayoutBounds().getCenterX())
                .toList();

        List<Double> tickXValues = xAxis.getChildrenUnmodifiable().stream()
                .filter(obj -> obj instanceof Path && obj.getStyleClass().contains("axis-tick-mark"))
                .flatMap(obj -> ((Path) obj).getElements().stream())
                .filter(path -> path instanceof MoveTo)
                .map(moveTo -> ((MoveTo) moveTo).getX())
                .toList();

        double delta = 0.001;
        assertEquals(barCenterXValues.size(), tickXValues.size());
        for (int i = 0; i < barCenterXValues.size(); i++) {
            assertEquals(barCenterXValues.get(i), tickXValues.get(i), delta);
        }
    }

    @Test
    public void testBarPositionsWithMultipleIncompleteSeries() {
        startApp();
        CategoryAxis xAxis = new CategoryAxis();
        NumberAxis yAxis = new NumberAxis();
        BarChart<String, Number> chart = new BarChart<>(xAxis, yAxis);
        chart.setAnimated(false);
        chart.setBarGap(0.0);
        chart.setCategoryGap(0.0);
        getTestScene().setRoot(chart);

        XYChart.Series<String, Number> series1 = new XYChart.Series<>();
        series1.setName("S1");
        chart.getData().setAll(List.of(series1));
        series1.getData().add(new XYChart.Data<>("1", 1));
        series1.getData().add(new XYChart.Data<>("2", 2));

        XYChart.Series<String, Number> series2 = new XYChart.Series<>();
        series2.setName("S2");
        series2.getData().add(new XYChart.Data<>("2", 3)); // duplicate category with series1
        series2.getData().add(new XYChart.Data<>("3", 4)); // new category
        chart.getData().add(series2);

        pulse();

        // check bar layout
        List<Node> s1bars = series1.getData().stream().map(XYChart.Data::getNode).toList();
        List<Node> s2bars = series2.getData().stream().map(XYChart.Data::getNode).toList();

        double x0 = s1bars.getFirst().getLayoutX();
        double barWidth = s1bars.getFirst().getBoundsInLocal().getWidth();

        // normalize bar positions with respect to the first bar position and width
        List<Double> normalized1 = s1bars.stream()
                .map(node -> (node.getLayoutX() - x0) / barWidth)
                .toList();

        List<Double> normalized2 = s2bars.stream()
                .map(node -> (node.getLayoutX() - x0) / barWidth)
                .toList();

        // expect even integers for series1 and odd integers for series2
        double delta = 0.001;
        assertEquals(0, normalized1.get(0), delta);
        assertEquals(2, normalized1.get(1), delta);
        assertEquals(3, normalized2.get(0), delta);
        assertEquals(5, normalized2.get(1), delta);
    }

>>>>>>> e3c15957
}<|MERGE_RESOLUTION|>--- conflicted
+++ resolved
@@ -29,14 +29,9 @@
 import java.util.List;
 
 import javafx.collections.FXCollections;
-<<<<<<< HEAD
-import org.junit.Assert;
-=======
-import javafx.scene.Scene;
 import javafx.scene.shape.MoveTo;
 import javafx.scene.shape.Path;
-import javafx.stage.Stage;
->>>>>>> e3c15957
+import org.junit.Assert;
 import org.junit.Test;
 import static org.junit.Assert.assertEquals;
 import javafx.collections.*;
@@ -281,7 +276,6 @@
     }
 
     @Test
-<<<<<<< HEAD
     public void testNegativeStyleIsAddedToNewData() {
         startApp();
         Series<String, Number> series = bc.getData().getFirst();
@@ -332,7 +326,8 @@
         assertEquals(3, XYChartShim.Series_getDataSize(series));
         assertEquals(3, XYChartShim.getPlotChildren(chart).size());
     }
-=======
+
+    @Test
     public void testTickMarksMatchBarPositionsAfterAnimation() {
         startApp();
         CategoryAxis xAxis = new CategoryAxis();
@@ -421,5 +416,4 @@
         assertEquals(5, normalized2.get(1), delta);
     }
 
->>>>>>> e3c15957
 }