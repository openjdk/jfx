--- conflicted
+++ resolved
@@ -25,21 +25,9 @@
 
 package test.javafx.scene.control;
 
-<<<<<<< HEAD
-import javafx.scene.control.skin.TableCellSkin;
-import test.com.sun.javafx.scene.control.infrastructure.StageLoader;
-import test.com.sun.javafx.scene.control.infrastructure.VirtualFlowTestUtils;
-import javafx.collections.FXCollections;
-import javafx.collections.ObservableList;
-import javafx.scene.control.TableCell;
-import javafx.scene.control.TableCellShim;
-import javafx.scene.control.TableColumn;
-import javafx.scene.control.TableView;
-=======
 import java.lang.ref.WeakReference;
 import java.util.ArrayList;
 import java.util.List;
->>>>>>> 386f6d7a
 
 import org.junit.After;
 import org.junit.Before;
@@ -60,7 +48,6 @@
 import javafx.scene.control.TableColumn;
 import javafx.scene.control.TableColumn.CellEditEvent;
 import javafx.scene.control.TablePosition;
-import javafx.scene.control.TableRow;
 import javafx.scene.control.TableView;
 import javafx.scene.control.skin.TableCellSkin;
 import test.com.sun.javafx.scene.control.infrastructure.StageLoader;
@@ -71,11 +58,7 @@
 public class TableCellTest {
     private TableCell<String,String> cell;
     private TableView<String> table;
-<<<<<<< HEAD
-=======
     private TableColumn<String, String> editingColumn;
-    private TableRow<String> row;
->>>>>>> 386f6d7a
     private ObservableList<String> model;
     private StageLoader stageLoader;
 
@@ -91,12 +74,7 @@
         cell = new TableCell<String,String>();
         model = FXCollections.observableArrayList("Four", "Five", "Fear"); // "Flop", "Food", "Fizz"
         table = new TableView<String>(model);
-<<<<<<< HEAD
-=======
         editingColumn = new TableColumn<>("TEST");
-
-        row = new TableRow<>();
->>>>>>> 386f6d7a
     }
 
     @After
@@ -359,83 +337,6 @@
     }
 
     /**
-<<<<<<< HEAD
-=======
-     * Table: Editable<br>
-     * Row: Not editable<br>
-     * Column: Editable<br>
-     * Expected: Cell can not be edited because the row is not editable.
-     */
-    @Test
-    public void testCellInUneditableRowIsNotEditable() {
-        table.setEditable(true);
-        row.setEditable(false);
-
-        TableColumn<String, String> tableColumn = new TableColumn<>();
-        tableColumn.setEditable(true);
-        table.getColumns().add(tableColumn);
-
-        cell.updateTableColumn(tableColumn);
-        cell.updateTableRow(row);
-        cell.updateTableView(table);
-
-        cell.updateIndex(0);
-        cell.startEdit();
-
-        assertFalse(cell.isEditing());
-    }
-
-    /**
-     * Table: Not editable<br>
-     * Row: Editable<br>
-     * Column: Editable<br>
-     * Expected: Cell can not be edited because the table is not editable.
-     */
-    @Test
-    public void testCellInUneditableTableIsNotEditable() {
-        table.setEditable(false);
-        row.setEditable(true);
-
-        TableColumn<String, String> tableColumn = new TableColumn<>();
-        tableColumn.setEditable(true);
-        table.getColumns().add(tableColumn);
-
-        cell.updateTableColumn(tableColumn);
-        cell.updateTableRow(row);
-        cell.updateTableView(table);
-
-        cell.updateIndex(0);
-        cell.startEdit();
-
-        assertFalse(cell.isEditing());
-    }
-
-    /**
-     * Table: Editable<br>
-     * Row: Editable<br>
-     * Column: Not editable<br>
-     * Expected: Cell can not be edited because the column is not editable.
-     */
-    @Test
-    public void testCellInUneditableColumnIsNotEditable() {
-        table.setEditable(true);
-        row.setEditable(true);
-
-        TableColumn<String, String> tableColumn = new TableColumn<>();
-        tableColumn.setEditable(false);
-        table.getColumns().add(tableColumn);
-
-        cell.updateTableColumn(tableColumn);
-        cell.updateTableRow(row);
-        cell.updateTableView(table);
-
-        cell.updateIndex(0);
-        cell.startEdit();
-
-        assertFalse(cell.isEditing());
-    }
-
-    /**
      * Basic config of table-/cell to allow testing of editEvents:
      * table is editable, has editingColumn and cell is configured with table and column.
      */
@@ -550,7 +451,6 @@
     }
 
     /**
->>>>>>> 386f6d7a
      * Test that cell.cancelEdit can switch table editing off
      * even if a subclass violates its contract.
      *
