--- conflicted
+++ resolved
@@ -2055,7 +2055,44 @@
     }
 
     @Test
-<<<<<<< HEAD
+    public void testScrollingXIsSnapped() {
+        StageLoader loader = new StageLoader(flow);
+        flow.resize(50, flow.getHeight());
+
+        pulse();
+
+        double newValue = 25.125476811;
+        double snappedNewValue = flow.snapPositionX(newValue);
+        flow.shim_getHbar().setValue(newValue);
+
+        double layoutX = flow.get_clipView().getLayoutX();
+
+        assertEquals(-snappedNewValue, layoutX, 0.0);
+
+        loader.dispose();
+    }
+
+    @Test
+    public void testScrollingYIsSnapped() {
+        flow.setVertical(false);
+
+        StageLoader loader = new StageLoader(flow);
+        flow.resize(50, flow.getHeight());
+
+        pulse();
+
+        double newValue = 25.125476811;
+        double snappedNewValue = flow.snapPositionY(newValue);
+        flow.shim_getVbar().setValue(newValue);
+
+        double layoutY = flow.get_clipView().getLayoutY();
+
+        assertEquals(-snappedNewValue, layoutY, 0.0);
+
+        loader.dispose();
+    }
+
+    @Test
     public void testSheetChildrenAreAlwaysTheAmountOfVisibleCells() {
         flow = new VirtualFlowShim<>();
         flow.setFixedCellSize(24);
@@ -2079,43 +2116,6 @@
 
         assertEquals(10, flow.sheetChildren.size());
         assertEquals(flow.cells, flow.sheetChildren);
-=======
-    public void testScrollingXIsSnapped() {
-        StageLoader loader = new StageLoader(flow);
-        flow.resize(50, flow.getHeight());
-
-        pulse();
-
-        double newValue = 25.125476811;
-        double snappedNewValue = flow.snapPositionX(newValue);
-        flow.shim_getHbar().setValue(newValue);
-
-        double layoutX = flow.get_clipView().getLayoutX();
-
-        assertEquals(-snappedNewValue, layoutX, 0.0);
-
-        loader.dispose();
-    }
-
-    @Test
-    public void testScrollingYIsSnapped() {
-        flow.setVertical(false);
-
-        StageLoader loader = new StageLoader(flow);
-        flow.resize(50, flow.getHeight());
-
-        pulse();
-
-        double newValue = 25.125476811;
-        double snappedNewValue = flow.snapPositionY(newValue);
-        flow.shim_getVbar().setValue(newValue);
-
-        double layoutY = flow.get_clipView().getLayoutY();
-
-        assertEquals(-snappedNewValue, layoutY, 0.0);
-
-        loader.dispose();
->>>>>>> e30d0d54
     }
 
 }
