--- conflicted
+++ resolved
@@ -40,15 +40,10 @@
 import javafx.event.Event;
 import javafx.scene.control.IndexedCell;
 import javafx.scene.Node;
-<<<<<<< HEAD
-import javafx.scene.control.skin.VirtualFlow;
-=======
 import javafx.scene.Scene;
->>>>>>> 33534cb9
 import javafx.scene.shape.Circle;
 
 import test.com.sun.javafx.scene.control.infrastructure.StageLoader;
-import test.com.sun.javafx.scene.control.infrastructure.VirtualFlowTestUtils;
 import test.javafx.scene.control.SkinStub;
 import javafx.scene.input.ScrollEvent;
 import javafx.scene.layout.HBox;
@@ -1372,27 +1367,6 @@
         }
     }
 
-<<<<<<< HEAD
-    @Test public void testScrollingXIsSnapped() {
-        StageLoader loader = new StageLoader(flow);
-        flow.resize(50, flow.getHeight());
-
-        pulse();
-
-        double newValue = 25.125476811;
-        double snappedNewValue = flow.snapPositionX(newValue);
-        flow.shim_getHbar().setValue(newValue);
-
-        double layoutX = flow.get_clipView().getLayoutX();
-        double clipLayoutX = flow.get_clipView().getClip().getLayoutX();
-
-        assertEquals(snappedNewValue, clipLayoutX, 0.0);
-        assertEquals(-snappedNewValue, layoutX, 0.0);
-
-        loader.dispose();
-    }
-
-=======
     @Test public void testScrollBarClipSyncWhileInvisibleOrNoScene() {
         flow.setCellCount(3);
         flow.resize(50, flow.getHeight());
@@ -1418,7 +1392,27 @@
         scene.setRoot(flow);
         assertEquals(flow.shim_getHbar().getValue(), flow.get_clipView_getX(), 0);
     }
->>>>>>> 33534cb9
+
+    @Test
+    public void testScrollingXIsSnapped() {
+        StageLoader loader = new StageLoader(flow);
+        flow.resize(50, flow.getHeight());
+
+        pulse();
+
+        double newValue = 25.125476811;
+        double snappedNewValue = flow.snapPositionX(newValue);
+        flow.shim_getHbar().setValue(newValue);
+
+        double layoutX = flow.get_clipView().getLayoutX();
+        double clipLayoutX = flow.get_clipView().getClip().getLayoutX();
+
+        assertEquals(snappedNewValue, clipLayoutX, 0.0);
+        assertEquals(-snappedNewValue, layoutX, 0.0);
+
+        loader.dispose();
+    }
+
 }
 
 class GraphicalCellStub extends IndexedCellShim<Node> {
