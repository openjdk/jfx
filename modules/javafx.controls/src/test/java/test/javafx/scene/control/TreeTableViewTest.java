--- conflicted
+++ resolved
@@ -6667,14 +6667,7 @@
     }
 
     @Test
-<<<<<<< HEAD
-    public void test_ChangeToStringMouseMultipleSelectionCellMode() {
-        final Thread.UncaughtExceptionHandler exceptionHandler = Thread.currentThread().getUncaughtExceptionHandler();
-        Thread.currentThread().setUncaughtExceptionHandler((t, e) -> fail("We don't expect any exceptions in this test!"));
-
-=======
     public void test_clearAndSelectChangeMultipleSelectionCellMode() {
->>>>>>> 590033f4
         TreeItem<Person> root = new TreeItem<>(new Person("root", "",""));
         root.getChildren().setAll(
                 new TreeItem<>(new Person("Jacob", "Smith", "jacob.smith@example.com")),
@@ -6699,12 +6692,6 @@
         sm.setSelectionMode(SelectionMode.MULTIPLE);
         sm.setCellSelectionEnabled(true);
 
-<<<<<<< HEAD
-        // Call change::toString
-        table.getSelectionModel().getSelectedItems().addListener((ListChangeListener<TreeItem<Person>>) Object::toString);
-
-=======
->>>>>>> 590033f4
         assertEquals(0, sm.getSelectedItems().size());
 
         sm.select(1, firstNameCol);
@@ -6712,30 +6699,70 @@
         assertEquals(1, sm.getSelectedCells().size());
         assertEquals(1, sm.getSelectedItems().size());
 
-<<<<<<< HEAD
-        TreeTableCell<Person, String> cell = (TreeTableCell<Person, String>) VirtualFlowTestUtils.getCell(table, 1, 1);
-        MouseEventFirer mouse = new MouseEventFirer(cell);
-        mouse.fireMousePressAndRelease(KeyModifier.getShortcutKey());
-=======
         TreeTableCell<Person, String> cell_1_1 = (TreeTableCell<Person, String>) VirtualFlowTestUtils.getCell(table, 1, 1);
         new MouseEventFirer(cell_1_1).fireMousePressAndRelease(KeyModifier.getShortcutKey());
->>>>>>> 590033f4
         assertTrue(sm.isSelected(1, firstNameCol));
         assertTrue(sm.isSelected(1, lastNameCol));
         assertEquals(2, sm.getSelectedCells().size());
         assertEquals(1, sm.getSelectedItems().size());
 
-<<<<<<< HEAD
-        // reset the exception handler
-        Thread.currentThread().setUncaughtExceptionHandler(exceptionHandler);
-=======
         TreeTableCell<Person, String> cell_1_0 = (TreeTableCell<Person, String>) VirtualFlowTestUtils.getCell(table, 1, 0);
         new MouseEventFirer(cell_1_0).fireMousePressAndRelease();
         assertTrue(sm.isSelected(1, firstNameCol));
         assertFalse(sm.isSelected(1, lastNameCol));
         assertEquals(1, sm.getSelectedCells().size());
         assertEquals(1, sm.getSelectedItems().size());
->>>>>>> 590033f4
+    }
+
+    @Test
+    public void test_ChangeToStringMouseMultipleSelectionCellMode() {
+        final Thread.UncaughtExceptionHandler exceptionHandler = Thread.currentThread().getUncaughtExceptionHandler();
+        Thread.currentThread().setUncaughtExceptionHandler((t, e) -> fail("We don't expect any exceptions in this test!"));
+
+        TreeItem<Person> root = new TreeItem<>(new Person("root", "",""));
+        root.getChildren().setAll(
+                new TreeItem<>(new Person("Jacob", "Smith", "jacob.smith@example.com")),
+                new TreeItem<>(new Person("Isabella", "Johnson", "isabella.johnson@example.com")),
+                new TreeItem<>(new Person("Ethan", "Williams", "ethan.williams@example.com")),
+                new TreeItem<>(new Person("Emma", "Jones", "emma.jones@example.com")),
+                new TreeItem<>(new Person("Michael", "Brown", "michael.brown@example.com")));
+        root.setExpanded(true);
+
+        TreeTableColumn<Person, String> firstNameCol = new TreeTableColumn<>("First Name");
+        firstNameCol.setCellValueFactory(new TreeItemPropertyValueFactory<>("firstName"));
+
+        TreeTableColumn<Person, String> lastNameCol = new TreeTableColumn<>("Last Name");
+        lastNameCol.setCellValueFactory(new TreeItemPropertyValueFactory<>("lastName"));
+
+        TreeTableColumn<Person, String> emailCol = new TreeTableColumn<>("Email");
+        emailCol.setCellValueFactory(new TreeItemPropertyValueFactory<>("email"));
+
+        TreeTableView<Person> table = new TreeTableView<>(root);
+        table.getColumns().addAll(firstNameCol, lastNameCol, emailCol);
+        sm = table.getSelectionModel();
+        sm.setSelectionMode(SelectionMode.MULTIPLE);
+        sm.setCellSelectionEnabled(true);
+
+        // Call change::toString
+        table.getSelectionModel().getSelectedItems().addListener((ListChangeListener<TreeItem<Person>>) Object::toString);
+
+        assertEquals(0, sm.getSelectedItems().size());
+
+        sm.select(1, firstNameCol);
+        assertTrue(sm.isSelected(1, firstNameCol));
+        assertEquals(1, sm.getSelectedCells().size());
+        assertEquals(1, sm.getSelectedItems().size());
+
+        TreeTableCell<Person, String> cell = (TreeTableCell<Person, String>) VirtualFlowTestUtils.getCell(table, 1, 1);
+        MouseEventFirer mouse = new MouseEventFirer(cell);
+        mouse.fireMousePressAndRelease(KeyModifier.getShortcutKey());
+        assertTrue(sm.isSelected(1, firstNameCol));
+        assertTrue(sm.isSelected(1, lastNameCol));
+        assertEquals(2, sm.getSelectedCells().size());
+        assertEquals(1, sm.getSelectedItems().size());
+
+        // reset the exception handler
+        Thread.currentThread().setUncaughtExceptionHandler(exceptionHandler);
     }
 
 }