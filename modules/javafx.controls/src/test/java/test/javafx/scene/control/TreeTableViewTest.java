/*
 * Copyright (c) 2011, 2024, Oracle and/or its affiliates. All rights reserved.
 * DO NOT ALTER OR REMOVE COPYRIGHT NOTICES OR THIS FILE HEADER.
 *
 * This code is free software; you can redistribute it and/or modify it
 * under the terms of the GNU General Public License version 2 only, as
 * published by the Free Software Foundation.  Oracle designates this
 * particular file as subject to the "Classpath" exception as provided
 * by Oracle in the LICENSE file that accompanied this code.
 *
 * This code is distributed in the hope that it will be useful, but WITHOUT
 * ANY WARRANTY; without even the implied warranty of MERCHANTABILITY or
 * FITNESS FOR A PARTICULAR PURPOSE.  See the GNU General Public License
 * version 2 for more details (a copy is included in the LICENSE file that
 * accompanied this code).
 *
 * You should have received a copy of the GNU General Public License version
 * 2 along with this work; if not, write to the Free Software Foundation,
 * Inc., 51 Franklin St, Fifth Floor, Boston, MA 02110-1301 USA.
 *
 * Please contact Oracle, 500 Oracle Parkway, Redwood Shores, CA 94065 USA
 * or visit www.oracle.com if you need additional information or have any
 * questions.
 */

package test.javafx.scene.control;

import static javafx.scene.control.TreeTableColumn.SortType.ASCENDING;
import static javafx.scene.control.TreeTableColumn.SortType.DESCENDING;
import static org.junit.Assert.assertArrayEquals;
import static org.junit.Assert.assertEquals;
import static org.junit.Assert.assertFalse;
import static org.junit.Assert.assertNotNull;
import static org.junit.Assert.assertNotSame;
import static org.junit.Assert.assertNull;
import static org.junit.Assert.assertSame;
import static org.junit.Assert.assertTrue;
import static org.junit.Assert.fail;
import static test.com.sun.javafx.scene.control.infrastructure.ControlTestUtils.assertStyleClassContains;
import java.util.ArrayList;
import java.util.Comparator;
import java.util.List;
import java.util.Objects;
import java.util.concurrent.atomic.AtomicInteger;
import java.util.function.Consumer;
import java.util.function.Supplier;
import java.util.stream.Collectors;

import javafx.scene.control.skin.NestedTableColumnHeader;
import org.junit.After;
import org.junit.Before;
import org.junit.Ignore;
import org.junit.Test;
import com.sun.javafx.scene.control.TableColumnBaseHelper;
import com.sun.javafx.scene.control.TableColumnComparatorBase.TreeTableColumnComparator;
import com.sun.javafx.scene.control.VirtualScrollBar;
import com.sun.javafx.scene.control.behavior.TreeTableCellBehavior;
import com.sun.javafx.tk.Toolkit;
import javafx.application.Platform;
import javafx.beans.InvalidationListener;
import javafx.beans.Observable;
import javafx.beans.binding.Bindings;
import javafx.beans.binding.ObjectBinding;
import javafx.beans.property.ObjectProperty;
import javafx.beans.property.ReadOnlyBooleanWrapper;
import javafx.beans.property.ReadOnlyIntegerWrapper;
import javafx.beans.property.ReadOnlyObjectWrapper;
import javafx.beans.property.ReadOnlyStringWrapper;
import javafx.beans.property.SimpleObjectProperty;
import javafx.beans.property.SimpleStringProperty;
import javafx.collections.FXCollections;
import javafx.collections.ListChangeListener;
import javafx.collections.ObservableList;
import javafx.collections.transformation.FilteredList;
import javafx.event.EventHandler;
import javafx.scene.AccessibleAttribute;
import javafx.scene.Group;
import javafx.scene.Node;
import javafx.scene.Scene;
import javafx.scene.control.Button;
import javafx.scene.control.Cell;
import javafx.scene.control.FocusModel;
import javafx.scene.control.IndexedCell;
import javafx.scene.control.Label;
import javafx.scene.control.MultipleSelectionModel;
import javafx.scene.control.MultipleSelectionModelBaseShim;
import javafx.scene.control.ScrollBar;
import javafx.scene.control.SelectionMode;
import javafx.scene.control.SelectionModel;
import javafx.scene.control.Slider;
import javafx.scene.control.TableColumnBaseShim;
import javafx.scene.control.TableSelectionModel;
import javafx.scene.control.TextField;
import javafx.scene.control.TitledPane;
import javafx.scene.control.TreeItem;
import javafx.scene.control.TreeTableCell;
import javafx.scene.control.TreeTableCellShim;
import javafx.scene.control.TreeTableColumn;
import javafx.scene.control.TreeTablePosition;
import javafx.scene.control.TreeTableRow;
import javafx.scene.control.TreeTableRowShim;
import javafx.scene.control.TreeTableView;
import javafx.scene.control.TreeTableView.TreeTableViewFocusModel;
import javafx.scene.control.TreeTableViewShim;
import javafx.scene.control.TreeView;
import javafx.scene.control.cell.CheckBoxTreeTableCell;
import javafx.scene.control.cell.PropertyValueFactory;
import javafx.scene.control.cell.TextFieldTreeTableCell;
import javafx.scene.control.cell.TreeItemPropertyValueFactory;
import javafx.scene.control.skin.TableColumnHeader;
import javafx.scene.control.skin.TreeTableCellSkin;
import javafx.scene.image.ImageView;
import javafx.scene.input.KeyCode;
import javafx.scene.layout.Region;
import javafx.scene.layout.StackPane;
import javafx.scene.layout.VBox;
import javafx.scene.paint.Color;
import javafx.scene.shape.Circle;
import javafx.scene.shape.Rectangle;
import javafx.stage.Stage;
import javafx.util.Callback;
import test.com.sun.javafx.scene.control.infrastructure.ControlTestUtils;
import test.com.sun.javafx.scene.control.infrastructure.KeyEventFirer;
import test.com.sun.javafx.scene.control.infrastructure.KeyModifier;
import test.com.sun.javafx.scene.control.infrastructure.MouseEventFirer;
import test.com.sun.javafx.scene.control.infrastructure.StageLoader;
import test.com.sun.javafx.scene.control.infrastructure.VirtualFlowTestUtils;
import test.com.sun.javafx.scene.control.test.Data;
import test.com.sun.javafx.scene.control.test.Person;
import test.com.sun.javafx.scene.control.test.RT_22463_Person;
import test.javafx.collections.MockListObserver;

public class TreeTableViewTest {
    private TreeTableView<String> treeTableView;
    private TreeTableView.TreeTableViewSelectionModel sm;
    private TreeTableViewFocusModel<String> fm;

    private StageLoader stageLoader;

    // sample data #1
    private TreeItem<String> root;
    private TreeItem<String> child1;
    private TreeItem<String> child2;
    private TreeItem<String> child3;

    // sample data #1
    private TreeItem<String> myCompanyRootNode;
        private TreeItem<String> salesDepartment;
            private TreeItem<String> ethanWilliams;
            private TreeItem<String> emmaJones;
            private TreeItem<String> michaelBrown;
            private TreeItem<String> annaBlack;
            private TreeItem<String> rodgerYork;
            private TreeItem<String> susanCollins;

        private TreeItem<String> itSupport;
            private TreeItem<String> mikeGraham;
            private TreeItem<String> judyMayer;
            private TreeItem<String> gregorySmith;

    @Before public void setup() {
        treeTableView = new TreeTableView<>();
        sm = treeTableView.getSelectionModel();
        fm = treeTableView.getFocusModel();

        // build sample data #2, even though it may not be used...
        myCompanyRootNode = new TreeItem<>("MyCompany Human Resources");
        salesDepartment = new TreeItem<>("Sales Department");
            ethanWilliams = new TreeItem<>("Ethan Williams");
            emmaJones = new TreeItem<>("Emma Jones");
            michaelBrown = new TreeItem<>("Michael Brown");
            annaBlack = new TreeItem<>("Anna Black");
            rodgerYork = new TreeItem<>("Rodger York");
            susanCollins = new TreeItem<>("Susan Collins");

        itSupport = new TreeItem<>("IT Support");
            mikeGraham = new TreeItem<>("Mike Graham");
            judyMayer = new TreeItem<>("Judy Mayer");
            gregorySmith = new TreeItem<>("Gregory Smith");

        myCompanyRootNode.getChildren().setAll(
            salesDepartment,
            itSupport
        );
        salesDepartment.getChildren().setAll(
            ethanWilliams,
            emmaJones,
            michaelBrown,
            annaBlack,
            rodgerYork,
            susanCollins
        );
        itSupport.getChildren().setAll(
            mikeGraham,
            judyMayer,
            gregorySmith
        );
    }

    @After
    public void cleanup() {
        if (stageLoader != null) {
            stageLoader.dispose();
        }
    }

    private void installChildren() {
        root = new TreeItem<>("Root");
        child1 = new TreeItem<>("Child 1");
        child2 = new TreeItem<>("Child 2");
        child3 = new TreeItem<>("Child 3");
        root.setExpanded(true);
        root.getChildren().setAll(child1, child2, child3);
        treeTableView.setRoot(root);
    }

    private String debug() {
        StringBuilder sb = new StringBuilder("Selected Cells: [");

        List<TreeTablePosition<?,?>> cells = sm.getSelectedCells();
        for (TreeTablePosition cell : cells) {
            sb.append("(");
            sb.append(cell.getRow());
            sb.append(",");
            sb.append(cell.getColumn());
            sb.append("), ");
        }

        sb.append("] \nFocus: " + fm.getFocusedIndex());
//        sb.append(" \nAnchor: " + getAnchor());
        return sb.toString();
    }

    @Test public void ensureCorrectInitialState() {
        installChildren();
        assertEquals(0, treeTableView.getRow(root));
        assertEquals(1, treeTableView.getRow(child1));
        assertEquals(2, treeTableView.getRow(child2));
        assertEquals(3, treeTableView.getRow(child3));
    }








    /***************************************************************************
     *
     *
     * Tests taken from TableViewTest
     * (scroll down further for the TreeViewTests)
     *
     *
     **************************************************************************/

    /*********************************************************************
     * Tests for the constructors                                        *
     ********************************************************************/

    @Test public void noArgConstructorSetsNonNullSelectionModel() {
        assertNotNull(sm);
    }

    @Test public void noArgConstructor_selectedItemIsNull() {
        assertNull(sm.getSelectedItem());
    }

    @Test public void noArgConstructor_selectedIndexIsNegativeOne() {
        assertEquals(-1, sm.getSelectedIndex());
    }

    @Test public void noArgConstructorSetsNonNullSortPolicy() {
        assertNotNull(treeTableView.getSortPolicy());
    }

    @Test public void noArgConstructorSetsNullComparator() {
        assertNull(treeTableView.getComparator());
    }

    @Test public void noArgConstructorSetsNullOnSort() {
        assertNull(treeTableView.getOnSort());
    }

    @Test public void noArgConstructorSetsDefaultColumnResizePolicyPseudoclass() {
        TreeTableView<?> view = new TreeTableView<>();
        assertTrue(view.getPseudoClassStates().stream().anyMatch(
            c -> c.getPseudoClassName().equals(TreeTableView.UNCONSTRAINED_RESIZE_POLICY.toString())));
    }

    @Test public void singleArgConstructorSetsDefaultColumnResizePolicyPseudoclass() {
        TreeTableView<?> view = new TreeTableView<>(null);
        assertTrue(view.getPseudoClassStates().stream().anyMatch(
            c -> c.getPseudoClassName().equals(TreeTableView.UNCONSTRAINED_RESIZE_POLICY.toString())));
    }

//    @Test public void singleArgConstructorSetsNonNullSelectionModel() {
//        final TreeTableView<String> b2 = new TreeTableView<>(FXCollections.observableArrayList("Hi"));
//        assertNotNull(b2.getSelectionModel());
//    }
//
//    @Test public void singleArgConstructorAllowsNullItems() {
//        final TreeTableView<String> b2 = new TreeTableView<>(null);
//        assertNull(b2.getItems());
//    }
//
//    @Test public void singleArgConstructorTakesItems() {
//        ObservableList<String> items = FXCollections.observableArrayList("Hi");
//        final TreeTableView<String> b2 = new TreeTableView<>(items);
//        assertSame(items, b2.getItems());
//    }
//
//    @Test public void singleArgConstructor_selectedItemIsNull() {
//        final TreeTableView<String> b2 = new TreeTableView<>(FXCollections.observableArrayList("Hi"));
//        assertNull(b2.getSelectionModel().getSelectedItem());
//    }
//
//    @Test public void singleArgConstructor_selectedIndexIsNegativeOne() {
//        final TreeTableView<String> b2 = new TreeTableView<>(FXCollections.observableArrayList("Hi"));
//        assertEquals(-1, b2.getSelectionModel().getSelectedIndex());
//    }

    /*********************************************************************
     * Tests for columns                                                 *
     ********************************************************************/

    @Test public void testColumns() {
        TreeTableColumn col1 = new TreeTableColumn();

        assertNotNull(treeTableView.getColumns());
        assertEquals(0, treeTableView.getColumns().size());

        treeTableView.getColumns().add(col1);
        assertEquals(1, treeTableView.getColumns().size());

        treeTableView.getColumns().remove(col1);
        assertEquals(0, treeTableView.getColumns().size());
    }

    @Test public void testVisibleLeafColumns() {
        TreeTableColumn col1 = new TreeTableColumn();

        assertNotNull(treeTableView.getColumns());
        assertEquals(0, treeTableView.getColumns().size());

        treeTableView.getColumns().add(col1);
        assertEquals(1, treeTableView.getVisibleLeafColumns().size());

        treeTableView.getColumns().remove(col1);
        assertEquals(0, treeTableView.getVisibleLeafColumns().size());
    }

    @Test public void testSortOrderCleanup() {
        TreeTableView treeTableView = new TreeTableView();
        TreeTableColumn<String,String> first = new TreeTableColumn<>("first");
        first.setCellValueFactory(new PropertyValueFactory("firstName"));
        TreeTableColumn<String,String> second = new TreeTableColumn<>("second");
        second.setCellValueFactory(new PropertyValueFactory("lastName"));
        treeTableView.getColumns().addAll(first, second);
        treeTableView.getSortOrder().setAll(first, second);
        treeTableView.getColumns().remove(first);
        assertFalse(treeTableView.getSortOrder().contains(first));
    }


    /*********************************************************************
     * Tests for new sorting API in JavaFX 8.0                           *
     ********************************************************************/

    private TreeItem<String> apple, orange, banana;

    // TODO test for sort policies returning null
    // TODO test for changing column sortType out of order

    private static final Callback<TreeTableView<String>, Boolean> NO_SORT_FAILED_SORT_POLICY =
            treeTableView1 -> false;

    private static final Callback<TreeTableView<String>, Boolean> SORT_SUCCESS_ASCENDING_SORT_POLICY =
            treeTableView1 -> {
                if (treeTableView1.getSortOrder().isEmpty()) return true;
                FXCollections.sort(treeTableView1.getRoot().getChildren(), new Comparator<>() {
                    @Override public int compare(TreeItem<String> o1, TreeItem<String> o2) {
                        return o1.getValue().compareTo(o2.getValue());
                    }
                });
                return true;
            };

    private TreeTableColumn<String, String> initSortTestStructure() {
        TreeTableColumn<String, String> col = new TreeTableColumn<>("column");
        col.setSortType(ASCENDING);
        col.setCellValueFactory(param -> new ReadOnlyObjectWrapper<>(param.getValue().getValue()));
        treeTableView.getColumns().add(col);

        TreeItem<String> newRoot = new TreeItem<>("root");
        newRoot.setExpanded(true);
        newRoot.getChildren().addAll(
                apple  = new TreeItem("Apple"),
                orange = new TreeItem("Orange"),
                banana = new TreeItem("Banana"));

        treeTableView.setRoot(newRoot);

        return col;
    }

    private int countSelectedIndexChangeEvent;
    private int countSelectedItemChangeEvent;
    private int countSelectedIndicesChangeEvent;
    private int countSelectedItemsChangeEvent;
    private int expectedCountSelectedIndexChangeEvent;
    private int expectedCountSelectedItemChangeEvent;
    private int expectedCountSelectedIndicesChangeEvent;
    private int expectedCountSelectedItemsChangeEvent;
    private TreeItem<String> selectedItemBefore;
    private List<TreeItem<String>> selectedItemsBefore;
    private List<Integer> selectedIndicesBefore;
    private List<TreeTablePosition<String,?>> selectedCellsBefore;

    @Test public void testSelectionUpdatesCorrectlyAfterSort() {
        TreeTableColumn<String, String> col = setupForPermutationTest();
        treeTableView.getSortOrder().add(col);
        verifySelectionAfterPermutation();
    }

    @Test public void testSelectionUpdatesCorrectlyAfterRootReverseAndSetAll() {
        setupForPermutationTest();
        TreeItem<String> parentTreeItem = treeTableView.getRoot();
        List<TreeItem<String>> childrenReversed = getReverseChildrenOrder(parentTreeItem);
        parentTreeItem.getChildren().setAll(childrenReversed);
        verifySelectionAfterPermutation();
    }

    @Ignore("JDK-8193442")
    @Test public void testSelectionUpdatesCorrectlyAfterRemovingSelectedItem() {
        setupForPermutationTest();
        TreeItem<String> parentOfSelectedTreeItem = ((TreeItem<String>)sm.getSelectedItem()).getParent();
        expectedCountSelectedItemChangeEvent = 1;
        selectedItemBefore = treeTableView.getTreeItem(
                (int)sm.getSelectedIndices().get(sm.getSelectedIndices().size() - 1));
        parentOfSelectedTreeItem.getChildren().remove(sm.getSelectedItem());
        verifySelectionAfterPermutation();
    }

    @Ignore("JDK-8248389")
    @Test public void testSelectionUpdatesCorrectlyAfterAddingAnItemBeforeSelectedItem() {
        setupForPermutationTest();
        TreeItem<String> parentOfSelectedTreeItem = ((TreeItem<String>)sm.getSelectedItem()).getParent();
        int indexOfSelectedItem = parentOfSelectedTreeItem.getChildren().indexOf(sm.getSelectedItem());
        if (indexOfSelectedItem > 0) {
            indexOfSelectedItem--;
        }
        parentOfSelectedTreeItem.getChildren().add(indexOfSelectedItem, new TreeItem("AddingOne"));
        verifySelectionAfterPermutation();
    }

    @Test public void testSelectionUpdatesCorrectlyAfterChildReverseAndSetAll() {
        setupForPermutationTest();
        TreeItem<String> parentTreeItem = ((TreeItem<String>)sm.getSelectedItem()).getParent();
        List<TreeItem<String>> childrenReversed = getReverseChildrenOrder(parentTreeItem);
        parentTreeItem.getChildren().setAll(childrenReversed);
        verifySelectionAfterPermutation();
    }

    @Ignore("JDK-8193442")
    @Test public void testSelectionUpdatesCorrectlyAfterChildReverseRemoveOneAndSetAll() {
        setupForPermutationTest();
        TreeItem<String> parentTreeItem = ((TreeItem<String>)sm.getSelectedItem()).getParent();
        List<TreeItem<String>> childrenReversed = getReverseChildrenOrder(parentTreeItem);
        childrenReversed.remove(0);
        parentTreeItem.getChildren().setAll(childrenReversed);
        verifySelectionAfterPermutation();
    }

    @Ignore("JDK-8193442")
    @Test public void testSelectionUpdatesCorrectlyAfterChildRemoveOneAndSetAll() {
        TreeItem<String> parentTreeItem = ((TreeItem<String>)sm.getSelectedItem()).getParent();
        List<TreeItem<String>> children = new ArrayList<>(parentTreeItem.getChildren());
        children.remove(0);
        parentTreeItem.getChildren().setAll(children);
        verifySelectionAfterPermutation();
    }

    @Ignore("JDK-8193442")
    @Test public void testSelectionUpdatesCorrectlyAfterChildRemoveOneAndSetAllAndSort() {
        TreeTableColumn<String, String> col = setupForPermutationTest();
        TreeItem<String> parentTreeItem = ((TreeItem<String>)sm.getSelectedItem()).getParent();
        List<TreeItem<String>> children = new ArrayList<>(parentTreeItem.getChildren());
        children.remove(0);
        parentTreeItem.getChildren().setAll(children);
        treeTableView.getSortOrder().add(col);
        verifySelectionAfterPermutation();
    }

    private List<TreeItem<String>> getReverseChildrenOrder(TreeItem<String> treeItem) {
        List<TreeItem<String>> childrenReversed = new ArrayList<>();
        int childrenSize = treeItem.getChildren().size();
        for (int i = 0; i < childrenSize; i++) {
            childrenReversed.add(treeItem.getChildren().get(childrenSize - 1 - i));
        }
        return childrenReversed;
    }

    private TreeTableColumn<String, String> setupForPermutationTest() {
        countSelectedIndexChangeEvent = 0;
        countSelectedItemChangeEvent = 0;
        countSelectedIndicesChangeEvent = 0;
        countSelectedItemsChangeEvent = 0;
        expectedCountSelectedIndexChangeEvent = 1;
        expectedCountSelectedItemChangeEvent = 0;
        expectedCountSelectedIndicesChangeEvent = 1;
        expectedCountSelectedItemsChangeEvent = 1;

        TreeTableColumn<String, String> col = new TreeTableColumn<>("column");
        col.setSortType(DESCENDING);
        col.setCellValueFactory(param -> new ReadOnlyObjectWrapper<>(param.getValue().getValue()));
        treeTableView.getColumns().add(col);

        TreeItem<String> treeRoot = new TreeItem<>("root");
        treeRoot.setExpanded(true);
        treeTableView.setRoot(treeRoot);

        final int FIRST_LEVEL_COUNT = 8;
        for (int i = 0; i < FIRST_LEVEL_COUNT; i++) {
            TreeItem<String> ti = new TreeItem<>( "" + i);
            ti.setExpanded(true);
            treeRoot.getChildren().add(ti);

            for (int j = 0; j < FIRST_LEVEL_COUNT - 1; j++) {
                TreeItem<String> tj = new TreeItem<>("" + i + j);
                tj.setExpanded(true);
                ti.getChildren().add(tj);

                for (int k = 0; k < FIRST_LEVEL_COUNT - 2; k++) {
                    TreeItem<String> tk = new TreeItem<>("" + i + j + k);
                    tk.setExpanded(true);
                    tj.getChildren().add(tk);

                    for (int l = 0; l < FIRST_LEVEL_COUNT - 3; l++) {
                        TreeItem<String> tl = new TreeItem<>("" + i + j + k + l);
                        tl.setExpanded(true);
                        tk.getChildren().add(tl);

                        for (int m = 0; m < FIRST_LEVEL_COUNT - 4; m++) {
                            TreeItem<String> tm = new TreeItem<>("" + i + j + k + l + m);
                            tl.getChildren().add(tm);
                        }
                    }
                }
            }
        }

        sm.setSelectionMode(SelectionMode.MULTIPLE);
        int indices[] = new int[] {1, 400, 800, 1200, 1600, 2000, 2400, 2800, 3200, 3600, 4000, 4400, 4800, 5200, 5600, 6000, 6400};
        sm.selectIndices(1, 400, 800, 1200, 1600, 2000, 2400, 2800, 3200, 3600, 4000, 4400, 4800, 5200, 5600, 6000, 6400);

        // Sanity checks
        assertEquals(indices.length, sm.getSelectedIndices().size());
        assertEquals(indices.length, sm.getSelectedItems().size());
        assertEquals(indices.length, sm.getSelectedCells().size());
        assertEquals(indices[indices.length - 1], sm.getSelectedIndex());
        assertEquals(treeTableView.getTreeItem(indices[indices.length - 1]), sm.getSelectedItem());

        selectedItemBefore = (TreeItem<String>) sm.getSelectedItem();
        selectedItemsBefore = new ArrayList<>(sm.getSelectedItems());
        selectedIndicesBefore = new ArrayList<>(sm.getSelectedIndices());
        selectedCellsBefore = new ArrayList<>(sm.getSelectedCells());

        sm.selectedIndexProperty().addListener(ov -> {
            countSelectedIndexChangeEvent++;
            assertEquals(selectedItemBefore, treeTableView.getTreeItem(sm.getSelectedIndex()));
        });
        sm.selectedItemProperty().addListener(l -> {
            countSelectedItemChangeEvent++;
        });
        sm.getSelectedIndices().addListener((ListChangeListener) c -> {
            countSelectedIndicesChangeEvent++;
            c.next();
            if (c.wasRemoved()) {
                assertTrue(selectedIndicesBefore.equals(c.getRemoved()));
            }
            verifySelectedIndices(c.getAddedSubList());
            verifySelectedIndices(c.getList());
        });
        sm.getSelectedItems().addListener((ListChangeListener) c -> {
            countSelectedItemsChangeEvent++;
            c.next();
            if (c.wasRemoved()) {
                verifySelectedItems(c.getRemoved());
            }
            verifySelectedItems(c.getAddedSubList());
            verifySelectedItems(c.getList());
        });

        return col;
    }

    private void verifySelectedCells(List<TreeTablePosition<String, ?>> selectedCells) {
        assertEquals(selectedCellsBefore.size(), selectedCells.size());
        for (TreeTablePosition beforePos : selectedCellsBefore) {
            boolean isCellStillSelected = false;
            for (TreeTablePosition afterPos : selectedCells) {
                if ((beforePos.getTreeItem() == afterPos.getTreeItem()) &&
                        (beforePos.getTableColumn() == afterPos.getTableColumn()) &&
                        (beforePos.getColumn() == afterPos.getColumn())) {
                    isCellStillSelected = true;
                }
            }
            assertTrue("The item (" + beforePos.getRow() + ", " + beforePos.getColumn() +
                    ") lost selection during permutation", isCellStillSelected);
        }
    }

    private void verifySelectedItems(List<TreeItem<String>> selectedItems) {
        assertEquals(selectedItemsBefore.size(), selectedItems.size());
        for (TreeItem<String> item : selectedItemsBefore) {
            assertTrue("The item (" + item + ") lost selection during permutation",
                    selectedItems.contains(item));
        }
    }

    private void verifySelectedIndices(List<Integer> currentIndices) {
        assertEquals(selectedIndicesBefore.size(), currentIndices.size());
        for (Integer row : currentIndices) {
            assertTrue(selectedItemsBefore.contains(treeTableView.getTreeItem(row)));
        }
    }

    private void verifySelectionAfterPermutation() {
        assertEquals(expectedCountSelectedIndexChangeEvent, countSelectedIndexChangeEvent);
        assertEquals(expectedCountSelectedItemChangeEvent, countSelectedItemChangeEvent);
        assertEquals(expectedCountSelectedIndicesChangeEvent, countSelectedIndicesChangeEvent);
        assertEquals(expectedCountSelectedItemsChangeEvent, countSelectedItemsChangeEvent);

        assertEquals("Selected Item should remain same", selectedItemBefore, sm.getSelectedItem());
        assertEquals("Selected index should be updated", treeTableView.getRow(selectedItemBefore), sm.getSelectedIndex());

        verifySelectedCells(sm.getSelectedCells());
        verifySelectedItems(sm.getSelectedItems());
        verifySelectedIndices(sm.getSelectedIndices());
    }

    @Ignore("This test is only valid if sort event consumption should revert changes")
    @Test public void testSortEventCanBeConsumedToStopSortOccurring_changeSortOrderList() {
        TreeTableColumn<String, String> col = initSortTestStructure();
        treeTableView.setOnSort(event -> {
            event.consume();
        });

        VirtualFlowTestUtils.assertListContainsItemsInOrder(treeTableView.getRoot().getChildren(), apple, orange, banana);
        treeTableView.getSortOrder().add(col);
        VirtualFlowTestUtils.assertListContainsItemsInOrder(treeTableView.getRoot().getChildren(), apple, orange, banana);

        // the sort order list should be returned back to its original state
        assertTrue(treeTableView.getSortOrder().isEmpty());
    }

    @Test public void testSortEventCanBeNotConsumedToAllowSortToOccur_changeSortOrderList() {
        TreeTableColumn<String, String> col = initSortTestStructure();
        treeTableView.setOnSort(event -> {
            // do not consume here - this allows the sort to happen
        });

        VirtualFlowTestUtils.assertListContainsItemsInOrder(treeTableView.getRoot().getChildren(), apple, orange, banana);
        treeTableView.getSortOrder().add(col);
        VirtualFlowTestUtils.assertListContainsItemsInOrder(treeTableView.getRoot().getChildren(), apple, banana, orange);

        VirtualFlowTestUtils.assertListContainsItemsInOrder(treeTableView.getSortOrder(), col);
    }

    @Ignore("This test is only valid if sort event consumption should revert changes")
    @Test public void testSortEventCanBeConsumedToStopSortOccurring_changeColumnSortType_AscendingToDescending() {
        TreeTableColumn<String, String> col = initSortTestStructure();
        assertEquals(ASCENDING, col.getSortType());
        treeTableView.getSortOrder().add(col);
        treeTableView.setOnSort(event -> {
            event.consume();
        });

        VirtualFlowTestUtils.assertListContainsItemsInOrder(treeTableView.getRoot().getChildren(), apple, banana, orange);

        // when we change from ASCENDING to DESCENDING we don't expect the sort
        // to actually change (and in fact we expect the sort type to resort
        // back to being ASCENDING)
        col.setSortType(DESCENDING);
        VirtualFlowTestUtils.assertListContainsItemsInOrder(treeTableView.getRoot().getChildren(), apple, banana, orange);
        assertEquals(ASCENDING, col.getSortType());

        VirtualFlowTestUtils.assertListContainsItemsInOrder(treeTableView.getSortOrder(), col);
    }

    @Test public void testSortEventCanBeNotConsumedToAllowSortToOccur_changeColumnSortType_AscendingToDescending() {
        TreeTableColumn<String, String> col = initSortTestStructure();
        assertEquals(ASCENDING, col.getSortType());
        treeTableView.getSortOrder().add(col);
        treeTableView.setOnSort(event -> {
            // do not consume here - this allows the sort to happen
        });

        VirtualFlowTestUtils.assertListContainsItemsInOrder(treeTableView.getRoot().getChildren(), apple, banana, orange);

        col.setSortType(DESCENDING);
        VirtualFlowTestUtils.assertListContainsItemsInOrder(treeTableView.getRoot().getChildren(), orange, banana, apple);
        assertEquals(DESCENDING, col.getSortType());

        VirtualFlowTestUtils.assertListContainsItemsInOrder(treeTableView.getSortOrder(), col);
    }

    @Ignore("This test is only valid if sort event consumption should revert changes")
    @Test public void testSortEventCanBeConsumedToStopSortOccurring_changeColumnSortType_DescendingToNull() {
        TreeTableColumn<String, String> col = initSortTestStructure();
        col.setSortType(DESCENDING);
        assertEquals(DESCENDING, col.getSortType());
        treeTableView.getSortOrder().add(col);
        treeTableView.setOnSort(event -> {
            event.consume();
        });

        VirtualFlowTestUtils.assertListContainsItemsInOrder(treeTableView.getRoot().getChildren(), orange, banana, apple);

        col.setSortType(null);
        VirtualFlowTestUtils.assertListContainsItemsInOrder(treeTableView.getRoot().getChildren(), orange, banana, apple);
        assertEquals(DESCENDING, col.getSortType());

        VirtualFlowTestUtils.assertListContainsItemsInOrder(treeTableView.getSortOrder(), col);
    }

    @Test public void testSortEventCanBeNotConsumedToAllowSortToOccur_changeColumnSortType_DescendingToNull() {
        TreeTableColumn<String, String> col = initSortTestStructure();
        col.setSortType(DESCENDING);
        assertEquals(DESCENDING, col.getSortType());
        treeTableView.getSortOrder().add(col);
        treeTableView.setOnSort(event -> {
            // do not consume here - this allows the sort to happen
        });

        VirtualFlowTestUtils.assertListContainsItemsInOrder(treeTableView.getRoot().getChildren(), orange, banana, apple);

        col.setSortType(null);
        VirtualFlowTestUtils.assertListContainsItemsInOrder(treeTableView.getRoot().getChildren(), orange, banana, apple);
        assertNull(col.getSortType());

        VirtualFlowTestUtils.assertListContainsItemsInOrder(treeTableView.getSortOrder(), col);
    }

    @Ignore("This test is only valid if sort event consumption should revert changes")
    @Test public void testSortEventCanBeConsumedToStopSortOccurring_changeColumnSortType_NullToAscending() {
        TreeTableColumn<String, String> col = initSortTestStructure();
        col.setSortType(null);
        assertNull(col.getSortType());
        treeTableView.getSortOrder().add(col);
        treeTableView.setOnSort(event -> {
            event.consume();
        });

        VirtualFlowTestUtils.assertListContainsItemsInOrder(treeTableView.getRoot().getChildren(), apple, orange, banana);

        col.setSortType(ASCENDING);
        VirtualFlowTestUtils.assertListContainsItemsInOrder(treeTableView.getRoot().getChildren(), apple, orange, banana);
        assertNull(col.getSortType());

        VirtualFlowTestUtils.assertListContainsItemsInOrder(treeTableView.getSortOrder(), col);
    }

    @Test public void testSortEventCanBeNotConsumedToAllowSortToOccur_changeColumnSortType_NullToAscending() {
        TreeTableColumn<String, String> col = initSortTestStructure();
        col.setSortType(null);
        assertNull(col.getSortType());
        treeTableView.getSortOrder().add(col);
        treeTableView.setOnSort(event -> {
            // do not consume here - this allows the sort to happen
        });

        VirtualFlowTestUtils.assertListContainsItemsInOrder(treeTableView.getRoot().getChildren(), apple, orange, banana);

        col.setSortType(ASCENDING);
        VirtualFlowTestUtils.assertListContainsItemsInOrder(treeTableView.getRoot().getChildren(), apple, banana, orange);
        assertEquals(ASCENDING, col.getSortType());

        VirtualFlowTestUtils.assertListContainsItemsInOrder(treeTableView.getSortOrder(), col);
    }

    @Test public void testSortMethodWithNullSortPolicy() {
        TreeTableColumn<String, String> col = initSortTestStructure();
        treeTableView.setSortPolicy(null);
        assertNull(treeTableView.getSortPolicy());
        treeTableView.sort();
    }

    @Test public void testNoIOOBEWhenSortingAfterSelectAndClearRootChildren() {
        TreeTableView<String> ttv = new TreeTableView<>();
        TreeItem<String> root = new TreeItem<>("root");
        TreeItem<String> child = new TreeItem<>("child");
        root.getChildren().add(child);
        root.setExpanded(true);
        ttv.setRoot(root);
        ttv.setShowRoot(false);

        TreeTableColumn<String, String> ttc = new TreeTableColumn<>("Column");
        ttv.getSortOrder().add(ttc);

        ttv.getSelectionModel().select(0);
        root.getChildren().remove(0);
        ControlTestUtils.runWithExceptionHandler(() -> {
            ttv.sort();
        });
    }

    @Test public void testSetSortOrderRetainsWhenRootHasNoChildren() {
        TreeTableView<String> ttv = new TreeTableView<>();
        TreeItem<String> root = new TreeItem<>("root");
        root.setExpanded(true);
        ttv.setRoot(root);
        assertEquals(0, ttv.getSortOrder().size());

        TreeTableColumn<String, String> ttc = new TreeTableColumn<>("Column");
        ttv.getSortOrder().add(ttc);
        assertEquals(1, ttv.getSortOrder().size());
    }

    @Test public void testNPEWhenRootItemIsNull() {
        TreeTableView<String> ttv = new TreeTableView<>();
        ControlTestUtils.runWithExceptionHandler(() -> {
            ttv.sort();
        });
    }

    @Test public void testChangingSortPolicyUpdatesItemsList() {
        TreeTableColumn<String, String> col = initSortTestStructure();
        col.setSortType(DESCENDING);
        VirtualFlowTestUtils.assertListContainsItemsInOrder(treeTableView.getRoot().getChildren(), apple, orange, banana);
        treeTableView.getSortOrder().add(col);
        VirtualFlowTestUtils.assertListContainsItemsInOrder(treeTableView.getRoot().getChildren(), orange, banana, apple);
        treeTableView.setSortPolicy(SORT_SUCCESS_ASCENDING_SORT_POLICY);
        VirtualFlowTestUtils.assertListContainsItemsInOrder(treeTableView.getRoot().getChildren(), apple, banana, orange);
    }

    @Test public void testChangingSortPolicyDoesNotUpdateItemsListWhenTheSortOrderListIsEmpty() {
        TreeTableColumn<String, String> col = initSortTestStructure();
        col.setSortType(DESCENDING);
        VirtualFlowTestUtils.assertListContainsItemsInOrder(treeTableView.getRoot().getChildren(), apple, orange, banana);

        treeTableView.setSortPolicy(SORT_SUCCESS_ASCENDING_SORT_POLICY);
        VirtualFlowTestUtils.assertListContainsItemsInOrder(treeTableView.getRoot().getChildren(), apple, orange, banana);
    }

    @Test public void testFailedSortPolicyBacksOutLastChange_sortOrderAddition() {
        TreeTableColumn<String, String> col = initSortTestStructure();
        col.setSortType(DESCENDING);
        VirtualFlowTestUtils.assertListContainsItemsInOrder(treeTableView.getRoot().getChildren(), apple, orange, banana);
        treeTableView.setSortPolicy(NO_SORT_FAILED_SORT_POLICY);

        treeTableView.getSortOrder().add(col);

        // no sort should be run (as we have a custom sort policy), and the
        // sortOrder list should be empty as the sortPolicy failed
        VirtualFlowTestUtils.assertListContainsItemsInOrder(treeTableView.getRoot().getChildren(), apple, orange, banana);
        assertTrue(treeTableView.getSortOrder().isEmpty());
    }

    @Test public void testFailedSortPolicyBacksOutLastChange_sortOrderRemoval() {
        TreeTableColumn<String, String> col = initSortTestStructure();
        col.setSortType(DESCENDING);
        treeTableView.getSortOrder().add(col);
        VirtualFlowTestUtils.assertListContainsItemsInOrder(treeTableView.getRoot().getChildren(), orange, banana, apple);

        treeTableView.setSortPolicy(NO_SORT_FAILED_SORT_POLICY);

        // even though we remove the column from the sort order here, because the
        // sort policy fails the items list should remain unchanged and the sort
        // order list should continue to have the column in it.
        treeTableView.getSortOrder().remove(col);
        VirtualFlowTestUtils.assertListContainsItemsInOrder(treeTableView.getRoot().getChildren(), orange, banana, apple);
        VirtualFlowTestUtils.assertListContainsItemsInOrder(treeTableView.getSortOrder(), col);
    }

    @Test public void testFailedSortPolicyBacksOutLastChange_sortTypeChange_ascendingToDescending() {
        TreeTableColumn<String, String> col = initSortTestStructure();
        col.setSortType(ASCENDING);
        treeTableView.getSortOrder().add(col);
        VirtualFlowTestUtils.assertListContainsItemsInOrder(treeTableView.getRoot().getChildren(), apple, banana, orange);

        treeTableView.setSortPolicy(NO_SORT_FAILED_SORT_POLICY);

        col.setSortType(DESCENDING);
        VirtualFlowTestUtils.assertListContainsItemsInOrder(treeTableView.getRoot().getChildren(), apple, banana, orange);
        assertEquals(ASCENDING, col.getSortType());
    }

    @Test public void testFailedSortPolicyBacksOutLastChange_sortTypeChange_descendingToNull() {
        TreeTableColumn<String, String> col = initSortTestStructure();
        col.setSortType(DESCENDING);
        treeTableView.getSortOrder().add(col);
        VirtualFlowTestUtils.assertListContainsItemsInOrder(treeTableView.getRoot().getChildren(), orange, banana, apple);

        treeTableView.setSortPolicy(NO_SORT_FAILED_SORT_POLICY);

        col.setSortType(null);
        VirtualFlowTestUtils.assertListContainsItemsInOrder(treeTableView.getRoot().getChildren(), orange, banana, apple);
        assertEquals(DESCENDING, col.getSortType());
    }

    @Test public void testFailedSortPolicyBacksOutLastChange_sortTypeChange_nullToAscending() {
        TreeTableColumn<String, String> col = initSortTestStructure();
        col.setSortType(null);
        treeTableView.getSortOrder().add(col);
        VirtualFlowTestUtils.assertListContainsItemsInOrder(treeTableView.getRoot().getChildren(), apple, orange, banana);

        treeTableView.setSortPolicy(NO_SORT_FAILED_SORT_POLICY);

        col.setSortType(ASCENDING);
        VirtualFlowTestUtils.assertListContainsItemsInOrder(treeTableView.getRoot().getChildren(), apple, orange, banana);
        assertNull(col.getSortType());
    }

    @Test public void testComparatorChangesInSyncWithSortOrder_1() {
        TreeTableColumn<String, String> col = initSortTestStructure();
        assertNull(treeTableView.getComparator());
        assertTrue(treeTableView.getSortOrder().isEmpty());

        treeTableView.getSortOrder().add(col);
        TreeTableColumnComparator c = (TreeTableColumnComparator)treeTableView.getComparator();
        assertNotNull(c);
        VirtualFlowTestUtils.assertListContainsItemsInOrder(c.getColumns(), col);
    }

    @Test public void testComparatorChangesInSyncWithSortOrder_2() {
        // same as test above
        TreeTableColumn<String, String> col = initSortTestStructure();
        assertNull(treeTableView.getComparator());
        assertTrue(treeTableView.getSortOrder().isEmpty());

        treeTableView.getSortOrder().add(col);
        TreeTableColumnComparator c = (TreeTableColumnComparator)treeTableView.getComparator();
        assertNotNull(c);
        VirtualFlowTestUtils.assertListContainsItemsInOrder(c.getColumns(), col);

        // now remove column from sort order, and the comparator should go to
        // being null
        treeTableView.getSortOrder().remove(col);
        assertNull(treeTableView.getComparator());
    }

    @Test public void testFailedSortPolicyBacksOutComparatorChange_sortOrderAddition() {
        TreeTableColumn<String, String> col = initSortTestStructure();
        final TreeTableColumnComparator oldComparator = (TreeTableColumnComparator)treeTableView.getComparator();

        col.setSortType(DESCENDING);
        VirtualFlowTestUtils.assertListContainsItemsInOrder(treeTableView.getRoot().getChildren(), apple, orange, banana);
        treeTableView.setSortPolicy(NO_SORT_FAILED_SORT_POLICY);

        treeTableView.getSortOrder().add(col);

        assertEquals(oldComparator, treeTableView.getComparator());
    }

    @Test public void testFailedSortPolicyBacksOutComparatorChange_sortOrderRemoval() {
        TreeTableColumn<String, String> col = initSortTestStructure();
        TreeTableColumnComparator oldComparator = (TreeTableColumnComparator)treeTableView.getComparator();
        assertNull(oldComparator);

        col.setSortType(DESCENDING);
        treeTableView.getSortOrder().add(col);
        VirtualFlowTestUtils.assertListContainsItemsInOrder(treeTableView.getRoot().getChildren(), orange, banana, apple);
        oldComparator = (TreeTableColumnComparator)treeTableView.getComparator();
        VirtualFlowTestUtils.assertListContainsItemsInOrder(oldComparator.getColumns(), col);

        treeTableView.setSortPolicy(NO_SORT_FAILED_SORT_POLICY);
        treeTableView.getSortOrder().remove(col);

        assertTrue(treeTableView.getSortOrder().contains(col));
        VirtualFlowTestUtils.assertListContainsItemsInOrder(oldComparator.getColumns(), col);
    }

    @Test public void testFailedSortPolicyBacksOutComparatorChange_sortTypeChange() {
        TreeTableColumn<String, String> col = initSortTestStructure();
        final TreeTableColumnComparator oldComparator = (TreeTableColumnComparator)treeTableView.getComparator();
        assertNull(oldComparator);

        treeTableView.setSortPolicy(NO_SORT_FAILED_SORT_POLICY);
        treeTableView.getSortOrder().add(col);
        col.setSortType(ASCENDING);

        assertTrue(treeTableView.getSortOrder().isEmpty());
        assertNull(oldComparator);
    }



    /*********************************************************************
     * Tests for specific bugs                                           *
     ********************************************************************/
//    @Test public void test_rt16019() {
//        // RT-16019: NodeMemory TableView tests fail with
//        // IndexOutOfBoundsException (ObservableListWrapper.java:336)
//        TreeTableView treeTableView = new TreeTableView();
//        for (int i = 0; i < 1000; i++) {
//            treeTableView.getItems().add("data " + i);
//        }
//    }
//
//    @Test public void test_rt15793() {
//        // ListView/TableView selectedIndex is 0 although the items list is empty
//        final TreeTableView tv = new TreeTableView();
//        final ObservableList list = FXCollections.observableArrayList();
//        tv.setItems(list);
//        list.add("toto");
//        tv.getSelectionModel().select(0);
//        assertEquals(0, tv.getSelectionModel().getSelectedIndex());
//        list.remove(0);
//        assertEquals(-1, tv.getSelectionModel().getSelectedIndex());
//    }
//
//    @Test public void test_rt17522_focusShouldMoveWhenItemAddedAtFocusIndex() {
//        final TreeTableView lv = new TreeTableView();
//        FocusModel fm = lv.getFocusModel();
//        lv.getItems().add("row1");
//        fm.focus(0);
//        assertTrue(fm.isFocused(0));
//
//        lv.getItems().add(0, "row0");
//        assertTrue(fm.isFocused(1));
//    }
//
//    @Test public void test_rt17522_focusShouldMoveWhenItemAddedBeforeFocusIndex() {
//        final TreeTableView lv = new TreeTableView();
//        FocusModel fm = lv.getFocusModel();
//        lv.getItems().addAll("row1", "row2");
//        fm.focus(1);
//        assertTrue(fm.isFocused(1));
//        assertEquals("row2", fm.getFocusedItem());
//
//        lv.getItems().add(1, "row0");
//        assertTrue(fm.isFocused(2));
//        assertEquals("row2", fm.getFocusedItem());
//        assertFalse(fm.isFocused(1));
//    }
//
//    @Test public void test_rt17522_focusShouldNotMoveWhenItemAddedAfterFocusIndex() {
//        final TreeTableView lv = new TreeTableView();
//        FocusModel fm = lv.getFocusModel();
//        lv.getItems().addAll("row1");
//        fm.focus(0);
//        assertTrue(fm.isFocused(0));
//        assertEquals("row1", fm.getFocusedItem());
//
//        lv.getItems().add(1, "row2");
//        assertTrue(fm.isFocused(0));
//        assertEquals("row1", fm.getFocusedItem());
//        assertFalse(fm.isFocused(1));
//    }
//
//    @Test public void test_rt17522_focusShouldBeResetWhenFocusedItemIsRemoved() {
//        final TreeTableView lv = new TreeTableView();
//        FocusModel fm = lv.getFocusModel();
//        lv.getItems().add("row1");
//        fm.focus(0);
//        assertTrue(fm.isFocused(0));
//
//        lv.getItems().remove("row1");
//        assertTrue(fm.getFocusedIndex() == -1);
//        assertNull(fm.getFocusedItem());
//    }
//
//    @Test public void test_rt17522_focusShouldMoveWhenItemRemovedBeforeFocusIndex() {
//        final TreeTableView lv = new TreeTableView();
//        FocusModel fm = lv.getFocusModel();
//        lv.getItems().addAll("row1", "row2");
//        fm.focus(1);
//        assertTrue(fm.isFocused(1));
//        assertEquals("row2", fm.getFocusedItem());
//
//        lv.getItems().remove("row1");
//        assertTrue(fm.isFocused(0));
//        assertEquals("row2", fm.getFocusedItem());
//    }
//
//    @Test public void test_rt17522_focusShouldNotMoveWhenItemRemovedAfterFocusIndex() {
//        final TreeTableView lv = new TreeTableView();
//        FocusModel fm = lv.getFocusModel();
//        lv.getItems().addAll("row1", "row2");
//        fm.focus(0);
//        assertTrue(fm.isFocused(0));
//        assertEquals("row1", fm.getFocusedItem());
//
//        lv.getItems().remove("row2");
//        assertTrue(fm.isFocused(0));
//        assertEquals("row1", fm.getFocusedItem());
//    }
//
//    @Test public void test_rt18385() {
//        treeTableView.getItems().addAll("row1", "row2", "row3");
//        sm.select(1);
//        treeTableView.getItems().add("Another Row");
//        assertEquals(1, sm.getSelectedIndices().size());
//        assertEquals(1, sm.getSelectedItems().size());
//        assertEquals(1, sm.getSelectedCells().size());
//    }

    @Test public void test_rt18339_onlyEditWhenTableViewIsEditable_tableEditableIsFalse_columnEditableIsFalse() {
        TreeTableColumn<String,String> first = new TreeTableColumn<>("first");
        first.setEditable(false);
        treeTableView.getColumns().add(first);
        treeTableView.setEditable(false);
        treeTableView.edit(1, first);
        assertEquals(null, treeTableView.getEditingCell());
    }

    @Test public void test_rt18339_onlyEditWhenTableViewIsEditable_tableEditableIsFalse_columnEditableIsTrue() {
        TreeTableColumn<String,String> first = new TreeTableColumn<>("first");
        first.setEditable(true);
        treeTableView.getColumns().add(first);
        treeTableView.setEditable(false);
        treeTableView.edit(1, first);
        assertEquals(null, treeTableView.getEditingCell());
    }

    @Test public void test_rt18339_onlyEditWhenTableViewIsEditable_tableEditableIsTrue_columnEditableIsFalse() {
        TreeTableColumn<String,String> first = new TreeTableColumn<>("first");
        first.setEditable(false);
        treeTableView.getColumns().add(first);
        treeTableView.setEditable(true);
        treeTableView.edit(1, first);
        assertEquals(null, treeTableView.getEditingCell());
    }

    @Test public void test_rt18339_onlyEditWhenTableViewIsEditable_tableEditableIsTrue_columnEditableIsTrue() {
        TreeTableColumn<String,String> first = new TreeTableColumn<>("first");
        first.setEditable(true);
        treeTableView.getColumns().add(first);
        treeTableView.setEditable(true);
        treeTableView.edit(1, first);
        assertEquals(new TreeTablePosition(treeTableView, 1, first), treeTableView.getEditingCell());
    }

//    @Test public void test_rt14451() {
//        treeTableView.getItems().addAll("Apple", "Orange", "Banana");
//        sm.setSelectionMode(SelectionMode.MULTIPLE);
//        sm.selectRange(0, 2); // select from 0 (inclusive) to 2 (exclusive)
//        assertEquals(2, sm.getSelectedIndices().size());
//    }
//
//    @Test public void test_rt21586() {
//        treeTableView.getItems().setAll("Apple", "Orange", "Banana");
//        treeTableView.getSelectionModel().select(1);
//        assertEquals(1, treeTableView.getSelectionModel().getSelectedIndex());
//        assertEquals("Orange", treeTableView.getSelectionModel().getSelectedItem());
//
//        treeTableView.getItems().setAll("Kiwifruit", "Pineapple", "Grape");
//        assertEquals(-1, treeTableView.getSelectionModel().getSelectedIndex());
//        assertNull(treeTableView.getSelectionModel().getSelectedItem());
//    }















    /***************************************************************************
     *
     *
     * Tests taken from TreeViewTest
     *
     *
     **************************************************************************/




    /*********************************************************************
     * Tests for the constructors                                        *
     ********************************************************************/

    @Test public void noArgConstructorSetsTheStyleClass() {
        assertStyleClassContains(treeTableView, "tree-table-view");
    }

    @Test public void noArgConstructorSetsNullItems() {
        assertNull(treeTableView.getRoot());
    }

    @Test public void singleArgConstructorSetsTheStyleClass() {
        final TreeTableView<String> b2 = new TreeTableView<>(new TreeItem<>("Hi"));
        assertStyleClassContains(b2, "tree-table-view");
    }

    /*********************************************************************
     * Tests for selection model                                         *
     ********************************************************************/

    @Test public void selectionModelCanBeNull() {
        treeTableView.setSelectionModel(null);
        assertNull(treeTableView.getSelectionModel());
    }

    @Test public void selectionModelCanBeBound() {
        TableSelectionModel<TreeItem<String>> sm =
                TreeTableViewShim.<String>get_TreeTableViewArrayListSelectionModel(treeTableView);
        ObjectProperty<TreeTableView.TreeTableViewSelectionModel<String>> other =
                new SimpleObjectProperty(sm);
        treeTableView.selectionModelProperty().bind(other);
        assertSame(sm, treeTableView.getSelectionModel());
    }

    @Test public void selectionModelCanBeChanged() {
        TableSelectionModel<TreeItem<String>> sm =
                TreeTableViewShim.<String>get_TreeTableViewArrayListSelectionModel(treeTableView);
        TreeTableViewShim.<String>setSelectionModel(treeTableView, sm);
        assertSame(sm, treeTableView.getSelectionModel());
    }

    @Test public void canSetSelectedItemToAnItemEvenWhenThereAreNoItems() {
        TreeItem<String> element = new TreeItem<>("I AM A CRAZY RANDOM STRING");
        treeTableView.getSelectionModel().select(element);
        assertEquals(-1, treeTableView.getSelectionModel().getSelectedIndex());
        assertSame(element, treeTableView.getSelectionModel().getSelectedItem());
    }

    @Test public void canSetSelectedItemToAnItemNotInTheDataModel() {
        installChildren();
        TreeItem<String> element = new TreeItem<>("I AM A CRAZY RANDOM STRING");
        treeTableView.getSelectionModel().select(element);
        assertEquals(-1, treeTableView.getSelectionModel().getSelectedIndex());
        assertSame(element, treeTableView.getSelectionModel().getSelectedItem());
    }

    @Test public void settingTheSelectedItemToAnItemInItemsResultsInTheCorrectSelectedIndex() {
        installChildren();
        treeTableView.getSelectionModel().select(child1);
        assertEquals(1, treeTableView.getSelectionModel().getSelectedIndex());
        assertSame(child1, treeTableView.getSelectionModel().getSelectedItem());
    }

    @Ignore("Not yet supported")
    @Test public void settingTheSelectedItemToANonexistantItemAndThenSettingItemsWhichContainsItResultsInCorrectSelectedIndex() {
        treeTableView.getSelectionModel().select(child1);
        installChildren();
        assertEquals(1, treeTableView.getSelectionModel().getSelectedIndex());
        assertSame(child1, treeTableView.getSelectionModel().getSelectedItem());
    }

    @Ignore("Not yet supported")
    @Test public void ensureSelectionClearsWhenAllItemsAreRemoved_selectIndex0() {
        installChildren();
        treeTableView.getSelectionModel().select(0);
        treeTableView.setRoot(null);
        assertEquals(-1, treeTableView.getSelectionModel().getSelectedIndex());
        assertEquals(null, treeTableView.getSelectionModel().getSelectedItem());
    }

    @Ignore("Not yet supported")
    @Test public void ensureSelectionClearsWhenAllItemsAreRemoved_selectIndex2() {
        installChildren();
        treeTableView.getSelectionModel().select(2);
        treeTableView.setRoot(null);
        assertEquals(-1, treeTableView.getSelectionModel().getSelectedIndex());
        assertEquals(null, treeTableView.getSelectionModel().getSelectedItem());
    }

    @Ignore("Not yet supported")
    @Test public void ensureSelectedItemRemainsAccurateWhenItemsAreCleared() {
        installChildren();
        treeTableView.getSelectionModel().select(2);
        treeTableView.setRoot(null);
        assertNull(treeTableView.getSelectionModel().getSelectedItem());
        assertEquals(-1, treeTableView.getSelectionModel().getSelectedIndex());

        TreeItem<String> newRoot = new TreeItem<>("New Root");
        TreeItem<String> newChild1 = new TreeItem<>("New Child 1");
        TreeItem<String> newChild2 = new TreeItem<>("New Child 2");
        TreeItem<String> newChild3 = new TreeItem<>("New Child 3");
        newRoot.setExpanded(true);
        newRoot.getChildren().setAll(newChild1, newChild2, newChild3);
        treeTableView.setRoot(root);

        treeTableView.getSelectionModel().select(2);
        assertEquals(newChild2, treeTableView.getSelectionModel().getSelectedItem());
    }

    @Test public void ensureSelectionIsCorrectWhenItemsChange() {
        installChildren();
        treeTableView.getSelectionModel().select(0);
        assertEquals(root, treeTableView.getSelectionModel().getSelectedItem());

        TreeItem newRoot = new TreeItem<>("New Root");
        treeTableView.setRoot(newRoot);
        assertEquals(-1, treeTableView.getSelectionModel().getSelectedIndex());
        assertNull(treeTableView.getSelectionModel().getSelectedItem());
        assertEquals(0, treeTableView.getFocusModel().getFocusedIndex());
        assertEquals(newRoot, treeTableView.getFocusModel().getFocusedItem());
    }

    @Test public void ensureSelectionRemainsOnBranchWhenExpanded() {
        installChildren();
        root.setExpanded(false);
        treeTableView.getSelectionModel().select(0);
        assertTrue(treeTableView.getSelectionModel().isSelected(0));
        root.setExpanded(true);
        assertTrue(treeTableView.getSelectionModel().isSelected(0));
        assertTrue(treeTableView.getSelectionModel().getSelectedItems().contains(root));
    }

    /*********************************************************************
     * Tests for misc                                                    *
     ********************************************************************/
    @Test public void ensureRootIndexIsZeroWhenRootIsShowing() {
        installChildren();
        assertEquals(0, treeTableView.getRow(root));
    }

    @Test public void ensureRootIndexIsNegativeOneWhenRootIsNotShowing() {
        installChildren();
        treeTableView.setShowRoot(false);
        assertEquals(-1, treeTableView.getRow(root));
    }

    @Test public void ensureCorrectIndexWhenRootTreeItemHasParent() {
        installChildren();
        treeTableView.setRoot(child1);
        assertEquals(-1, treeTableView.getRow(root));
        assertEquals(0, treeTableView.getRow(child1));
        assertEquals(1, treeTableView.getRow(child2));
        assertEquals(2, treeTableView.getRow(child3));
    }

    @Test public void ensureCorrectIndexWhenRootTreeItemHasParentAndRootIsNotShowing() {
        installChildren();
        treeTableView.setRoot(child1);
        treeTableView.setShowRoot(false);

        // despite the fact there are children in this tree, in reality none are
        // visible as the root node has no children (only siblings), and the
        // root node is not visible.
        assertEquals(0, treeTableView.getExpandedItemCount());

        assertEquals(-1, treeTableView.getRow(root));
        assertEquals(-1, treeTableView.getRow(child1));
        assertEquals(-1, treeTableView.getRow(child2));
        assertEquals(-1, treeTableView.getRow(child3));
    }

    @Test public void ensureCorrectIndexWhenRootTreeItemIsCollapsed() {
        installChildren();
        root.setExpanded(false);
        assertEquals(0, treeTableView.getRow(root));

        // note that the indices are negative, as these children rows are not
        // visible in the tree
        assertEquals(-1, treeTableView.getRow(child1));
        assertEquals(-1, treeTableView.getRow(child2));
        assertEquals(-1, treeTableView.getRow(child3));
    }

//    @Test public void removingLastTest() {
//        TreeTableView tree_view = new TreeTableView();
//        MultipleSelectionModel sm = tree_view.getSelectionModel();
//        TreeItem<String> tree_model = new TreeItem<>("Root");
//        TreeItem node = new TreeItem("Data item");
//        tree_model.getChildren().add(node);
//        tree_view.setRoot(tree_model);
//        tree_model.setExpanded(true);
//        // select the 'Data item' in the selection model
//        sm.select(tree_model.getChildren().get(0));
//        // remove the 'Data item' from the root node
//        tree_model.getChildren().remove(sm.getSelectedItem());
//        // assert the there are no selected items any longer
//        assertTrue("items: " + sm.getSelectedItem(), sm.getSelectedItems().isEmpty());
//    }

    /*********************************************************************
     * Tests from bug reports                                            *
     ********************************************************************/
    @Ignore @Test public void test_rt17112() {
        TreeItem<String> root1 = new TreeItem<>("Root");
        root1.setExpanded(true);
        addChildren(root1, "child");
        for (TreeItem child : root1.getChildren()) {
            addChildren(child, (String)child.getValue());
            child.setExpanded(true);
        }

        final TreeTableView treeTableView1 = new TreeTableView();
        final MultipleSelectionModel sm = treeTableView1.getSelectionModel();
        sm.setSelectionMode(SelectionMode.MULTIPLE);
        treeTableView1.setRoot(root1);

        final TreeItem<String> rt17112_child1 = root1.getChildren().get(1);
        final TreeItem<String> rt17112_child1_0 = rt17112_child1.getChildren().get(0);
        final TreeItem<String> rt17112_child2 = root1.getChildren().get(2);

        sm.getSelectedItems().addListener(new InvalidationListener() {
            int count = 0;
            @Override public void invalidated(Observable observable) {
                if (count == 0) {
                    assertEquals(rt17112_child1_0, sm.getSelectedItem());
                    assertEquals(1, sm.getSelectedIndices().size());
                    assertEquals(6, sm.getSelectedIndex());
                    assertTrue(treeTableView1.getFocusModel().isFocused(6));
                } else if (count == 1) {
                    assertEquals(rt17112_child1, sm.getSelectedItem());
                    assertFalse(sm.getSelectedItems().contains(rt17112_child2));
                    assertEquals(1, sm.getSelectedIndices().size());
                    assertTrue(treeTableView1.getFocusModel().isFocused(5));
                }
                count++;
            }
        });

        // this triggers the first callback above, so that count == 0
        sm.select(rt17112_child1_0);

        // this triggers the second callback above, so that count == 1
        rt17112_child1.setExpanded(false);
    }
    private void addChildren(TreeItem parent, String name) {
        for (int i=0; i<3; i++) {
            TreeItem<String> ti = new TreeItem<>(name+"-"+i);
            parent.getChildren().add(ti);
        }
    }

    @Test public void test_rt17522_focusShouldMoveWhenItemAddedAtFocusIndex_1() {
        installChildren();
        FocusModel fm = treeTableView.getFocusModel();
        fm.focus(1);    // focus on child1
        assertTrue(fm.isFocused(1));
        assertEquals(child1, fm.getFocusedItem());

        TreeItem child0 = new TreeItem("child0");
        root.getChildren().add(0, child0);  // 0th index == position of child1 in root

        assertEquals(child1, fm.getFocusedItem());
        assertTrue(fm.isFocused(2));
    }

    @Test public void test_rt17522_focusShouldMoveWhenItemAddedBeforeFocusIndex_1() {
        installChildren();
        FocusModel fm = treeTableView.getFocusModel();
        fm.focus(1);    // focus on child1
        assertTrue(fm.isFocused(1));

        TreeItem child0 = new TreeItem("child0");
        root.getChildren().add(0, child0);
        assertTrue("Focused index: " + fm.getFocusedIndex(), fm.isFocused(2));
    }

    @Test public void test_rt17522_focusShouldNotMoveWhenItemAddedAfterFocusIndex_1() {
        installChildren();
        FocusModel fm = treeTableView.getFocusModel();
        fm.focus(1);    // focus on child1
        assertTrue(fm.isFocused(1));

        TreeItem child4 = new TreeItem("child4");
        root.getChildren().add(3, child4);
        assertTrue("Focused index: " + fm.getFocusedIndex(), fm.isFocused(1));
    }

    @Test public void test_rt17522_focusShouldBeMovedWhenFocusedItemIsRemoved_1() {
        installChildren();
        FocusModel fm = treeTableView.getFocusModel();
        fm.focus(1);
        assertTrue(fm.isFocused(1));

        root.getChildren().remove(child1);
        assertEquals(0, fm.getFocusedIndex());
        assertEquals(treeTableView.getTreeItem(0), fm.getFocusedItem());
    }

    @Test public void test_rt17522_focusShouldMoveWhenItemRemovedBeforeFocusIndex_1() {
        installChildren();
        FocusModel fm = treeTableView.getFocusModel();
        fm.focus(2);
        assertTrue(fm.isFocused(2));

        root.getChildren().remove(child1);
        assertTrue(fm.isFocused(1));
        assertEquals(child2, fm.getFocusedItem());
    }

//    This test fails as, in TreeTableView FocusModel, we do not know the index of the
//    removed tree items, which means we don't know whether they existed before
//    or after the focused item.
//    @Test public void test_rt17522_focusShouldNotMoveWhenItemRemovedAfterFocusIndex() {
//        installChildren();
//        FocusModel fm = treeTableView.getFocusModel();
//        fm.focus(1);
//        assertTrue(fm.isFocused(1));
//
//        root.getChildren().remove(child3);
//        assertTrue("Focused index: " + fm.getFocusedIndex(), fm.isFocused(1));
//        assertEquals(child1, fm.getFocusedItem());
//    }

    @Test public void test_rt18385() {
        installChildren();
//        table.getItems().addAll("row1", "row2", "row3");
        treeTableView.getSelectionModel().select(1);
        treeTableView.getRoot().getChildren().add(new TreeItem("Another Row"));
        assertEquals(1, treeTableView.getSelectionModel().getSelectedIndices().size());
        assertEquals(1, treeTableView.getSelectionModel().getSelectedItems().size());
    }

    @Test public void test_rt18339_onlyEditWhenTreeTableViewIsEditable_editableIsFalse() {
        TreeItem root = new TreeItem("root");
        root.getChildren().setAll(
                new TreeItem(new Person("Jacob", "Smith", "jacob.smith@example.com")),
                new TreeItem(new Person("Isabella", "Johnson", "isabella.johnson@example.com")),
                new TreeItem(new Person("Ethan", "Williams", "ethan.williams@example.com")),
                new TreeItem(new Person("Emma", "Jones", "emma.jones@example.com")),
                new TreeItem(new Person("Michael", "Brown", "michael.brown@example.com")));
        root.setExpanded(true);

        TreeTableView<Person> table = new TreeTableView<>(root);

        TreeTableColumn firstNameCol = new TreeTableColumn("First Name");
        firstNameCol.setCellValueFactory(new TreeItemPropertyValueFactory<>("firstName"));

        table.setEditable(false);
        table.edit(0,firstNameCol);
        assertNull(table.getEditingCell());
    }

    @Test public void test_rt18339_onlyEditWhenTreeTableViewIsEditable_editableIsTrue() {
        TreeItem root = new TreeItem("root");
        root.getChildren().setAll(
                new TreeItem(new Person("Jacob", "Smith", "jacob.smith@example.com")),
                new TreeItem(new Person("Isabella", "Johnson", "isabella.johnson@example.com")),
                new TreeItem(new Person("Ethan", "Williams", "ethan.williams@example.com")),
                new TreeItem(new Person("Emma", "Jones", "emma.jones@example.com")),
                new TreeItem(new Person("Michael", "Brown", "michael.brown@example.com")));
        root.setExpanded(true);

        TreeTableView<Person> table = new TreeTableView<>(root);

        TreeTableColumn firstNameCol = new TreeTableColumn("First Name");
        firstNameCol.setCellValueFactory(new TreeItemPropertyValueFactory<>("firstName"));

        table.setEditable(true);
        table.edit(0,firstNameCol);
        assertEquals(root, table.getEditingCell().getTreeItem());
    }

    @Test public void test_rt14451() {
        installChildren();
        treeTableView.getSelectionModel().setSelectionMode(SelectionMode.MULTIPLE);
        treeTableView.getSelectionModel().selectRange(0, 2); // select from 0 (inclusive) to 2 (exclusive)
        assertEquals(2, treeTableView.getSelectionModel().getSelectedIndices().size());
    }

    @Test public void test_rt21586() {
        installChildren();
        treeTableView.getSelectionModel().select(1);
        assertEquals(1, treeTableView.getSelectionModel().getSelectedIndex());
        assertEquals(child1, treeTableView.getSelectionModel().getSelectedItem());

        TreeItem root = new TreeItem<>("New Root");
        TreeItem child1 = new TreeItem<>("New Child 1");
        TreeItem child2 = new TreeItem<>("New Child 2");
        TreeItem child3 = new TreeItem<>("New Child 3");
        root.setExpanded(true);
        root.getChildren().setAll(child1, child2, child3);
        treeTableView.setRoot(root);
        assertEquals(-1, treeTableView.getSelectionModel().getSelectedIndex());
        assertNull(treeTableView.getSelectionModel().getSelectedItem());
        assertEquals(0, treeTableView.getFocusModel().getFocusedIndex());
        assertEquals(root, treeTableView.getFocusModel().getFocusedItem());
    }

    @Test public void test_rt27181() {
        myCompanyRootNode.setExpanded(true);
        treeTableView.setRoot(myCompanyRootNode);

        // start test
        salesDepartment.setExpanded(true);
        treeTableView.getSelectionModel().select(salesDepartment);

        assertEquals(1, treeTableView.getFocusModel().getFocusedIndex());
        itSupport.setExpanded(true);
        assertEquals(1, treeTableView.getFocusModel().getFocusedIndex());
    }

    @Test public void test_rt27185() {
        myCompanyRootNode.setExpanded(true);
        treeTableView.setRoot(myCompanyRootNode);

        // start test
        itSupport.setExpanded(true);
        treeTableView.getSelectionModel().select(mikeGraham);

        assertEquals(mikeGraham, treeTableView.getFocusModel().getFocusedItem());
        salesDepartment.setExpanded(true);
        assertEquals(mikeGraham, treeTableView.getFocusModel().getFocusedItem());
    }

    @Test public void test_rt28114() {
        myCompanyRootNode.setExpanded(true);
        treeTableView.setRoot(myCompanyRootNode);

        // start test
        itSupport.setExpanded(true);
        treeTableView.getSelectionModel().select(itSupport);
        assertEquals(itSupport, treeTableView.getFocusModel().getFocusedItem());
        assertEquals(itSupport, treeTableView.getSelectionModel().getSelectedItem());
        assertTrue(! itSupport.isLeaf());
        assertTrue(itSupport.isExpanded());

        itSupport.getChildren().remove(mikeGraham);
        assertEquals(itSupport, treeTableView.getFocusModel().getFocusedItem());
        assertEquals(itSupport, treeTableView.getSelectionModel().getSelectedItem());
    }

    @Test public void test_rt27820_1() {
        TreeItem root = new TreeItem("root");
        root.setExpanded(true);
        TreeItem child = new TreeItem("child");
        root.getChildren().add(child);
        treeTableView.setRoot(root);

        treeTableView.getSelectionModel().select(0);
        assertEquals(1, treeTableView.getSelectionModel().getSelectedItems().size());
        assertEquals(root, treeTableView.getSelectionModel().getSelectedItem());

        treeTableView.setRoot(null);
        assertEquals(0, treeTableView.getSelectionModel().getSelectedItems().size());
        assertNull(treeTableView.getSelectionModel().getSelectedItem());
    }

    @Test public void test_rt27820_2() {
        TreeItem root = new TreeItem("root");
        root.setExpanded(true);
        TreeItem child = new TreeItem("child");
        root.getChildren().add(child);
        treeTableView.setRoot(root);

        treeTableView.getSelectionModel().select(1);
        assertEquals(1, treeTableView.getSelectionModel().getSelectedItems().size());
        assertEquals(child, treeTableView.getSelectionModel().getSelectedItem());

        treeTableView.setRoot(null);
        assertEquals(0, treeTableView.getSelectionModel().getSelectedItems().size());
        assertNull(treeTableView.getSelectionModel().getSelectedItem());
    }

    @Test public void test_rt28390() {
        // There should be no NPE when a TreeTableView is shown and the disclosure
        // node is null in a TreeCell
        TreeItem root = new TreeItem("root");
        treeTableView.setRoot(root);

        // install a custom cell factory that forces the disclosure node to be
        // null (because by default a null disclosure node will be replaced by
        // a non-null one).
        treeTableView.setRowFactory(new Callback() {
            @Override public Object call(Object p) {
                TreeTableRow treeCell = new TreeTableRowShim() {
                    {
                        disclosureNodeProperty().addListener((ov, t, t1) -> {
                            setDisclosureNode(null);
                        });
                    }

                    @Override public void updateItem(Object item, boolean empty) {
                        super.updateItem(item, empty);
                        setText(item == null ? "" : item.toString());
                    }
                };
                treeCell.setDisclosureNode(null);
                return treeCell;
            }
        });

        try {
            Group group = new Group();
            group.getChildren().setAll(treeTableView);
            Scene scene = new Scene(group);
            Stage stage = new Stage();
            stage.setScene(scene);
            stage.show();
        } catch (NullPointerException e) {
            System.out.println("A null disclosure node is valid, so we shouldn't have an NPE here.");
            e.printStackTrace();
            assertTrue(false);
        }
    }

    @Ignore("This test begun failing when createDefaultCellImpl was removed from TreeTableViewSkin on 28/3/2013")
    @Test public void test_rt28534() {
        TreeItem root = new TreeItem("root");
        root.getChildren().setAll(
                new TreeItem(new Person("Jacob", "Smith", "jacob.smith@example.com")),
                new TreeItem(new Person("Isabella", "Johnson", "isabella.johnson@example.com")),
                new TreeItem(new Person("Ethan", "Williams", "ethan.williams@example.com")),
                new TreeItem(new Person("Emma", "Jones", "emma.jones@example.com")),
                new TreeItem(new Person("Michael", "Brown", "michael.brown@example.com")));
        root.setExpanded(true);

        TreeTableView<Person> table = new TreeTableView<>(root);

        TreeTableColumn firstNameCol = new TreeTableColumn("First Name");
        firstNameCol.setCellValueFactory(new TreeItemPropertyValueFactory<>("firstName"));

        TreeTableColumn lastNameCol = new TreeTableColumn("Last Name");
        lastNameCol.setCellValueFactory(new TreeItemPropertyValueFactory<>("lastName"));

        TreeTableColumn emailCol = new TreeTableColumn("Email");
        emailCol.setCellValueFactory(new TreeItemPropertyValueFactory<>("email"));

        table.getColumns().addAll(firstNameCol, lastNameCol, emailCol);

        VirtualFlowTestUtils.assertRowsNotEmpty(table, 0, 6); // rows 0 - 6 should be filled
        VirtualFlowTestUtils.assertRowsEmpty(table, 6, -1); // rows 6+ should be empty

        // now we replace the data and expect the cells that have no data
        // to be empty
        root.getChildren().setAll(
                new TreeItem(new Person("*_*Emma", "Jones", "emma.jones@example.com")),
                new TreeItem(new Person("_Michael", "Brown", "michael.brown@example.com")));

        VirtualFlowTestUtils.assertRowsNotEmpty(table, 0, 3); // rows 0 - 3 should be filled
        VirtualFlowTestUtils.assertRowsEmpty(table, 3, -1); // rows 3+ should be empty
    }

    @Test public void test_rt22463() {
        final TreeTableView<RT_22463_Person> table = new TreeTableView<>();
        table.setTableMenuButtonVisible(true);
        TreeTableColumn c1 = new TreeTableColumn("Id");
        TreeTableColumn c2 = new TreeTableColumn("Name");
        c1.setCellValueFactory(new TreeItemPropertyValueFactory<>("id"));
        c2.setCellValueFactory(new TreeItemPropertyValueFactory<>("name"));
        table.getColumns().addAll(c1, c2);

        RT_22463_Person rootPerson = new RT_22463_Person();
        rootPerson.setName("Root");
        TreeItem<RT_22463_Person> root = new TreeItem<>(rootPerson);
        root.setExpanded(true);

        stageLoader = new StageLoader(table);

        table.setRoot(root);

        // before the change things display fine
        RT_22463_Person p1 = new RT_22463_Person();
        p1.setId(1l);
        p1.setName("name1");
        RT_22463_Person p2 = new RT_22463_Person();
        p2.setId(2l);
        p2.setName("name2");
        root.getChildren().addAll(
                new TreeItem<>(p1),
                new TreeItem<>(p2));
        VirtualFlowTestUtils.assertCellTextEquals(table, 1, "1", "name1");
        VirtualFlowTestUtils.assertCellTextEquals(table, 2, "2", "name2");

        // now we change the persons but they are still equal as the ID's don't
        // change - but the items list is cleared so the cells should update
        RT_22463_Person new_p1 = new RT_22463_Person();
        new_p1.setId(1l);
        new_p1.setName("updated name1");
        RT_22463_Person new_p2 = new RT_22463_Person();
        new_p2.setId(2l);
        new_p2.setName("updated name2");
        root.getChildren().clear();
        root.getChildren().setAll(
                new TreeItem<>(new_p1),
                new TreeItem<>(new_p2));
        VirtualFlowTestUtils.assertCellTextEquals(table, 1, "1", "updated name1");
        VirtualFlowTestUtils.assertCellTextEquals(table, 2, "2", "updated name2");
    }

    @Test
    public void testSetChildrenShouldUpdateTheCells() {
        final TreeTableView<RT_22463_Person> table = new TreeTableView<>();
        TreeTableColumn<RT_22463_Person, ?> c1 = new TreeTableColumn<>("Id");
        TreeTableColumn<RT_22463_Person, ?> c2 = new TreeTableColumn<>("Name");
        c1.setCellValueFactory(new TreeItemPropertyValueFactory<>("id"));
        c2.setCellValueFactory(new TreeItemPropertyValueFactory<>("name"));
        table.getColumns().addAll(c1, c2);

        RT_22463_Person rootPerson = new RT_22463_Person();
        rootPerson.setName("Root");
        TreeItem<RT_22463_Person> root = new TreeItem<>(rootPerson);
        root.setExpanded(true);

        stageLoader = new StageLoader(table);

        table.setRoot(root);

        RT_22463_Person p1 = new RT_22463_Person();
        p1.setId(1L);
        p1.setName("name1");
        RT_22463_Person p2 = new RT_22463_Person();
        p2.setId(2L);
        p2.setName("name2");
        root.getChildren().addAll(
                new TreeItem<>(p1),
                new TreeItem<>(p2));
        VirtualFlowTestUtils.assertCellTextEquals(table, 1, "1", "name1");
        VirtualFlowTestUtils.assertCellTextEquals(table, 2, "2", "name2");

        // Replace all TreeItems by the new ones. Cells should get updated.
        RT_22463_Person newP1 = new RT_22463_Person();
        newP1.setId(1L);
        newP1.setName("updated name1");
        RT_22463_Person newP2 = new RT_22463_Person();
        newP2.setId(2L);
        newP2.setName("updated name2");
        root.getChildren().setAll(
                new TreeItem<>(newP1),
                new TreeItem<>(newP2));
        VirtualFlowTestUtils.assertCellTextEquals(table, 1, "1", "updated name1");
        VirtualFlowTestUtils.assertCellTextEquals(table, 2, "2", "updated name2");
    }

    @Test public void test_rt28637() {
        TreeItem<String> s1, s2, s3, s4;
        ObservableList<TreeItem<String>> items = FXCollections.observableArrayList(
                s1 = new TreeItem<>("String1"),
                s2 = new TreeItem<>("String2"),
                s3 = new TreeItem<>("String3"),
                s4 = new TreeItem<>("String4"));

        final TreeTableView<String> treeTableView = new TreeTableView<>();

        TreeItem<String> root = new TreeItem<>("Root");
        root.setExpanded(true);
        treeTableView.setRoot(root);
        treeTableView.setShowRoot(false);
        root.getChildren().addAll(items);

        treeTableView.getSelectionModel().select(0);
        assertEquals(s1, treeTableView.getSelectionModel().getSelectedItem());
        assertEquals(s1, treeTableView.getSelectionModel().getSelectedItems().get(0));
        assertEquals(0, treeTableView.getSelectionModel().getSelectedIndex());

        root.getChildren().remove(treeTableView.getSelectionModel().getSelectedItem());
        assertEquals(s2, treeTableView.getSelectionModel().getSelectedItem());
        assertEquals(s2, treeTableView.getSelectionModel().getSelectedItems().get(0));
        assertEquals(0, treeTableView.getSelectionModel().getSelectedIndex());
    }

    @Test public void test_rt24844() {
        // p1 == lowest first name
        TreeItem<Person> p0, p1, p2, p3, p4;

        ObservableList<TreeItem<Person>> persons = FXCollections.observableArrayList(
            p3 = new TreeItem<>(new Person("Jacob", "Smith", "jacob.smith@example.com")),
            p2 = new TreeItem<>(new Person("Isabella", "Johnson", "isabella.johnson@example.com")),
            p1 = new TreeItem<>(new Person("Ethan", "Williams", "ethan.williams@example.com")),
            p0 = new TreeItem<>(new Person("Emma", "Jones", "emma.jones@example.com")),
            p4 = new TreeItem<>(new Person("Michael", "Brown", "michael.brown@example.com")));

        TreeTableView<Person> table = new TreeTableView<>();

        TreeItem<Person> root = new TreeItem<>(new Person("Root", null, null));
        root.setExpanded(true);
        table.setRoot(root);
        table.setShowRoot(false);
        root.getChildren().setAll(persons);

        TreeTableColumn firstNameCol = new TreeTableColumn("First Name");
        firstNameCol.setCellValueFactory(new TreeItemPropertyValueFactory<>("firstName"));

        // set dummy comparator to lock items in place until new comparator is set
        firstNameCol.setComparator((t, t1) -> 0);

        table.getColumns().addAll(firstNameCol);
        table.getSortOrder().add(firstNameCol);

        // ensure the existing order is as expected
        assertEquals(p3, root.getChildren().get(0));
        assertEquals(p2, root.getChildren().get(1));
        assertEquals(p1, root.getChildren().get(2));
        assertEquals(p0, root.getChildren().get(3));
        assertEquals(p4, root.getChildren().get(4));

        // set a new comparator
        firstNameCol.setComparator((t, t1) -> t.toString().compareTo(t1.toString()));

        // ensure the new order is as expected
        assertEquals(p0, root.getChildren().get(0));
        assertEquals(p1, root.getChildren().get(1));
        assertEquals(p2, root.getChildren().get(2));
        assertEquals(p3, root.getChildren().get(3));
        assertEquals(p4, root.getChildren().get(4));
    }

    @Test public void test_rt29331() {
        TreeTableView<Person> table = new TreeTableView<>();

        // p1 == lowest first name
        TreeItem<Person> p0, p1, p2, p3, p4;

        TreeTableColumn firstNameCol = new TreeTableColumn("First Name");
        firstNameCol.setCellValueFactory(new PropertyValueFactory<>("firstName"));

        TreeTableColumn lastNameCol = new TreeTableColumn("Last Name");
        lastNameCol.setCellValueFactory(new PropertyValueFactory<>("lastName"));

        TreeTableColumn emailCol = new TreeTableColumn("Email");
        emailCol.setCellValueFactory(new PropertyValueFactory<>("email"));

        TreeTableColumn parentColumn = new TreeTableColumn<>("Parent");
        parentColumn.getColumns().addAll(firstNameCol, lastNameCol, emailCol);

        table.getColumns().addAll(parentColumn);

        // table is setup, now hide the 'last name' column
        emailCol.setVisible(false);
        assertFalse(emailCol.isVisible());

        // reorder columns inside the parent column
        parentColumn.getColumns().setAll(emailCol, firstNameCol, lastNameCol);

        // the email column should not become visible after this, but it does
        assertFalse(emailCol.isVisible());
    }

    private int rt29330_count = 0;
    @Test public void test_rt29330_1() {
        ObservableList<TreeItem<Person>> persons = FXCollections.observableArrayList(
                new TreeItem<>(new Person("Jacob", "Smith", "jacob.smith@example.com")),
                new TreeItem<>(new Person("Isabella", "Johnson", "isabella.johnson@example.com")),
                new TreeItem<>(new Person("Ethan", "Williams", "ethan.williams@example.com")),
                new TreeItem<>(new Person("Emma", "Jones", "emma.jones@example.com")),
                new TreeItem<>(new Person("Michael", "Brown", "michael.brown@example.com")));

        TreeTableView<Person> table = new TreeTableView<>();

        TreeItem<Person> root = new TreeItem<>(new Person("Root", null, null));
        root.setExpanded(true);
        table.setRoot(root);
        table.setShowRoot(false);
        root.getChildren().setAll(persons);

        TreeTableColumn parentColumn = new TreeTableColumn<>("Parent");
        table.getColumns().addAll(parentColumn);

        TreeTableColumn firstNameCol = new TreeTableColumn("First Name");
        firstNameCol.setCellValueFactory(new TreeItemPropertyValueFactory<>("firstName"));

        TreeTableColumn lastNameCol = new TreeTableColumn("Last Name");
        lastNameCol.setCellValueFactory(new TreeItemPropertyValueFactory<>("lastName"));

        parentColumn.getColumns().addAll(firstNameCol, lastNameCol);

        table.setOnSort(event -> {
            rt29330_count++;
        });

        // test preconditions
        assertEquals(ASCENDING, lastNameCol.getSortType());
        assertEquals(0, rt29330_count);

        table.getSortOrder().add(lastNameCol);
        assertEquals(1, rt29330_count);

        lastNameCol.setSortType(DESCENDING);
        assertEquals(2, rt29330_count);

        lastNameCol.setSortType(null);
        assertEquals(3, rt29330_count);

        lastNameCol.setSortType(ASCENDING);
        assertEquals(4, rt29330_count);
    }

    @Test public void test_rt29330_2() {
        ObservableList<TreeItem<Person>> persons = FXCollections.observableArrayList(
                new TreeItem<>(new Person("Jacob", "Smith", "jacob.smith@example.com")),
                new TreeItem<>(new Person("Isabella", "Johnson", "isabella.johnson@example.com")),
                new TreeItem<>(new Person("Ethan", "Williams", "ethan.williams@example.com")),
                new TreeItem<>(new Person("Emma", "Jones", "emma.jones@example.com")),
                new TreeItem<>(new Person("Michael", "Brown", "michael.brown@example.com")));

        TreeTableView<Person> table = new TreeTableView<>();

        TreeItem<Person> root = new TreeItem<>(new Person("Root", null, null));
        root.setExpanded(true);
        table.setRoot(root);
        table.setShowRoot(false);
        root.getChildren().setAll(persons);

        TreeTableColumn firstNameCol = new TreeTableColumn("First Name");
        firstNameCol.setCellValueFactory(new TreeItemPropertyValueFactory<>("firstName"));

        TreeTableColumn lastNameCol = new TreeTableColumn("Last Name");
        lastNameCol.setCellValueFactory(new TreeItemPropertyValueFactory<>("lastName"));

        // this test differs from the previous one by installing the parent column
        // into the tableview after it has the children added into it
        TreeTableColumn parentColumn = new TreeTableColumn<>("Parent");
        parentColumn.getColumns().addAll(firstNameCol, lastNameCol);
        table.getColumns().addAll(parentColumn);

        table.setOnSort(event -> {
            rt29330_count++;
        });

        // test preconditions
        assertEquals(ASCENDING, lastNameCol.getSortType());
        assertEquals(0, rt29330_count);

        table.getSortOrder().add(lastNameCol);
        assertEquals(1, rt29330_count);

        lastNameCol.setSortType(DESCENDING);
        assertEquals(2, rt29330_count);

        lastNameCol.setSortType(null);
        assertEquals(3, rt29330_count);

        lastNameCol.setSortType(ASCENDING);
        assertEquals(4, rt29330_count);
    }

    @Test public void test_rt29313_selectedIndices() {
        ObservableList<TreeItem<Person>> persons = FXCollections.observableArrayList(
                new TreeItem<>(new Person("Jacob", "Smith", "jacob.smith@example.com")),
                new TreeItem<>(new Person("Isabella", "Johnson", "isabella.johnson@example.com")),
                new TreeItem<>(new Person("Ethan", "Williams", "ethan.williams@example.com")),
                new TreeItem<>(new Person("Emma", "Jones", "emma.jones@example.com")),
                new TreeItem<>(new Person("Michael", "Brown", "michael.brown@example.com")));

        TreeTableView<Person> table = new TreeTableView<>();

        TreeItem<Person> root = new TreeItem<>(new Person("Root", null, null));
        root.setExpanded(true);
        table.setRoot(root);
        table.setShowRoot(false);
        root.getChildren().setAll(persons);

        TableSelectionModel sm = table.getSelectionModel();

        TreeTableColumn firstNameCol = new TreeTableColumn("First Name");
        firstNameCol.setCellValueFactory(new TreeItemPropertyValueFactory<>("firstName"));

        TreeTableColumn lastNameCol = new TreeTableColumn("Last Name");
        lastNameCol.setCellValueFactory(new TreeItemPropertyValueFactory<>("lastName"));

        TreeTableColumn emailCol = new TreeTableColumn("Email");
        emailCol.setCellValueFactory(new TreeItemPropertyValueFactory<>("email"));

        table.getColumns().addAll(firstNameCol, lastNameCol, emailCol);
        sm.setCellSelectionEnabled(true);
        sm.setSelectionMode(SelectionMode.MULTIPLE);

        assertTrue(sm.getSelectedIndices().isEmpty());

        // only (0,0) should be selected, so selected indices should be [0]
        sm.select(0, firstNameCol);
        assertEquals(1, sm.getSelectedIndices().size());

        // now (0,0) and (1,0) should be selected, so selected indices should be [0, 1]
        sm.select(1, firstNameCol);
        assertEquals(2, sm.getSelectedIndices().size());

        // now (0,0), (1,0) and (1,1) should be selected, but selected indices
        // should remain as [0, 1], as we don't want selected indices to become
        // [0,1,1] (which is what RT-29313 is about)
        sm.select(1, lastNameCol);
        assertEquals(2, sm.getSelectedIndices().size());
        assertEquals(0, sm.getSelectedIndices().get(0));
        assertEquals(1, sm.getSelectedIndices().get(1));
    }

    @Test public void test_rt29313_selectedItems() {
        TreeItem<Person> p0, p1;
        ObservableList<TreeItem<Person>> persons = FXCollections.observableArrayList(
                p0 = new TreeItem<>(new Person("Jacob", "Smith", "jacob.smith@example.com")),
                p1 = new TreeItem<>(new Person("Isabella", "Johnson", "isabella.johnson@example.com")),
                new TreeItem<>(new Person("Ethan", "Williams", "ethan.williams@example.com")),
                new TreeItem<>(new Person("Emma", "Jones", "emma.jones@example.com")),
                new TreeItem<>(new Person("Michael", "Brown", "michael.brown@example.com")));

        TreeTableView<Person> table = new TreeTableView<>();

        TreeItem<Person> root = new TreeItem<>(new Person("Root", null, null));
        root.setExpanded(true);
        table.setRoot(root);
        table.setShowRoot(false);
        root.getChildren().setAll(persons);

        TableSelectionModel sm = table.getSelectionModel();

        TreeTableColumn firstNameCol = new TreeTableColumn("First Name");
        firstNameCol.setCellValueFactory(new TreeItemPropertyValueFactory<>("firstName"));

        TreeTableColumn lastNameCol = new TreeTableColumn("Last Name");
        lastNameCol.setCellValueFactory(new TreeItemPropertyValueFactory<>("lastName"));

        TreeTableColumn emailCol = new TreeTableColumn("Email");
        emailCol.setCellValueFactory(new TreeItemPropertyValueFactory<>("email"));

        table.getColumns().addAll(firstNameCol, lastNameCol, emailCol);
        sm.setCellSelectionEnabled(true);
        sm.setSelectionMode(SelectionMode.MULTIPLE);

        assertTrue(sm.getSelectedItems().isEmpty());

        // only (0,0) should be selected, so selected items should be [p0]
        sm.select(0, firstNameCol);
        assertEquals(1, sm.getSelectedItems().size());

        // now (0,0) and (1,0) should be selected, so selected items should be [p0, p1]
        sm.select(1, firstNameCol);
        assertEquals(2, sm.getSelectedItems().size());

        // now (0,0), (1,0) and (1,1) should be selected, but selected items
        // should remain as [p0, p1], as we don't want selected items to become
        // [p0,p1,p1] (which is what RT-29313 is about)
        sm.select(1, lastNameCol);
        assertEquals(2, sm.getSelectedItems().size());
        assertEquals(p0, sm.getSelectedItems().get(0));
        assertEquals(p1, sm.getSelectedItems().get(1));
    }

    @Test public void test_rt29566() {
        ObservableList<TreeItem<Person>> persons = FXCollections.observableArrayList(
                new TreeItem<>(new Person("Jacob", "Smith", "jacob.smith@example.com")),
                new TreeItem<>(new Person("Isabella", "Johnson", "isabella.johnson@example.com")),
                new TreeItem<>(new Person("Ethan", "Williams", "ethan.williams@example.com")),
                new TreeItem<>(new Person("Emma", "Jones", "emma.jones@example.com")),
                new TreeItem<>(new Person("Michael", "Brown", "michael.brown@example.com")));

        TreeTableView<Person> table = new TreeTableView<>();

        TreeItem<Person> root = new TreeItem<>(new Person("Root", null, null));
        root.setExpanded(true);
        table.setRoot(root);
        table.setShowRoot(false);
        root.getChildren().setAll(persons);

        TableSelectionModel sm = table.getSelectionModel();

        TreeTableColumn firstNameCol = new TreeTableColumn("First Name");
        firstNameCol.setCellValueFactory(new TreeItemPropertyValueFactory<>("firstName"));

        TreeTableColumn lastNameCol = new TreeTableColumn("Last Name");
        lastNameCol.setCellValueFactory(new TreeItemPropertyValueFactory<>("lastName"));

        TreeTableColumn emailCol = new TreeTableColumn("Email");
        emailCol.setCellValueFactory(new TreeItemPropertyValueFactory<>("email"));

        table.getColumns().addAll(firstNameCol, lastNameCol, emailCol);

        // test the state before we hide and re-add a column
        VirtualFlowTestUtils.assertCellTextEquals(table, 0, "Jacob", "Smith", "jacob.smith@example.com");
        VirtualFlowTestUtils.assertCellTextEquals(table, 1, "Isabella", "Johnson", "isabella.johnson@example.com");
        VirtualFlowTestUtils.assertCellTextEquals(table, 2, "Ethan", "Williams", "ethan.williams@example.com");
        VirtualFlowTestUtils.assertCellTextEquals(table, 3, "Emma", "Jones", "emma.jones@example.com");
        VirtualFlowTestUtils.assertCellTextEquals(table, 4, "Michael", "Brown", "michael.brown@example.com");

        // hide the last name column, and test cells again
        table.getColumns().remove(lastNameCol);
        VirtualFlowTestUtils.assertCellTextEquals(table, 0, "Jacob", "jacob.smith@example.com");
        VirtualFlowTestUtils.assertCellTextEquals(table, 1, "Isabella", "isabella.johnson@example.com");
        VirtualFlowTestUtils.assertCellTextEquals(table, 2, "Ethan", "ethan.williams@example.com");
        VirtualFlowTestUtils.assertCellTextEquals(table, 3, "Emma", "emma.jones@example.com");
        VirtualFlowTestUtils.assertCellTextEquals(table, 4, "Michael", "michael.brown@example.com");

        // re-add the last name column - we should go back to the original state.
        // However, what appears to be happening is that, for some reason, some
        // of the cells from the removed column do not reappear - meaning in this case
        // some of the last name values will not be where we expect them to be.
        // This is clearly not ideal!
        table.getColumns().add(1, lastNameCol);
        VirtualFlowTestUtils.assertCellTextEquals(table, 0, "Jacob", "Smith", "jacob.smith@example.com");
        VirtualFlowTestUtils.assertCellTextEquals(table, 1, "Isabella", "Johnson", "isabella.johnson@example.com");
        VirtualFlowTestUtils.assertCellTextEquals(table, 2, "Ethan", "Williams", "ethan.williams@example.com");
        VirtualFlowTestUtils.assertCellTextEquals(table, 3, "Emma", "Jones", "emma.jones@example.com");
        VirtualFlowTestUtils.assertCellTextEquals(table, 4, "Michael", "Brown", "michael.brown@example.com");
    }

    @Test public void test_rt29390() {
        ObservableList<TreeItem<Person>> persons = FXCollections.observableArrayList(
                new TreeItem<>(new Person("Jacob", "Smith", "jacob.smith@example.com")),
                new TreeItem<>(new Person("Isabella", "Johnson", "isabella.johnson@example.com")),
                new TreeItem<>(new Person("Ethan", "Williams", "ethan.williams@example.com")),
                new TreeItem<>(new Person("Emma", "Jones", "emma.jones@example.com")),
                new TreeItem<>(new Person("Jacob", "Smith", "jacob.smith@example.com")),
                new TreeItem<>(new Person("Isabella", "Johnson", "isabella.johnson@example.com")),
                new TreeItem<>(new Person("Ethan", "Williams", "ethan.williams@example.com")),
                new TreeItem<>(new Person("Emma", "Jones", "emma.jones@example.com")),
                new TreeItem<>(new Person("Jacob", "Smith", "jacob.smith@example.com")),
                new TreeItem<>(new Person("Isabella", "Johnson", "isabella.johnson@example.com")),
                new TreeItem<>(new Person("Ethan", "Williams", "ethan.williams@example.com")),
                new TreeItem<>(new Person("Emma", "Jones", "emma.jones@example.com")),
                new TreeItem<>(new Person("Jacob", "Smith", "jacob.smith@example.com")),
                new TreeItem<>(new Person("Isabella", "Johnson", "isabella.johnson@example.com")),
                new TreeItem<>(new Person("Ethan", "Williams", "ethan.williams@example.com")),
                new TreeItem<>(new Person("Emma", "Jones", "emma.jones@example.com")
        ));

        TreeTableView<Person> table = new TreeTableView<>();
        table.setMaxHeight(50);
        table.setPrefHeight(50);

        TreeItem<Person> root = new TreeItem<>(new Person("Root", null, null));
        root.setExpanded(true);
        table.setRoot(root);
        table.setShowRoot(false);
        root.getChildren().setAll(persons);

        TreeTableColumn firstNameCol = new TreeTableColumn("First Name");
        firstNameCol.setCellValueFactory(new TreeItemPropertyValueFactory<>("firstName"));

        table.getColumns().add(firstNameCol);

        Toolkit.getToolkit().firePulse();

        // we want the vertical scrollbar
        VirtualScrollBar scrollBar = VirtualFlowTestUtils.getVirtualFlowVerticalScrollbar(table);

        assertNotNull(scrollBar);
        assertTrue(scrollBar.isVisible());
        assertTrue(scrollBar.getVisibleAmount() > 0.0);
        assertTrue(scrollBar.getVisibleAmount() < 1.0);

        // this next test is likely to be brittle, but we'll see...If it is the
        // cause of failure then it can be commented out
        assertEquals(0.0625, scrollBar.getVisibleAmount(), 0.0);
    }

    @Test public void test_rt29676_withText() {
        // set up test
        TreeTableView<Data> treeTableView = new TreeTableView<>();
        treeTableView.setMaxWidth(100);

        TreeItem<Data> root = new TreeItem<>(new Data("Root"));
        treeTableView.setRoot(root);
        addLevel(root, 0, 30);

        treeTableView.getRoot().setExpanded(true);
        TreeTableColumn<Data, String> column = new TreeTableColumn<>("Items' name");
        column.setCellValueFactory(p -> new ReadOnlyStringWrapper(p.getValue().getValue().getData()));
        treeTableView.getColumns().add(column);

        // show treeTableView
        StageLoader sl = new StageLoader(treeTableView);

        // expand all collapsed branches
        root.setExpanded(true);
        for (int i = 0; i < root.getChildren().size(); i++) {
            TreeItem<Data> child = root.getChildren().get(i);
            child.setExpanded(true);
        }

        // get all cells and ensure their content is as expected
        int cellCount = VirtualFlowTestUtils.getCellCount(treeTableView);
        for (int i = 0; i < cellCount; i++) {
            // get the TreeTableRow
            final TreeTableRow rowCell = (TreeTableRow) VirtualFlowTestUtils.getCell(treeTableView, i);
            final TreeItem treeItem = rowCell.getTreeItem();
            if (treeItem == null) continue;

            final boolean isBranch = ! treeItem.isLeaf();

            // then check its children
            List<Node> children = rowCell.getChildrenUnmodifiable();
            for (int j = 0; j < children.size(); j++) {
                final Node child = children.get(j);

                assertTrue(child.isVisible());
                assertNotNull(child.getParent());
                assertNotNull(child.getScene());

                if (child.getStyleClass().contains("tree-disclosure-node")) {
                    // no-op
                }

                if (child.getStyleClass().contains("tree-table-cell")) {
                    TreeTableCell cell = (TreeTableCell) child;
                    assertNotNull(cell.getText());
                    assertFalse(cell.getText().isEmpty());
                }
            }
        }

        sl.dispose();
    }
    private void addLevel(TreeItem<Data> item, int level, int length) {
        for (int i = 0; i < 3; i++) {
            StringBuilder builder = new StringBuilder();
            builder.append("Level " + level + " Item " + item);
            if (length > 0) {
                builder.append(" l");
                for (int j = 0; j < length; j++) {
                    builder.append("o");
                }
                builder.append("ng");
            }
            String itemString = builder.toString();
            TreeItem<Data> child = new TreeItem<>(new Data(itemString));
            if (level < 3 - 1) {
                addLevel(child, level + 1, length);
            }
            item.getChildren().add(child);
        }
    }

    @Test public void test_rt27180_collapseBranch_childSelected_singleSelection() {
        sm.setCellSelectionEnabled(false);
        sm.setSelectionMode(SelectionMode.SINGLE);

        treeTableView.setRoot(myCompanyRootNode);
        myCompanyRootNode.setExpanded(true);
        salesDepartment.setExpanded(true);
        itSupport.setExpanded(true);
        sm.select(2);                   // ethanWilliams
        assertFalse(sm.isSelected(1));  // salesDepartment
        assertTrue(sm.isSelected(2));   // ethanWilliams
        assertTrue(treeTableView.getFocusModel().isFocused(2));
        assertEquals(1, sm.getSelectedCells().size());

        // now collapse the salesDepartment, selection should
        // not jump down to the itSupport people
        salesDepartment.setExpanded(false);
        assertTrue(sm.getSelectedIndices().toString(), sm.isSelected(1));   // salesDepartment
        assertTrue(treeTableView.getFocusModel().isFocused(1));
        assertEquals(1, sm.getSelectedCells().size());
    }

    @Test public void test_rt27180_collapseBranch_laterSiblingSelected_singleSelection() {
        sm.setCellSelectionEnabled(false);
        sm.setSelectionMode(SelectionMode.SINGLE);

        treeTableView.setRoot(myCompanyRootNode);
        myCompanyRootNode.setExpanded(true);
        salesDepartment.setExpanded(true);
        itSupport.setExpanded(true);
        sm.select(8);                   // itSupport
        assertFalse(sm.isSelected(1));  // salesDepartment
        assertTrue(sm.isSelected(8));   // itSupport
        assertTrue(treeTableView.getFocusModel().isFocused(8));
        assertEquals(1, sm.getSelectedIndices().size());

        salesDepartment.setExpanded(false);
        assertTrue(debug(), sm.isSelected(2));   // itSupport
        assertTrue(treeTableView.getFocusModel().isFocused(2));
        assertEquals(1, sm.getSelectedIndices().size());
    }

    @Test public void test_rt27180_collapseBranch_laterSiblingAndChildrenSelected() {
        sm.setSelectionMode(SelectionMode.MULTIPLE);
        sm.setCellSelectionEnabled(false);

        treeTableView.setRoot(myCompanyRootNode);
        myCompanyRootNode.setExpanded(true);
        salesDepartment.setExpanded(true);
        itSupport.setExpanded(true);
        sm.clearSelection();
        sm.selectIndices(8, 9, 10);     // itSupport, and two people
        assertFalse(sm.isSelected(1));  // salesDepartment
        assertTrue(sm.isSelected(8));   // itSupport
        assertTrue(sm.isSelected(9));   // mikeGraham
        assertTrue(sm.isSelected(10));  // judyMayer
        assertTrue(treeTableView.getFocusModel().isFocused(10));
        assertEquals(debug(), 3, sm.getSelectedIndices().size());

        salesDepartment.setExpanded(false);
        assertTrue(debug(), sm.isSelected(2));   // itSupport
        assertTrue(sm.isSelected(3));   // mikeGraham
        assertTrue(sm.isSelected(4));   // judyMayer
        assertTrue(treeTableView.getFocusModel().isFocused(4));
        assertEquals(3, sm.getSelectedIndices().size());
    }

    @Test public void test_rt27180_expandBranch_laterSiblingSelected_singleSelection() {
        sm.setCellSelectionEnabled(false);
        sm.setSelectionMode(SelectionMode.SINGLE);

        treeTableView.setRoot(myCompanyRootNode);
        myCompanyRootNode.setExpanded(true);
        salesDepartment.setExpanded(false);
        itSupport.setExpanded(true);
        sm.select(2);                   // itSupport
        assertFalse(sm.isSelected(1));  // salesDepartment
        assertTrue(sm.isSelected(2));   // itSupport
        assertTrue(treeTableView.getFocusModel().isFocused(2));
        assertEquals(1, sm.getSelectedIndices().size());

        salesDepartment.setExpanded(true);
        assertTrue(debug(), sm.isSelected(8));   // itSupport
        assertTrue(treeTableView.getFocusModel().isFocused(8));
        assertEquals(1, sm.getSelectedIndices().size());
    }

    @Test public void test_rt27180_expandBranch_laterSiblingAndChildrenSelected() {
        sm.setSelectionMode(SelectionMode.MULTIPLE);
        sm.setCellSelectionEnabled(false);

        treeTableView.setRoot(myCompanyRootNode);
        myCompanyRootNode.setExpanded(true);
        salesDepartment.setExpanded(false);
        itSupport.setExpanded(true);
        sm.clearSelection();
        sm.selectIndices(2,3,4);     // itSupport, and two people
        assertFalse(sm.isSelected(1));  // salesDepartment
        assertTrue(sm.isSelected(2));   // itSupport
        assertTrue(sm.isSelected(3));   // mikeGraham
        assertTrue(sm.isSelected(4));  // judyMayer
        assertTrue(treeTableView.getFocusModel().isFocused(4));
        assertEquals(3, sm.getSelectedIndices().size());

        salesDepartment.setExpanded(true);
        assertTrue(debug(), sm.isSelected(8));   // itSupport
        assertTrue(sm.isSelected(9));   // mikeGraham
        assertTrue(sm.isSelected(10));   // judyMayer
        assertTrue(treeTableView.getFocusModel().isFocused(10));
        assertEquals(3, sm.getSelectedIndices().size());
    }

    @Test public void test_rt30400() {
        // create a treetableview that'll render cells using the check box cell factory
        TreeItem<String> rootItem = new TreeItem<>("root");
        final TreeTableView<String> tableView = new TreeTableView<>(rootItem);
        tableView.setMinHeight(100);
        tableView.setPrefHeight(100);

        TreeTableColumn<String, String> firstNameCol = new TreeTableColumn<>("First Name");
        firstNameCol.setCellValueFactory(param -> new SimpleStringProperty(param.getValue().getValue()));
        firstNameCol.setCellFactory(CheckBoxTreeTableCell.forTreeTableColumn(param -> new ReadOnlyBooleanWrapper(true)));
        tableView.getColumns().add(firstNameCol);

        // because only the first row has data, all other rows should be
        // empty (and not contain check boxes - we just check the first four here)
        VirtualFlowTestUtils.assertRowsNotEmpty(tableView, 0, 1);
        VirtualFlowTestUtils.assertCellNotEmpty(VirtualFlowTestUtils.getCell(tableView, 0));
        VirtualFlowTestUtils.assertCellEmpty(VirtualFlowTestUtils.getCell(tableView, 1));
        VirtualFlowTestUtils.assertCellEmpty(VirtualFlowTestUtils.getCell(tableView, 2));
        VirtualFlowTestUtils.assertCellEmpty(VirtualFlowTestUtils.getCell(tableView, 3));
    }

    @Ignore("This bug is not yet fixed")
    @Test public void test_rt31165() {
        installChildren();
        treeTableView.setEditable(true);

        TreeTableColumn firstNameCol = new TreeTableColumn("First Name");
        firstNameCol.setCellValueFactory(param -> new ReadOnlyStringWrapper("TEST"));
        firstNameCol.setCellFactory(TextFieldTreeTableCell.forTreeTableColumn());
        firstNameCol.setEditable(true);

        treeTableView.getColumns().add(firstNameCol);

        IndexedCell cell = VirtualFlowTestUtils.getCell(treeTableView, 1, 0);
        assertEquals("TEST", cell.getText());
        assertFalse(cell.isEditing());

        treeTableView.edit(1, firstNameCol);

        assertEquals(child1, treeTableView.getEditingCell().getTreeItem());
        assertTrue(cell.isEditing());

        VirtualFlowTestUtils.getVirtualFlow(treeTableView).requestLayout();
        Toolkit.getToolkit().firePulse();

        assertEquals(child1, treeTableView.getEditingCell().getTreeItem());
        assertTrue(cell.isEditing());
    }

    @Test public void test_rt31404() {
        installChildren();

        TreeTableColumn<String,String> firstNameCol = new TreeTableColumn<>("First Name");
        firstNameCol.setCellValueFactory(param -> new ReadOnlyStringWrapper(param.getValue().getValue()));

        treeTableView.getColumns().add(firstNameCol);

        IndexedCell cell = VirtualFlowTestUtils.getCell(treeTableView, 0, 0);
        assertEquals("Root", cell.getText());

        treeTableView.setShowRoot(false);
        assertEquals("Child 1", cell.getText());
    }

    @Test public void test_rt31471() {
        installChildren();

        TreeTableColumn<String,String> firstNameCol = new TreeTableColumn<>("First Name");
        firstNameCol.setCellValueFactory(param -> new ReadOnlyStringWrapper(param.getValue().getValue()));

        treeTableView.getColumns().add(firstNameCol);

        IndexedCell cell = VirtualFlowTestUtils.getCell(treeTableView, 0);
        assertEquals("Root", cell.getItem());

        treeTableView.setFixedCellSize(50);

        VirtualFlowTestUtils.getVirtualFlow(treeTableView).requestLayout();
        Toolkit.getToolkit().firePulse();

        assertEquals("Root", cell.getItem());
        assertEquals(50, cell.getHeight(), 0.00);
    }

    @Test public void test_rt30466() {
        final Node graphic1 = new Circle(6.75, Color.RED);
        final Node graphic2 = new Circle(6.75, Color.GREEN);

        installChildren();

        TreeTableColumn<String,String> firstNameCol = new TreeTableColumn<>("First Name");
        firstNameCol.setCellValueFactory(param -> new ReadOnlyStringWrapper(param.getValue().getValue()));

        treeTableView.getColumns().add(firstNameCol);

        TreeTableRow cell = (TreeTableRow) VirtualFlowTestUtils.getCell(treeTableView, 0);
        assertEquals("Root", cell.getItem());

        // set the first graphic - which we expect to see as a child of the cell
        root.setGraphic(graphic1);
        cell = (TreeTableRow) VirtualFlowTestUtils.getCell(treeTableView, 0);
        boolean matchGraphic1 = false;
        boolean matchGraphic2 = false;
        for (Node n : cell.getChildrenUnmodifiable()) {
            if (n == graphic1) {
                matchGraphic1 = true;
            }
            if (n == graphic2) {
                matchGraphic2 = true;
            }
        }
        assertTrue(matchGraphic1);
        assertFalse(matchGraphic2);

        // set the second graphic - which we also expect to see - but of course graphic1 should not be a child any longer
        root.setGraphic(graphic2);
        cell = (TreeTableRow) VirtualFlowTestUtils.getCell(treeTableView, 0);
        matchGraphic1 = false;
        matchGraphic2 = false;
        for (Node n : cell.getChildrenUnmodifiable()) {
            if (n == graphic1) {
                matchGraphic1 = true;
            }
            if (n == graphic2) {
                matchGraphic2 = true;
            }
        }
        assertFalse(matchGraphic1);
        assertTrue(matchGraphic2);
    }

    private int rt_31200_count = 0;
    @Test public void test_rt_31200_tableCell() {
        rt_31200_count = 0;

        installChildren();
        TreeTableColumn<String,String> firstNameCol = new TreeTableColumn<>("First Name");
        firstNameCol.setCellValueFactory(param -> new ReadOnlyStringWrapper(param.getValue().getValue()));
        treeTableView.getColumns().add(firstNameCol);

        firstNameCol.setCellFactory(new Callback<>() {
            @Override
            public TreeTableCell<String, String> call(TreeTableColumn<String, String> param) {
                return new TreeTableCellShim<>() {
                    ImageView view = new ImageView();

                    {
                        setGraphic(view);
                    }

                    @Override
                    public void updateItem(String item, boolean empty) {
                        if (getItem() == null ? item == null : getItem().equals(item)) {
                            rt_31200_count++;
                        }
                        super.updateItem(item, empty);
                        if (item == null || empty) {
                            view.setImage(null);
                            setText(null);
                        } else {
                            setText(item);
                        }
                    }
                };
            }
        });

        StageLoader sl = new StageLoader(treeTableView);

        assertTrue(rt_31200_count > 0);
        assertTrue(rt_31200_count < 20);

        // resize the stage
        sl.getStage().setHeight(250);
        Toolkit.getToolkit().firePulse();
        sl.getStage().setHeight(50);
        Toolkit.getToolkit().firePulse();
        assertTrue(rt_31200_count > 0);
        assertTrue(rt_31200_count < 20);

        sl.dispose();
    }

    @Test public void test_rt_31200_tableRow() {
        rt_31200_count = 0;

        installChildren();
        TreeTableColumn<String,String> firstNameCol = new TreeTableColumn<>("First Name");
        firstNameCol.setCellValueFactory(param -> new ReadOnlyStringWrapper(param.getValue().getValue()));
        treeTableView.getColumns().add(firstNameCol);

        treeTableView.setRowFactory(new Callback<>() {
            @Override
            public TreeTableRow<String> call(TreeTableView<String> param) {
                return new TreeTableRowShim<>() {
                    ImageView view = new ImageView();

                    {
                        setGraphic(view);
                    }

                    @Override
                    public void updateItem(String item, boolean empty) {
                        if (getItem() == null ? item == null : getItem().equals(item)) {
                            rt_31200_count++;
                        }
                        super.updateItem(item, empty);
                        if (item == null || empty) {
                            view.setImage(null);
                            setText(null);
                        } else {
                            setText(item.toString());
                        }
                    }
                };
            }
        });

        StageLoader sl = new StageLoader(treeTableView);

        int oldCount = rt_31200_count;
        assertEquals(18, rt_31200_count);

        // resize the stage
        sl.getStage().setHeight(250);
        Toolkit.getToolkit().firePulse();
        sl.getStage().setHeight(50);
        Toolkit.getToolkit().firePulse();
        // Should be the same count as above.
        assertEquals(oldCount, rt_31200_count);

        sl.dispose();
    }

    @Test public void test_rt_31727() {
        installChildren();
        treeTableView.setEditable(true);

        TreeTableColumn firstNameCol = new TreeTableColumn("First Name");
        firstNameCol.setCellValueFactory(param -> new ReadOnlyStringWrapper("TEST"));
        firstNameCol.setCellFactory(TextFieldTreeTableCell.forTreeTableColumn());
        firstNameCol.setEditable(true);

        treeTableView.getColumns().add(firstNameCol);

        treeTableView.setEditable(true);
        firstNameCol.setEditable(true);

        // do a normal edit
        treeTableView.edit(0, firstNameCol);
        TreeTablePosition editingCell = treeTableView.getEditingCell();
        assertNotNull(editingCell);
        assertEquals(0, editingCell.getRow());
        assertEquals(0, editingCell.getColumn());
        assertEquals(firstNameCol, editingCell.getTableColumn());
        assertEquals(treeTableView, editingCell.getTreeTableView());

        // cancel editing
        treeTableView.edit(-1, null);
        editingCell = treeTableView.getEditingCell();
        assertNull(editingCell);
    }

    @Test public void test_rt_21517() {
        installChildren();

//        final TableSelectionModel sm = t.getSelectionModel();
        TreeTableColumn<String, String> col = new TreeTableColumn<>("column");
        col.setSortType(ASCENDING);
        col.setCellValueFactory(param -> new ReadOnlyObjectWrapper<>(param.getValue().getValue()));
        treeTableView.getColumns().add(col);

        // test pre-conditions
        assertEquals(0, sm.getSelectedCells().size());
        assertEquals(0, sm.getSelectedItems().size());
        assertEquals(0, sm.getSelectedIndices().size());

        // select the 4th row (that is, the third child of the root)
        sm.select(3);
        assertTrue(sm.isSelected(3));
        assertEquals(3, sm.getSelectedIndex());
        assertEquals(1, sm.getSelectedIndices().size());
        assertTrue(sm.getSelectedIndices().contains(3));
        assertEquals(child3, sm.getSelectedItem());
        assertEquals(1, sm.getSelectedItems().size());
        assertTrue(sm.getSelectedItems().contains(child3));

        // we also want to test visually
        TreeTableRow rootRow = (TreeTableRow) VirtualFlowTestUtils.getCell(treeTableView, 0);
        assertFalse(rootRow.isSelected());
        TreeTableRow child3Row = (TreeTableRow) VirtualFlowTestUtils.getCell(treeTableView, 3);
        assertTrue(child3Row.isSelected());

        // sort tableview by firstname column in ascending (default) order
        // (so aaa continues to come first)
        treeTableView.getSortOrder().add(col);

        // nothing should have changed
        assertTrue(sm.isSelected(3));
        assertEquals(3, sm.getSelectedIndex());
        assertEquals(1, sm.getSelectedIndices().size());
        assertTrue(sm.getSelectedIndices().contains(3));
        assertEquals(child3, sm.getSelectedItem());
        assertEquals(1, sm.getSelectedItems().size());
        assertTrue(sm.getSelectedItems().contains(child3));
        rootRow = (TreeTableRow) VirtualFlowTestUtils.getCell(treeTableView, 0);
        assertFalse(rootRow.isSelected());
        child3Row = (TreeTableRow) VirtualFlowTestUtils.getCell(treeTableView, 3);
        assertTrue(child3Row.isSelected());

        // continue to sort tableview by firstname column, but now in descending
        // order, (so ccc to come first)
        col.setSortType(TreeTableColumn.SortType.DESCENDING);

        // now test to ensure that CCC is still the only selected item, but now
        // located in index 1 (as the first child of the root)
        assertTrue(debug(), sm.isSelected(1));
        assertEquals(1, sm.getSelectedIndex());
        assertEquals(1, sm.getSelectedIndices().size());
        assertTrue(sm.getSelectedIndices().contains(1));
        assertEquals(child3, sm.getSelectedItem());
        assertEquals(1, sm.getSelectedItems().size());
        assertTrue(sm.getSelectedItems().contains(child3));

        // we also want to test visually
        rootRow = (TreeTableRow) VirtualFlowTestUtils.getCell(treeTableView, 0);
        assertFalse(rootRow.isSelected());
        child3Row = (TreeTableRow) VirtualFlowTestUtils.getCell(treeTableView, 1);
        assertTrue(child3Row.isSelected());
    }

    @Test public void test_rt_30484_treeTableCell() {
        installChildren();

        TreeTableColumn<String, String> col = new TreeTableColumn<>("column");
        col.setSortType(ASCENDING);
        col.setCellValueFactory(param -> new ReadOnlyObjectWrapper<>(param.getValue().getValue()));
        treeTableView.getColumns().add(col);

        col.setCellFactory(new Callback<>() {
            @Override
            public TreeTableCell<String, String> call(TreeTableColumn<String, String> param) {
                return new TreeTableCellShim<>() {
                    Rectangle graphic = new Rectangle(10, 10, Color.RED);
                    { setGraphic(graphic); }

                    @Override public void updateItem(String item, boolean empty) {
                        super.updateItem(item, empty);
                        if (item == null || empty) {
                            graphic.setVisible(false);
                            setText(null);
                        } else {
                            graphic.setVisible(true);
                            setText(item);
                        }
                    }
                };
            }
        });

        // First four rows have content, so the graphic should show.
        // All other rows have no content, so graphic should not show.

        VirtualFlowTestUtils.assertGraphicIsVisible(treeTableView,    0, 0);
        VirtualFlowTestUtils.assertGraphicIsVisible(treeTableView,    1, 0);
        VirtualFlowTestUtils.assertGraphicIsVisible(treeTableView,    2, 0);
        VirtualFlowTestUtils.assertGraphicIsVisible(treeTableView,    3, 0);
        VirtualFlowTestUtils.assertGraphicIsNotVisible(treeTableView, 4, 0);
        VirtualFlowTestUtils.assertGraphicIsNotVisible(treeTableView, 5, 0);
    }

    @Test public void test_rt_30484_treeTableRow() {
        installChildren();

        TreeTableColumn<String, String> col = new TreeTableColumn<>("column");
        col.setSortType(ASCENDING);
        col.setCellValueFactory(param -> new ReadOnlyObjectWrapper<>(param.getValue().getValue()));
        treeTableView.getColumns().add(col);

        treeTableView.setRowFactory(new Callback<>() {
            @Override public TreeTableRow<String> call(TreeTableView<String> param) {
                return new TreeTableRowShim<>() {
                    Rectangle graphic = new Rectangle(10, 10, Color.RED);
                    { setGraphic(graphic); }

                    @Override public void updateItem(String item, boolean empty) {
                        super.updateItem(item, empty);
                        if (item == null || empty) {
                            graphic.setVisible(false);
                            setText(null);
                        } else {
                            graphic.setVisible(true);
                            setText(item.toString());
                        }
                    }
                };
            }
        });

        // First two rows have content, so the graphic should show.
        // All other rows have no content, so graphic should not show.

        VirtualFlowTestUtils.assertGraphicIsVisible(treeTableView,    0);
        VirtualFlowTestUtils.assertGraphicIsVisible(treeTableView,    1);
        VirtualFlowTestUtils.assertGraphicIsVisible(treeTableView,    2);
        VirtualFlowTestUtils.assertGraphicIsVisible(treeTableView,    3);
        VirtualFlowTestUtils.assertGraphicIsNotVisible(treeTableView, 4);
        VirtualFlowTestUtils.assertGraphicIsNotVisible(treeTableView, 5);
    }

    private int rt_31015_count = 0;
    @Test public void test_rt_31015() {
        installChildren();
        root.getChildren().clear();
        treeTableView.setEditable(true);

        TreeTableColumn<String, String> col = new TreeTableColumn<>("column");
        col.setCellValueFactory(param -> new ReadOnlyObjectWrapper<>(param.getValue().getValue()));
        treeTableView.getColumns().add(col);

        //Set cell factory for cells that allow editing
        Callback<TreeTableColumn<String,String>, TreeTableCell<String, String>> cellFactory = new Callback<>() {
            @Override
            public TreeTableCell<String, String> call(TreeTableColumn<String, String> p) {
                return new TreeTableCell<>() {
                    @Override public void cancelEdit() {
                        super.cancelEdit();
                        rt_31015_count++;
                    }
                };
            }
        };
        col.setCellFactory(cellFactory);

        StageLoader sl = new StageLoader(treeTableView);

        assertEquals(0, rt_31015_count);

        treeTableView.edit(0, col);
        assertEquals(0, rt_31015_count);

        treeTableView.edit(-1, null);
        assertEquals(1, rt_31015_count);

        sl.dispose();
    }

    @Test public void test_rt_30688() {
        installChildren();
        root.getChildren().clear();
        treeTableView.setColumnResizePolicy(TreeTableView.CONSTRAINED_RESIZE_POLICY);

        TreeTableColumn<String, String> col = new TreeTableColumn<>("column");
        col.setCellValueFactory(param -> new ReadOnlyObjectWrapper<>(param.getValue().getValue()));
        treeTableView.getColumns().add(col);

        StageLoader sl = new StageLoader(treeTableView);

        assertEquals(TreeTableViewShim.get_contentWidth(treeTableView),
                TableColumnBaseShim.getWidth(col), 0.0);

        sl.dispose();
    }

    private int rt_29650_start_count = 0;
    private int rt_29650_commit_count = 0;
    private int rt_29650_cancel_count = 0;
    @Test public void test_rt_29650() {
        installChildren();
        treeTableView.setEditable(true);

        TreeTableColumn<String, String> col = new TreeTableColumn<>("column");
        Callback<TreeTableColumn<String, String>, TreeTableCell<String, String>> factory = TextFieldTreeTableCell.forTreeTableColumn();
        col.setCellFactory(factory);
        col.setCellValueFactory(param -> param.getValue().valueProperty());
        treeTableView.getColumns().add(col);

        col.setOnEditStart(t -> {
            rt_29650_start_count++;
        });
        col.addEventHandler(TreeTableColumn.editCommitEvent(), t -> {
            rt_29650_commit_count++;
        });
        col.setOnEditCancel(t -> {
            rt_29650_cancel_count++;
        });

        StageLoader sl = new StageLoader(treeTableView);

        treeTableView.edit(0, col);

        Toolkit.getToolkit().firePulse();

        TreeTableCell rootCell = (TreeTableCell) VirtualFlowTestUtils.getCell(treeTableView, 0, 0);
        TextField textField = (TextField) rootCell.getGraphic();
        textField.setText("Testing!");
        KeyEventFirer keyboard = new KeyEventFirer(textField);
        keyboard.doKeyPress(KeyCode.ENTER);

        assertEquals("Testing!", treeTableView.getTreeItem(0).getValue());
        assertEquals(1, rt_29650_start_count);
        assertEquals(1, rt_29650_commit_count);
        assertEquals(0, rt_29650_cancel_count);

        sl.dispose();
    }

    private int rt_29849_start_count = 0;
    @Test public void test_rt_29849() {
        installChildren();
        treeTableView.setEditable(true);

        TreeTableColumn<String, String> col = new TreeTableColumn<>("column");
        col.setEditable(true);
        col.setCellValueFactory(param -> new ReadOnlyObjectWrapper<>(param.getValue().getValue()));
        treeTableView.getColumns().add(col);

        col.setOnEditStart(t -> {
            rt_29849_start_count++;
        });

        // load the table so the default cells are created
        StageLoader sl = new StageLoader(treeTableView);

        // now replace the cell factory
        Callback<TreeTableColumn<String, String>, TreeTableCell<String, String>> factory = TextFieldTreeTableCell.forTreeTableColumn();
        col.setCellFactory(factory);

        Toolkit.getToolkit().firePulse();

        // now start an edit and count the start edit events - it should be just 1
        treeTableView.edit(0, col);
        assertEquals(1, rt_29849_start_count);

        sl.dispose();
    }

    @Test public void test_rt_34327() {
        // by default the comparator is null.
        // NOTE: this method (prior to the fix as part of RT-34327) would have
        // returned Comparator<String>, but after the fix it correctly returns
        // a Comparator<TreeItem<String>>
        Comparator nonGenericComparator = treeTableView.getComparator();
        Comparator<TreeItem<String>> genericComparator = treeTableView.getComparator();
        assertNull(nonGenericComparator);
        assertNull(genericComparator);

        // add in a column and some data
        TreeTableColumn<String, String> col = new TreeTableColumn<>("column");
        col.setEditable(true);
        col.setCellValueFactory(param -> new ReadOnlyObjectWrapper<>(param.getValue().getValue()));
        treeTableView.getColumns().add(col);

        installChildren();

        // sort by that column
        treeTableView.getSortOrder().add(col);

        // get the new comparator, which should no longer be null
        nonGenericComparator = treeTableView.getComparator();
        genericComparator = treeTableView.getComparator();
        assertNotNull(nonGenericComparator);
        assertNotNull(genericComparator);

        // now, as noted above, previously we would use the Comparator to compare
        // two String instances, which would fail at runtime as the Comparator
        // was actually expecting to compare two TreeItem<String>, but the API
        // was failing us.
        try {
            nonGenericComparator.compare("abc", "def");
            fail("This should not work!");
        } catch (ClassCastException e) {
            // if we get the exception, we're happy
        }

        try {
            Object string1 = "abc";
            Object string2 = "def";
            genericComparator.compare((TreeItem<String>)string1, (TreeItem<String>)string2);
            fail("This should not work!");
        } catch (ClassCastException e) {
            // if we get the exception, we're happy
        }
    }

    @Test public void test_rt26718() {
        treeTableView.setRoot(new TreeItem("Root"));
        treeTableView.getRoot().setExpanded(true);

        for (int i = 0; i < 4; i++) {
            TreeItem parent = new TreeItem("item - " + i);
            treeTableView.getRoot().getChildren().add(parent);

            for (int j = 0; j < 4; j++) {
                TreeItem child = new TreeItem("item - " + i + " " + j);
                parent.getChildren().add(child);
            }
        }

        treeTableView.getSelectionModel().setSelectionMode(SelectionMode.MULTIPLE);

        final TreeItem item0 = treeTableView.getTreeItem(1);
        final TreeItem item1 = treeTableView.getTreeItem(2);

        assertEquals("item - 0", item0.getValue());
        assertEquals("item - 1", item1.getValue());

        item0.setExpanded(true);
        item1.setExpanded(true);
        Toolkit.getToolkit().firePulse();

        treeTableView.getSelectionModel().selectRange(0, 8);
        assertEquals(8, treeTableView.getSelectionModel().getSelectedIndices().size());
        assertEquals(7, treeTableView.getSelectionModel().getSelectedIndex());
        assertEquals(7, treeTableView.getFocusModel().getFocusedIndex());

        // collapse item0 - but because the selected and focused indices are
        // not children of item 0, they should remain where they are (but of
        // course be shifted up). The bug was that focus was moving up to item0,
        // which makes no sense
        item0.setExpanded(false);
        Toolkit.getToolkit().firePulse();
        assertEquals(3, treeTableView.getSelectionModel().getSelectedIndex());
        assertEquals(3, treeTableView.getFocusModel().getFocusedIndex());
    }

//    @Ignore("Test started intermittently failing, most probably due to RT-36855 changeset")
    @Test public void test_rt_34493() {
        ObservableList<TreeItem<Person>> persons = FXCollections.observableArrayList(
            new TreeItem<>(new Person("Jacob", "Smith", "jacob.smith@example.com"))
        );

        TreeTableView<Person> table = new TreeTableView<>();

        TreeItem<Person> root = new TreeItem<>(new Person("Root", null, null));
        root.setExpanded(true);
        table.setRoot(root);
        table.setShowRoot(false);
        root.getChildren().setAll(persons);

        TreeTableColumn first = new TreeTableColumn("First Name");
        first.setCellValueFactory(new TreeItemPropertyValueFactory<>("firstName"));

        TreeTableColumn last = new TreeTableColumn("Last Name");
        last.setCellValueFactory(new TreeItemPropertyValueFactory<>("lastName"));

        TreeTableColumn email = new TreeTableColumn("Email");
        email.setCellValueFactory(new TreeItemPropertyValueFactory<>("email"));

        table.getColumns().addAll(first, last, email);

        // load the table
        StageLoader sl = new StageLoader(table);

        // resize the last column
        TableColumnBaseHelper.setWidth(last, 400);
        assertEquals(400, last.getWidth(), 0.0);

        // hide the first column
        table.getColumns().remove(first);
        Toolkit.getToolkit().firePulse();

        // the last column should still be 400px, not the default width or any
        // other value (based on the width of the content in that column)
        assertEquals(400, last.getWidth(), 0.0);

        sl.dispose();
    }

    @Test public void test_rt26721_collapseParent_firstRootChild() {
        TreeTableView<String> table = new TreeTableView<>();
        table.setRoot(new TreeItem("Root"));
        table.getRoot().setExpanded(true);

        for (int i = 0; i < 4; i++) {
            TreeItem parent = new TreeItem("item - " + i);
            table.getRoot().getChildren().add(parent);

            for (int j = 0; j < 4; j++) {
                TreeItem child = new TreeItem("item - " + i + " " + j);
                parent.getChildren().add(child);
            }
        }

        table.getSelectionModel().setSelectionMode(SelectionMode.MULTIPLE);

        final TreeItem<String> item0 = table.getTreeItem(1);
        final TreeItem<String> item0child0 = item0.getChildren().get(0);
        final TreeItem<String> item1 = table.getTreeItem(2);

        assertEquals("item - 0", item0.getValue());
        assertEquals("item - 1", item1.getValue());

        item0.setExpanded(true);
        item1.setExpanded(true);
        Toolkit.getToolkit().firePulse();

        // select the first child of item0
        table.getSelectionModel().select(item0child0);

        assertEquals(item0child0, table.getSelectionModel().getSelectedItem());
        assertEquals(item0child0, table.getFocusModel().getFocusedItem());

        // collapse item0 - we expect the selection / focus to move up to item0
        item0.setExpanded(false);
        Toolkit.getToolkit().firePulse();
        assertEquals(item0, table.getSelectionModel().getSelectedItem());
        assertEquals(item0, table.getFocusModel().getFocusedItem());
    }

    @Test public void test_rt26721_collapseParent_lastRootChild() {
        TreeTableView<String> table = new TreeTableView<>();
        table.setRoot(new TreeItem("Root"));
        table.getRoot().setExpanded(true);

        for (int i = 0; i < 4; i++) {
            TreeItem parent = new TreeItem("item - " + i);
            table.getRoot().getChildren().add(parent);

            for (int j = 0; j < 4; j++) {
                TreeItem child = new TreeItem("item - " + i + " " + j);
                parent.getChildren().add(child);
            }
        }

        table.getSelectionModel().setSelectionMode(SelectionMode.MULTIPLE);

        final TreeItem<String> item3 = table.getTreeItem(4);
        final TreeItem<String> item3child0 = item3.getChildren().get(0);

        assertEquals("item - 3", item3.getValue());
        assertEquals("item - 3 0", item3child0.getValue());

        item3.setExpanded(true);
        Toolkit.getToolkit().firePulse();

        // select the first child of item0
        table.getSelectionModel().select(item3child0);

        assertEquals(item3child0, table.getSelectionModel().getSelectedItem());
        assertEquals(item3child0, table.getFocusModel().getFocusedItem());

        // collapse item3 - we expect the selection / focus to move up to item3
        item3.setExpanded(false);
        Toolkit.getToolkit().firePulse();
        assertEquals(item3, table.getSelectionModel().getSelectedItem());
        assertEquals(item3, table.getFocusModel().getFocusedItem());
    }

    @Test public void test_rt26721_collapseGrandParent() {
        TreeTableView<String> table = new TreeTableView<>();
        table.setRoot(new TreeItem("Root"));
        table.getRoot().setExpanded(true);

        for (int i = 0; i < 4; i++) {
            TreeItem parent = new TreeItem("item - " + i);
            table.getRoot().getChildren().add(parent);

            for (int j = 0; j < 4; j++) {
                TreeItem child = new TreeItem("item - " + i + " " + j);
                parent.getChildren().add(child);
            }
        }

        table.getSelectionModel().setSelectionMode(SelectionMode.MULTIPLE);

        final TreeItem<String> item0 = table.getTreeItem(1);
        final TreeItem<String> item0child0 = item0.getChildren().get(0);
        final TreeItem<String> item1 = table.getTreeItem(2);

        assertEquals("item - 0", item0.getValue());
        assertEquals("item - 1", item1.getValue());

        item0.setExpanded(true);
        item1.setExpanded(true);
        Toolkit.getToolkit().firePulse();

        // select the first child of item0
        table.getSelectionModel().select(item0child0);

        assertEquals(item0child0, table.getSelectionModel().getSelectedItem());
        assertEquals(item0child0, table.getFocusModel().getFocusedItem());

        // collapse root - we expect the selection / focus to move up to root
        table.getRoot().setExpanded(false);
        Toolkit.getToolkit().firePulse();
        assertEquals(table.getRoot(), table.getSelectionModel().getSelectedItem());
        assertEquals(table.getRoot(), table.getFocusModel().getFocusedItem());
    }

    @Test public void test_rt_34685_directEditCall_cellSelectionMode() {
        test_rt_34685_commitCount = 0;
        test_rt_34685(false, true);
    }

    @Test public void test_rt_34685_directEditCall_rowSelectionMode() {
        test_rt_34685_commitCount = 0;
        test_rt_34685(false, false);
    }

    @Test public void test_rt_34685_mouseDoubleClick_cellSelectionMode() {
        test_rt_34685_commitCount = 0;
        test_rt_34685(true, true);
    }

    @Test public void test_rt_34685_mouseDoubleClick_rowSelectionMode() {
        test_rt_34685_commitCount = 0;
        test_rt_34685(true, false);
    }

    private int test_rt_34685_commitCount = 0;
    private void test_rt_34685(boolean useMouseToInitiateEdit, boolean cellSelectionModeEnabled) {
        assertEquals(0, test_rt_34685_commitCount);

        Person person1;
        ObservableList<TreeItem<Person>> persons = FXCollections.observableArrayList(
            new TreeItem<>(person1 = new Person("John", "Smith", "john.smith@example.com"))
        );

        TreeTableView<Person> table = new TreeTableView<>();
        table.getSelectionModel().setCellSelectionEnabled(cellSelectionModeEnabled);
        table.getSelectionModel().setSelectionMode(SelectionMode.SINGLE);
        table.setEditable(true);

        TreeItem<Person> root = new TreeItem<>(new Person("Root", null, null));
        root.setExpanded(true);
        table.setRoot(root);
        table.setShowRoot(false);
        root.getChildren().setAll(persons);

        TreeTableColumn first = new TreeTableColumn("First Name");
        first.setCellValueFactory(new TreeItemPropertyValueFactory<>("firstName"));
        first.setCellFactory(TextFieldTreeTableCell.forTreeTableColumn());

        EventHandler<TreeTableColumn.CellEditEvent<Person, String>> onEditCommit = first.getOnEditCommit();
        first.setOnEditCommit(new EventHandler<TreeTableColumn.CellEditEvent<Person, String>>() {
            @Override public void handle(TreeTableColumn.CellEditEvent<Person, String> event) {
                test_rt_34685_commitCount++;
                onEditCommit.handle(event);
            }
        });

        table.getColumns().addAll(first);

        // get the cell at (0,0) - we're hiding the root row
        VirtualFlowTestUtils.BLOCK_STAGE_LOADER_DISPOSE = true;
        TreeTableCell cell = (TreeTableCell) VirtualFlowTestUtils.getCell(table, 0, 0);
        VirtualFlowTestUtils.BLOCK_STAGE_LOADER_DISPOSE = false;
        assertTrue(cell.getSkin() instanceof TreeTableCellSkin);
        assertNull(cell.getGraphic());
        assertEquals("John", cell.getText());
        assertEquals("John", person1.getFirstName());

        // set the table to be editing the first cell at 0,0
        if (useMouseToInitiateEdit) {
            MouseEventFirer mouse = new MouseEventFirer(cell);
            mouse.fireMousePressAndRelease(2, 10, 10);  // click 10 pixels in and 10 pixels down
            mouse.dispose();
        } else {
            table.edit(0,first);
        }

        Toolkit.getToolkit().firePulse();
        assertNotNull(cell.getGraphic());
        assertTrue(cell.getGraphic() instanceof TextField);

        TextField textField = (TextField) cell.getGraphic();
        assertEquals("John", textField.getText());

        textField.setText("Andrew");
        textField.requestFocus();
        Toolkit.getToolkit().firePulse();

        KeyEventFirer keyboard = new KeyEventFirer(textField);
        keyboard.doKeyPress(KeyCode.ENTER);

        VirtualFlowTestUtils.getVirtualFlow(table).requestLayout();
        Toolkit.getToolkit().firePulse();

        VirtualFlowTestUtils.assertTableCellTextEquals(table, 0, 0, "Andrew");
        assertEquals("Andrew", cell.getText());
        assertEquals("Andrew", person1.getFirstName());
        assertEquals(1, test_rt_34685_commitCount);
    }

    @Test
    public void testTreeTableViewRemainsFocusedAfterEditCancel() {
        TreeTableView<Person> table = new TreeTableView<>();
        table.setEditable(true);

        TreeItem<Person> root = new TreeItem<>(new Person("Root", null, null));
        root.setExpanded(true);
        table.setRoot(root);
        table.setShowRoot(false);
        root.getChildren().setAll(FXCollections.observableArrayList(
                new TreeItem<>(new Person("John", "Smith", "john.smith@example.com"))));

        TreeTableColumn<Person,String> first = new TreeTableColumn<>("first");
        first.setCellValueFactory(new TreeItemPropertyValueFactory<>("firstName"));
        first.setCellFactory(TextFieldTreeTableCell.forTreeTableColumn());
        table.getColumns().add(first);

        StageLoader sl = new StageLoader(new Button(), table);

        table.requestFocus();
        assertTrue(table.isFocused());

        // get the cell at (0,0)
        TreeTableCell cell = (TreeTableCell) VirtualFlowTestUtils.getCell(table, 0, 0);
        assertTrue(cell.getSkin() instanceof TreeTableCellSkin);
        assertNull(cell.getGraphic());
        assertEquals("John", cell.getText());

        // set the table to be editing the first cell at 0,0
        table.edit(0, first);

        Toolkit.getToolkit().firePulse();
        assertNotNull(cell.getGraphic());
        assertTrue(cell.getGraphic() instanceof TextField);

        TextField textField = (TextField) cell.getGraphic();
        assertEquals("John", textField.getText());

        textField.setText("Andrew");
        textField.requestFocus();
        Toolkit.getToolkit().firePulse();
        assertTrue(textField.isFocused());
        assertFalse(table.isFocused());

        KeyEventFirer keyboard = new KeyEventFirer(textField);
        keyboard.doKeyPress(KeyCode.ESCAPE);

        assertEquals("John", cell.getText());
        assertTrue(table.isFocused());

        sl.dispose();
    }

    @Test
    public void testTreeTableViewRemainsFocusedAfterEditCommit() {
        TreeTableView<Person> table = new TreeTableView<>();
        table.setEditable(true);

        TreeItem<Person> root = new TreeItem<>(new Person("Root", null, null));
        root.setExpanded(true);
        table.setRoot(root);
        table.setShowRoot(false);
        root.getChildren().setAll(FXCollections.observableArrayList(
                new TreeItem<>(new Person("John", "Smith", "john.smith@example.com"))));

        TreeTableColumn<Person,String> first = new TreeTableColumn<>("first");
        first.setCellValueFactory(new TreeItemPropertyValueFactory<>("firstName"));
        first.setCellFactory(TextFieldTreeTableCell.forTreeTableColumn());
        table.getColumns().add(first);

        StageLoader sl = new StageLoader(new Button(), table);

        table.requestFocus();
        assertTrue(table.isFocused());

        // get the cell at (0,0)
        TreeTableCell cell = (TreeTableCell) VirtualFlowTestUtils.getCell(table, 0, 0);
        assertTrue(cell.getSkin() instanceof TreeTableCellSkin);
        assertNull(cell.getGraphic());
        assertEquals("John", cell.getText());

        // set the table to be editing the first cell at 0,0
        table.edit(0, first);

        Toolkit.getToolkit().firePulse();
        assertNotNull(cell.getGraphic());
        assertTrue(cell.getGraphic() instanceof TextField);

        TextField textField = (TextField) cell.getGraphic();
        assertEquals("John", textField.getText());

        textField.setText("Andrew");
        textField.requestFocus();
        Toolkit.getToolkit().firePulse();
        assertTrue(textField.isFocused());
        assertFalse(table.isFocused());

        KeyEventFirer keyboard = new KeyEventFirer(textField);
        keyboard.doKeyPress(KeyCode.ENTER);

        assertEquals("Andrew", cell.getText());
        assertTrue(table.isFocused());

        sl.dispose();
    }

    @Test public void test_rt34694() {
        TreeItem treeNode = new TreeItem("Controls");
        treeNode.getChildren().addAll(
                new TreeItem("Button"),
                new TreeItem("ButtonBar"),
                new TreeItem("LinkBar"),
                new TreeItem("LinkButton"),
                new TreeItem("PopUpButton"),
                new TreeItem("ToggleButtonBar")
        );

        final TreeTableView<String> table = new TreeTableView<>();
        table.setRoot(treeNode);
        treeNode.setExpanded(true);

        table.getSelectionModel().select(0);
        assertTrue(table.getSelectionModel().isSelected(0));
        assertTrue(table.getFocusModel().isFocused(0));

        treeNode.getChildren().clear();
        treeNode.getChildren().addAll(
                new TreeItem("Button1"),
                new TreeItem("ButtonBar1"),
                new TreeItem("LinkBar1"),
                new TreeItem("LinkButton1"),
                new TreeItem("PopUpButton1"),
                new TreeItem("ToggleButtonBar1")
        );
        Toolkit.getToolkit().firePulse();

        assertTrue(table.getSelectionModel().isSelected(0));
        assertTrue(table.getFocusModel().isFocused(0));
    }

    private int test_rt_35213_eventCount = 0;
    @Test public void test_rt35213() {
        final TreeTableView<String> view = new TreeTableView<>();

        TreeItem<String> root = new TreeItem<>("Boss");
        view.setRoot(root);

        TreeItem<String> group1 = new TreeItem<>("Group 1");
        TreeItem<String> group2 = new TreeItem<>("Group 2");
        TreeItem<String> group3 = new TreeItem<>("Group 3");

        root.getChildren().addAll(group1, group2, group3);

        TreeItem<String> employee1 = new TreeItem<>("Employee 1");
        TreeItem<String> employee2 = new TreeItem<>("Employee 2");

        group2.getChildren().addAll(employee1, employee2);

        TreeTableColumn<String, String> nameColumn = new TreeTableColumn<>("Name");
        nameColumn.setCellValueFactory(param -> new SimpleStringProperty(param.getValue().getValue()));
        view.getColumns().add(nameColumn);

        view.expandedItemCountProperty().addListener((observableValue, oldCount, newCount) -> {

            // DEBUG OUTPUT
//                System.out.println("new expanded item count: " + newCount.intValue());
//                for (int i = 0; i < newCount.intValue(); i++) {
//                    TreeItem<String> item = view.getTreeItem(i);
//                    String text = item.getValue();
//                    System.out.println("person found at index " + i + " is " + text);
//                }
//                System.out.println("------------------------------------------");

            if (test_rt_35213_eventCount == 0) {
                assertEquals(4, newCount);
                assertEquals("Boss", view.getTreeItem(0).getValue());
                assertEquals("Group 1", view.getTreeItem(1).getValue());
                assertEquals("Group 2", view.getTreeItem(2).getValue());
                assertEquals("Group 3", view.getTreeItem(3).getValue());
            } else if (test_rt_35213_eventCount == 1) {
                assertEquals(6, newCount);
                assertEquals("Boss", view.getTreeItem(0).getValue());
                assertEquals("Group 1", view.getTreeItem(1).getValue());
                assertEquals("Group 2", view.getTreeItem(2).getValue());
                assertEquals("Employee 1", view.getTreeItem(3).getValue());
                assertEquals("Employee 2", view.getTreeItem(4).getValue());
                assertEquals("Group 3", view.getTreeItem(5).getValue());
            } else if (test_rt_35213_eventCount == 2) {
                assertEquals(4, newCount);
                assertEquals("Boss", view.getTreeItem(0).getValue());
                assertEquals("Group 1", view.getTreeItem(1).getValue());
                assertEquals("Group 2", view.getTreeItem(2).getValue());
                assertEquals("Group 3", view.getTreeItem(3).getValue());
            }

            test_rt_35213_eventCount++;
        });

        StageLoader sl = new StageLoader(view);

        root.setExpanded(true);
        Toolkit.getToolkit().firePulse();

        group2.setExpanded(true);
        Toolkit.getToolkit().firePulse();

        group2.setExpanded(false);
        Toolkit.getToolkit().firePulse();

        sl.dispose();
    }

    @Test public void test_rt23245_itemIsInTree() {
        final TreeTableView<String> view = new TreeTableView<>();
        final List<TreeItem<String>> items = new ArrayList<>();
        for (int i = 0; i < 10; i++) {
            final TreeItem<String> item = new TreeItem<>("Item" + i);
            item.setExpanded(true);
            items.add(item);
        }

        // link the items up so that the next item is the child of the current item
        for (int i = 0; i < 9; i++) {
            items.get(i).getChildren().add(items.get(i + 1));
        }

        view.setRoot(items.get(0));

        for (int i = 0; i < 10; i++) {
            // we expect the level of the tree item at the ith position to be
            // 0, as every iteration we are setting the ith item as the root.
            assertEquals(0, view.getTreeItemLevel(items.get(i)));

            // whilst we are testing, we should also ensure that the ith item
            // is indeed the root item, and that the ith item is indeed the item
            // at the 0th position
            assertEquals(items.get(i), view.getRoot());
            assertEquals(items.get(i), view.getTreeItem(0));

            // shuffle the next item into the root position (keeping its parent
            // chain intact - which is what exposes this issue in the first place).
            if (i < 9) {
                view.setRoot(items.get(i + 1));
            }
        }
    }

    @Test public void test_rt23245_itemIsNotInTree_noRootNode() {
        final TreeView<String> view = new TreeView<>();
        final List<TreeItem<String>> items = new ArrayList<>();
        for (int i = 0; i < 10; i++) {
            final TreeItem<String> item = new TreeItem<>("Item" + i);
            item.setExpanded(true);
            items.add(item);
        }

        // link the items up so that the next item is the child of the current item
        for (int i = 0; i < 9; i++) {
            items.get(i).getChildren().add(items.get(i + 1));
        }

        for (int i = 0; i < 10; i++) {
            // because we have no root (and we are not changing the root like
            // the previous test), we expect the tree item level of the item
            // in the ith position to be i.
            assertEquals(i, view.getTreeItemLevel(items.get(i)));

            // all items requested from the TreeView should be null, as the
            // TreeView does not have a root item
            assertNull(view.getTreeItem(i));
        }
    }

    @Test public void test_rt23245_itemIsNotInTree_withUnrelatedRootNode() {
        final TreeView<String> view = new TreeView<>();
        final List<TreeItem<String>> items = new ArrayList<>();
        for (int i = 0; i < 10; i++) {
            final TreeItem<String> item = new TreeItem<>("Item" + i);
            item.setExpanded(true);
            items.add(item);
        }

        // link the items up so that the next item is the child of the current item
        for (int i = 0; i < 9; i++) {
            items.get(i).getChildren().add(items.get(i + 1));
        }

        view.setRoot(new TreeItem("Unrelated root node"));

        for (int i = 0; i < 10; i++) {
            // because we have no root (and we are not changing the root like
            // the previous test), we expect the tree item level of the item
            // in the ith position to be i.
            assertEquals(i, view.getTreeItemLevel(items.get(i)));

            // all items requested from the TreeView should be null except for
            // the root node
            assertNull(view.getTreeItem(i + 1));
        }
    }

    @Test public void test_rt35039_setRoot() {
        TreeItem aabbaa = new TreeItem("aabbaa");
        TreeItem bbc = new TreeItem("bbc");

        TreeItem<String> root = new TreeItem<>("Root");
        root.setExpanded(true);
        root.getChildren().setAll(aabbaa, bbc);

        final TreeTableView<String> treeView = new TreeTableView<>();
        treeView.setRoot(root);

        StageLoader sl = new StageLoader(treeView);

        // Selection starts in row -1
        assertNull(treeView.getSelectionModel().getSelectedItem());

        // select "bbc" and ensure everything is set to that
        treeView.getSelectionModel().select(2);
        assertEquals("bbc", treeView.getSelectionModel().getSelectedItem().getValue());

        // change the items list - but retain the same content. We expect
        // that "bbc" remains selected as it is still in the list
        treeView.setRoot(root);
        assertEquals("bbc", treeView.getSelectionModel().getSelectedItem().getValue());

        sl.dispose();
    }

    @Test public void test_rt35039_resetRootChildren() {
        TreeItem aabbaa = new TreeItem("aabbaa");
        TreeItem bbc = new TreeItem("bbc");

        TreeItem<String> root = new TreeItem<>("Root");
        root.setExpanded(true);
        root.getChildren().setAll(aabbaa, bbc);

        final TreeTableView<String> treeView = new TreeTableView<>();
        treeView.setRoot(root);

        StageLoader sl = new StageLoader(treeView);

        // Selection starts in row -1
        assertNull(treeView.getSelectionModel().getSelectedItem());

        // select "bbc" and ensure everything is set to that
        treeView.getSelectionModel().select(2);
        assertEquals("bbc", treeView.getSelectionModel().getSelectedItem().getValue());

        // change the items list - but retain the same content. We expect
        // that "bbc" remains selected as it is still in the list
        root.getChildren().setAll(aabbaa, bbc);
        assertEquals("bbc", treeView.getSelectionModel().getSelectedItem().getValue());

        sl.dispose();
    }

    @Test public void test_rt35763() {
        TreeItem<String> root = new TreeItem<>("Root");
        root.setExpanded(true);
        TreeItem aaa = new TreeItem("aaa");
        TreeItem bbb = new TreeItem("bbb");
        root.getChildren().setAll(bbb, aaa);

        final TreeTableView<String> treeView = new TreeTableView<>();

        TreeTableColumn<String, String> col = new TreeTableColumn<>("Column");
        col.setCellValueFactory(param -> param.getValue().valueProperty());

        treeView.getColumns().add(col);
        treeView.setRoot(root);

        assertEquals(root, treeView.getTreeItem(0));
        assertEquals(bbb, treeView.getTreeItem(1));
        assertEquals(aaa,treeView.getTreeItem(2));

        // change sort order - expect items to be sorted
        treeView.getSortOrder().setAll(col);

        assertEquals(1, treeView.getSortOrder().size());
        assertEquals(col, treeView.getSortOrder().get(0));

        Toolkit.getToolkit().firePulse();

        assertEquals(root, treeView.getTreeItem(0));
        assertEquals(bbb, treeView.getTreeItem(2));
        assertEquals(aaa,treeView.getTreeItem(1));

        // set new items into items list - expect sortOrder list to be reset
        // and the items list to remain unsorted
        TreeItem<String> root2 = new TreeItem<>("Root");
        root2.setExpanded(true);
        TreeItem ccc = new TreeItem("ccc");
        TreeItem ddd = new TreeItem("ddd");
        root2.getChildren().setAll(ddd, ccc);
        treeView.setRoot(root2);

        assertEquals(root2, treeView.getTreeItem(0));
        assertEquals(ddd, treeView.getTreeItem(1));
        assertEquals(ccc,treeView.getTreeItem(2));

        assertTrue(treeView.getSortOrder().isEmpty());
    }
    //--------- regression testing of JDK-8093144 (was: RT-35857)

    /**
     * Note: 8093144 is not an issue for the current implementation of TreeTableView/SelectionModel
     * because selectedItems.getModelItem delegates to TreeTableView.getRow which is implemented
     * to look into its cached items.
     * <p>
     * These regression tests guard agains potential future changes in implementation.
     */
    @Test
    public void test_rt35857_selectLast_retainAllSelected() {
        TreeTableView<String> treeView = new TreeTableView<>(createTreeItem());
        treeView.getSelectionModel().select(treeView.getRoot().getChildren().size());

        assert_rt35857(treeView.getRoot().getChildren(), treeView.getSelectionModel(), true);
    }

    @Test
    public void test_rt35857_selectLast_removeAllSelected() {
        TreeTableView<String> treeView = new TreeTableView<>(createTreeItem());
        treeView.getSelectionModel().select(treeView.getRoot().getChildren().size());

        assert_rt35857(treeView.getRoot().getChildren(), treeView.getSelectionModel(), false);
    }

    @Test
    public void test_rt35857_selectFirst_retainAllSelected() {
        TreeTableView<String> treeView = new TreeTableView<>(createTreeItem());
        treeView.getSelectionModel().select(1);

        assert_rt35857(treeView.getRoot().getChildren(), treeView.getSelectionModel(), true);
    }

    /**
     * Creates and returns an expanded TreeItem with 3 children.
     */
    protected TreeItem<String> createTreeItem() {
        TreeItem<String> root = new TreeItem<>("Root");
        root.setExpanded(true);
        root.getChildren().setAll(new TreeItem("A"), new TreeItem("B"), new TreeItem("C"));
        return root;
    }

    /**
     * Modifies the items by retain/removeAll (depending on the given flag) selectedItems
     * of the selectionModels and asserts the state of the items.
     */
    protected <T> void assert_rt35857(ObservableList<T> items, MultipleSelectionModel<T> sm, boolean retain) {
        T selectedItem = sm.getSelectedItem();
        ObservableList<T> expected;
        if (retain) {
            expected = FXCollections.observableArrayList(selectedItem);
            items.retainAll(sm.getSelectedItems());
        } else {
            expected = FXCollections.observableArrayList(items);
            expected.remove(selectedItem);
            items.removeAll(sm.getSelectedItems());
        }
        String modified = (retain ? " retainAll " : " removeAll ") + " selectedItems ";
        assertEquals("expected list after" + modified, expected, items);
    }


    @Test public void test_rt35857() {
        TreeItem<String> root = new TreeItem<>("Root");
        root.setExpanded(true);
        TreeItem a = new TreeItem("A");
        TreeItem b = new TreeItem("B");
        TreeItem c = new TreeItem("C");
        root.getChildren().setAll(a, b, c);

        final TreeTableView<String> treeTableView = new TreeTableView<>(root);

        treeTableView.getSelectionModel().select(1);

        ObservableList<TreeItem<String>> selectedItems = treeTableView.getSelectionModel().getSelectedItems();
        assertEquals(1, selectedItems.size());
        assertEquals("A", selectedItems.get(0).getValue());

        root.getChildren().removeAll(selectedItems);
        assertEquals(2, root.getChildren().size());
        assertEquals("B", root.getChildren().get(0).getValue());
        assertEquals("C", root.getChildren().get(1).getValue());
    }
    //--------- end regression testing of JDK-8093144 (was: RT-35857)

    private int rt36452_instanceCount = 0;
    @Test public void test_rt36452() {
        TreeTableColumn<String, String> myColumn = new TreeTableColumn<>();
        myColumn.setCellValueFactory((item)->(new ReadOnlyObjectWrapper<>(item.getValue().getValue())));
        myColumn.setCellFactory(column -> new TreeTableCell<>() {
            {
                rt36452_instanceCount++;
            }
        });

        TreeTableView<String> ttv = new TreeTableView<>();
        ttv.setShowRoot(false);
        ttv.getColumns().add(myColumn);

        TreeItem<String> treeRootItem = new TreeItem<>("root");
        treeRootItem.setExpanded(true);

        for (int i = 0; i < 100; i++) {
            treeRootItem.getChildren().add(new TreeItem<>("Child: " + i));
        }

        ttv.setRoot(treeRootItem);
        ttv.setFixedCellSize(25);

        StackPane root = new StackPane();
        root.getChildren().add(ttv);

        StageLoader sl = new StageLoader(root);

        final int cellCountAtStart = rt36452_instanceCount;

        // start scrolling
        for (int i = 0; i < 100; i++) {
            ttv.scrollTo(i);
            Toolkit.getToolkit().firePulse();
        }

        // we don't mind if an extra few cells are created. What we are really
        // testing for here is that we don't end up with an order of magnitude
        // extra cells.
        // On my machine the cellCountAtStart is 16. Before this issue was fixed
        // I would end up with 102 instances after running this test. Once the
        // bug was fixed, I would consistently see that 17 cells had been
        // created in total.
        // However, for now, we'll test on the assumption that across all
        // platforms we only get one extra cell created, and we can loosen this
        // up if necessary.
        assertTrue(rt36452_instanceCount < cellCountAtStart + 15);

        sl.dispose();
    }

    @Test public void test_rt25679_rowSelection() {
        test_rt25679(true);
    }

    @Test public void test_rt25679_cellSelection() {
        test_rt25679(false);
    }

    private void test_rt25679(boolean rowSelection) {
        Button focusBtn = new Button("Focus here");

        TreeItem<String> root = new TreeItem<>("Root");
        root.getChildren().setAll(new TreeItem("a"), new TreeItem("b"));
        root.setExpanded(true);

        final TreeTableView<String> treeView = new TreeTableView<>(root);
        TreeTableColumn<String, String> tableColumn = new TreeTableColumn<>();
        tableColumn.setCellValueFactory(rowValue -> new SimpleStringProperty(rowValue.getValue().getValue()));
        treeView.getColumns().add(tableColumn);

        TreeTableView.TreeTableViewSelectionModel<String> sm = treeView.getSelectionModel();
        sm.setCellSelectionEnabled(! rowSelection);

        VBox vbox = new VBox(focusBtn, treeView);

        StageLoader sl = new StageLoader(vbox);
        sl.getStage().requestFocus();
        focusBtn.requestFocus();
        Toolkit.getToolkit().firePulse();

        // test initial state
        assertEquals(sl.getStage().getScene().getFocusOwner(), focusBtn);
        assertTrue(focusBtn.isFocused());
        assertEquals(-1, sm.getSelectedIndex());
        assertNull(sm.getSelectedItem());

        // move focus to the TreeTableView
        treeView.requestFocus();

        // ensure that there is a selection (where previously there was not one)
        assertEquals(sl.getStage().getScene().getFocusOwner(), treeView);
        assertTrue(treeView.isFocused());

        if (rowSelection) {
            assertEquals(0, sm.getSelectedIndices().size());
            assertNull(sm.getSelectedItem());
            assertFalse(sm.isSelected(0));
            assertEquals(0, sm.getSelectedCells().size());
        } else {
            assertFalse(sm.isSelected(0, tableColumn));
            assertEquals(0, sm.getSelectedCells().size());
        }

        sl.dispose();
    }

    @Test public void test_rt36885() {
        test_rt36885(false);
    }

    @Test public void test_rt36885_addChildAfterSelection() {
        test_rt36885(true);
    }

    private void test_rt36885(boolean addChildToAAfterSelection) {
        TreeItem<String> root = new TreeItem<>("Root");         // 0
                TreeItem<String> a = new TreeItem<>("a");       // 1
                    TreeItem<String> a1 = new TreeItem<>("a1"); // a expanded = 2, a collapsed = -1
            TreeItem<String> b = new TreeItem<>("b");           // a expanded = 3, a collapsed = 2
                TreeItem<String> b1 = new TreeItem<>("b1");     // a expanded = 4, a collapsed = 3
                TreeItem<String> b2 = new TreeItem<>("b2");     // a expanded = 5, a collapsed = 4

        root.setExpanded(true);
        root.getChildren().setAll(a, b);

        a.setExpanded(false);
        if (!addChildToAAfterSelection) {
            a.getChildren().add(a1);
        }

        b.setExpanded(true);
        b.getChildren().addAll(b1, b2);

        final TreeTableView<String> treeView = new TreeTableView<>(root);
        TreeTableColumn<String, String> tableColumn = new TreeTableColumn<>();
        tableColumn.setCellValueFactory(rowValue -> new SimpleStringProperty(rowValue.getValue().getValue()));
        treeView.getColumns().add(tableColumn);

        TreeTableView.TreeTableViewSelectionModel<String> sm = treeView.getSelectionModel();
        FocusModel<TreeItem<String>> fm = treeView.getFocusModel();

        sm.select(b1);
        assertEquals(3, sm.getSelectedIndex());
        assertEquals(b1, sm.getSelectedItem());
        assertEquals(3, fm.getFocusedIndex());
        assertEquals(b1, fm.getFocusedItem());

        if (addChildToAAfterSelection) {
            a.getChildren().add(a1);
        }

        a.setExpanded(true);
        assertEquals(4, sm.getSelectedIndex());
        assertEquals(b1, sm.getSelectedItem());
        assertEquals(4, fm.getFocusedIndex());
        assertEquals(b1, fm.getFocusedItem());
    }

    private int rt_37061_index_counter = 0;
    private int rt_37061_item_counter = 0;
    @Test public void test_rt_37061() {
        TreeItem<Integer> root = new TreeItem<>(0);
        root.setExpanded(true);
        TreeTableView<Integer> tv = new TreeTableView<>();
        tv.setRoot(root);
        tv.getSelectionModel().select(0);

        // note we add the listeners after the selection is made, so the counters
        // at this point are still both at zero.
        tv.getSelectionModel().selectedIndexProperty().addListener((observable, oldValue, newValue) -> {
            rt_37061_index_counter++;
        });

        tv.getSelectionModel().selectedItemProperty().addListener((observable, oldValue, newValue) -> {
            rt_37061_item_counter++;
        });

        // add a new item. This does not impact the selected index or selected item
        // so the counters should remain at zero.
        tv.getRoot().getChildren().add(new TreeItem("1"));
        assertEquals(0, rt_37061_index_counter);
        assertEquals(0, rt_37061_item_counter);
    }

    @Test public void test_rt_37054_noScroll() {
        test_rt_37054(false);
    }

    @Test public void test_rt_37054_scroll() {
        test_rt_37054(true);
    }

    private void test_rt_37054(boolean scroll) {
        ObjectProperty<Integer> offset = new SimpleObjectProperty<>(0);

        // create table with a bunch of rows and 1 column...
        TreeItem<Integer> root = new TreeItem<>(0);
        root.setExpanded(true);
        for (int i = 1; i <= 50; i++) {
            root.getChildren().add(new TreeItem<>(i));
        }

        final TreeTableColumn<Integer, Integer> column = new TreeTableColumn<>("Column");

        final TreeTableView<Integer> table = new TreeTableView<>(root);
        table.getColumns().add( column );
        column.setPrefWidth( 150 );

        // each cell displays x, where x = "cell row number + offset"
        column.setCellValueFactory( cdf -> new ObjectBinding<>() {
            { super.bind( offset ); }

            @Override protected Integer computeValue() {
                return cdf.getValue().getValue() + offset.get();
            }
        });

        StackPane stack = new StackPane();
        stack.getChildren().add(table);
        StageLoader sl = new StageLoader(stack);

        int index = scroll ? 0 : 25;

        if (scroll) {
            // we scroll to force the table cells to update the objects they observe
            table.scrollTo(index);
            Toolkit.getToolkit().firePulse();
        }

        TreeTableCell cell = (TreeTableCell) VirtualFlowTestUtils.getCell(table, index + 3, 0);
        final int initialValue = (Integer) cell.getItem();

        // increment the offset value
        offset.setValue(offset.get() + 1);
        Toolkit.getToolkit().firePulse();

        final int incrementedValue = (Integer) cell.getItem();
        assertEquals(initialValue + 1, incrementedValue);

        sl.dispose();
    }

    private int rt_37395_index_addCount = 0;
    private int rt_37395_index_removeCount = 0;
    private int rt_37395_index_permutationCount = 0;
    private int rt_37395_item_addCount = 0;
    private int rt_37395_item_removeCount = 0;
    private int rt_37395_item_permutationCount = 0;

    @Test public void test_rt_37395() {
        // table items - 3 items, 2nd item has 2 children
        TreeItem<String> root = new TreeItem<>();

        TreeItem<String> two = new TreeItem<>("two");
        two.getChildren().add(new TreeItem<>("childOne"));
        two.getChildren().add(new TreeItem<>("childTwo"));

        root.getChildren().add(new TreeItem<>("one"));
        root.getChildren().add(two);
        root.getChildren().add(new TreeItem<>("three"));

        // table columns - 1 column; name
        TreeTableColumn<String, String> nameColumn = new TreeTableColumn<>("name");
        nameColumn.setCellValueFactory(param -> new ReadOnlyObjectWrapper(param.getValue().getValue()));
        nameColumn.setPrefWidth(200);

        // table
        TreeTableView<String> table = new TreeTableView<>();
        table.setShowRoot(false);
        table.setRoot(root);
        table.getColumns().addAll(nameColumn);

        TreeTableView.TreeTableViewSelectionModel sm = table.getSelectionModel();
        sm.getSelectedIndices().addListener(new ListChangeListener<Integer>() {
            @Override public void onChanged(Change<? extends Integer> c) {
                while (c.next()) {
                    if (c.wasRemoved()) {
                        c.getRemoved().forEach(item -> {
                            if (item == null) {
                                fail("Removed index should never be null");
                            } else {
                                rt_37395_index_removeCount++;
                            }
                        });
                    }
                    if (c.wasAdded()) {
                        c.getAddedSubList().forEach(item -> {
                            rt_37395_index_addCount++;
                        });
                    }
                    if (c.wasPermutated()) {
                        rt_37395_index_permutationCount++;
                    }
                }
            }
        });
        sm.getSelectedItems().addListener(new ListChangeListener<TreeItem<String>>() {
            @Override public void onChanged(Change<? extends TreeItem<String>> c) {
                while (c.next()) {
                    if (c.wasRemoved()) {
                        c.getRemoved().forEach(item -> {
                            if (item == null) {
                                fail("Removed item should never be null");
                            } else {
                                rt_37395_item_removeCount++;
                            }
                        });
                    }
                    if (c.wasAdded()) {
                        c.getAddedSubList().forEach(item -> {
                            rt_37395_item_addCount++;
                        });
                    }
                    if (c.wasPermutated()) {
                        rt_37395_item_permutationCount++;
                    }
                }
            }
        });

        assertEquals(0, rt_37395_index_removeCount);
        assertEquals(0, rt_37395_index_addCount);
        assertEquals(0, rt_37395_index_permutationCount);
        assertEquals(0, rt_37395_item_removeCount);
        assertEquals(0, rt_37395_item_addCount);
        assertEquals(0, rt_37395_item_permutationCount);

        StageLoader sl = new StageLoader(table);

        // step one: select item 'three' in index 2
        sm.select(2);
        assertEquals(0, rt_37395_index_removeCount);
        assertEquals(1, rt_37395_index_addCount);
        assertEquals(0, rt_37395_index_permutationCount);
        assertEquals(0, rt_37395_item_removeCount);
        assertEquals(1, rt_37395_item_addCount);
        assertEquals(0, rt_37395_item_permutationCount);

        // step two: expand item 'two'
        // The first part of the bug report was that we received add/remove
        // change events here, when in reality we shouldn't have, so lets enforce
        // that. We do expect a permutation event on the index, as it has been
        // pushed down, but this should not result in an item permutation event,
        // as it remains unchanged
        two.setExpanded(true);
        assertEquals(1, rt_37395_index_removeCount);
        assertEquals(2, rt_37395_index_addCount);
        assertEquals(0, rt_37395_index_permutationCount);
        assertEquals(0, rt_37395_item_removeCount);
        assertEquals(1, rt_37395_item_addCount);
        assertEquals(0, rt_37395_item_permutationCount);

        // step three: collapse item 'two'
        // Same argument as in step two above: no addition or removal, just a
        // permutation on the index
        two.setExpanded(false);
        assertEquals(2, rt_37395_index_removeCount);
        assertEquals(3, rt_37395_index_addCount);
        assertEquals(0, rt_37395_index_permutationCount);
        assertEquals(0, rt_37395_item_removeCount);
        assertEquals(1, rt_37395_item_addCount);
        assertEquals(0, rt_37395_item_permutationCount);

        sl.dispose();
    }

    @Test public void test_rt_37429() {
        // table items - 3 items, 2nd item has 2 children
        TreeItem<String> root = new TreeItem<>();

        TreeItem<String> two = new TreeItem<>("two");
        two.getChildren().add(new TreeItem<>("childOne"));
        two.getChildren().add(new TreeItem<>("childTwo"));
        two.setExpanded(true);

        root.getChildren().add(new TreeItem<>("one"));
        root.getChildren().add(two);
        root.getChildren().add(new TreeItem<>("three"));

        // table columns - 1 column; name
        TreeTableColumn<String, String> nameColumn = new TreeTableColumn<>("name");
        nameColumn.setCellValueFactory(param -> new ReadOnlyObjectWrapper(param.getValue().getValue()));
        nameColumn.setPrefWidth(200);

        // table
        TreeTableView<String> table = new TreeTableView<>();
        table.setShowRoot(false);
        table.setRoot(root);
        table.getColumns().addAll(nameColumn);

        table.getSelectionModel().getSelectedItems().addListener((ListChangeListener<TreeItem<String>>) c -> {
            while (c.next()) {
                if(c.wasRemoved()) {
                    // The removed list of items must be iterated or the AIOOBE will
                    // not be thrown when getAddedSubList is called.
                    c.getRemoved().forEach(item -> {});
                }

                if (c.wasAdded()) {
                    c.getAddedSubList();
                }
            }
        });

        StageLoader sl = new StageLoader(table);

        ControlTestUtils.runWithExceptionHandler(() -> {
            table.getSelectionModel().select(0);
            table.getSortOrder().add(nameColumn);
        });

        sl.dispose();
    }

    private int rt_37429_items_change_count = 0;
    private int rt_37429_cells_change_count = 0;
    @Test public void test_rt_37429_sortEventsShouldNotFireExtraChangeEvents() {
        // table items - 3 items, 2nd item has 2 children
        TreeItem<String> root = new TreeItem<>();

        root.getChildren().add(new TreeItem<>("a"));
        root.getChildren().add(new TreeItem<>("c"));
        root.getChildren().add(new TreeItem<>("b"));

        // table columns - 1 column; name
        TreeTableColumn<String, String> nameColumn = new TreeTableColumn<>("name");
        nameColumn.setCellValueFactory(param -> new ReadOnlyObjectWrapper(param.getValue().getValue()));
        nameColumn.setPrefWidth(200);

        // table
        TreeTableView<String> table = new TreeTableView<>();
        table.setShowRoot(false);
        table.setRoot(root);
        table.getColumns().addAll(nameColumn);

        table.getSelectionModel().getSelectedItems().addListener((ListChangeListener<TreeItem<String>>) c -> {
            while (c.next()) {
                rt_37429_items_change_count++;
            }
        });
        table.getSelectionModel().getSelectedCells().addListener((ListChangeListener<TreeTablePosition<String, ?>>) c -> {
            while (c.next()) {
                rt_37429_cells_change_count++;
            }
        });

        StageLoader sl = new StageLoader(table);

        assertEquals(0, rt_37429_items_change_count);
        assertEquals(0, rt_37429_cells_change_count);

        table.getSelectionModel().select(0);
        assertEquals(1, rt_37429_items_change_count);
        assertEquals(1, rt_37429_cells_change_count);

        table.getSortOrder().add(nameColumn);
        assertEquals(1, rt_37429_items_change_count);
        assertEquals(1, rt_37429_cells_change_count);

        nameColumn.setSortType(TreeTableColumn.SortType.DESCENDING);
        assertEquals(1, rt_37429_items_change_count);
        assertEquals(2, rt_37429_cells_change_count);

        nameColumn.setSortType(TreeTableColumn.SortType.ASCENDING);
        assertEquals(1, rt_37429_items_change_count);
        assertEquals(3, rt_37429_cells_change_count);

        sl.dispose();
    }

    private int rt_37538_count = 0;
    @Test public void test_rt_37538_noCNextCall() {
        test_rt_37538(false, false);
    }

    @Test public void test_rt_37538_callCNextOnce() {
        test_rt_37538(true, false);
    }

    @Test public void test_rt_37538_callCNextInLoop() {
        test_rt_37538(false, true);
    }

    private void test_rt_37538(boolean callCNextOnce, boolean callCNextInLoop) {
        // create table with a bunch of rows and 1 column...
        TreeItem<Integer> root = new TreeItem<>(0);
        root.setExpanded(true);
        for (int i = 1; i <= 50; i++) {
            root.getChildren().add(new TreeItem<>(i));
        }

        final TreeTableColumn<Integer, Integer> column = new TreeTableColumn<>("Column");
        column.setCellValueFactory( cdf -> new ReadOnlyObjectWrapper<>(cdf.getValue().getValue()));

        final TreeTableView<Integer> table = new TreeTableView<>(root);
        table.getColumns().add( column );

        table.getSelectionModel().getSelectedItems().addListener((ListChangeListener.Change<? extends TreeItem<Integer>> c) -> {
            if (callCNextOnce) {
                c.next();
            } else if (callCNextInLoop) {
                while (c.next()) {
                    // no-op
                }
            }

            if (rt_37538_count >= 1) {
                Thread.dumpStack();
                fail("This method should only be called once");
            }

            rt_37538_count++;
        });

        StageLoader sl = new StageLoader(table);
        assertEquals(0, rt_37538_count);
        table.getSelectionModel().select(0);
        assertEquals(1, rt_37538_count);
        sl.dispose();
    }

    @Test public void test_rt_37593() {
        TreeItem<String> root = new TreeItem<>();

        TreeItem<String> one = new TreeItem<>("one");
        root.getChildren().add(one);

        TreeItem<String> two = new TreeItem<>("two");
        two.getChildren().add(new TreeItem<>("childOne"));
        two.getChildren().add(new TreeItem<>("childTwo"));
        root.getChildren().add(two);

        root.getChildren().add(new TreeItem<>("three"));

        TreeTableColumn<String, String> nameColumn = new TreeTableColumn<>("name");
        nameColumn.setCellValueFactory(param -> new ReadOnlyObjectWrapper(param.getValue().getValue()));

        treeTableView.setShowRoot(false);
        treeTableView.setRoot(root);
        treeTableView.getColumns().addAll(nameColumn);

        treeTableView.getSortOrder().add(nameColumn);
        nameColumn.setSortType(TreeTableColumn.SortType.DESCENDING);
        sm.select(one);

        // at this point, the 'one' item should be in row 2
        assertTrue(sm.isSelected(2));
        assertEquals(one, sm.getSelectedItem());

        two.setExpanded(true);

        // we should end up with the selection being on index 4, which is the
        // final location of the 'one' tree item, after sorting and expanding 'two'
        assertEquals(one, sm.getSelectedItem());
        assertTrue(debug(), sm.isSelected(4));

        // this line would create a NPE
        VirtualFlowTestUtils.clickOnRow(treeTableView, 4, true);

        // The mouse click should not change selection at all
        assertEquals(one, sm.getSelectedItem());
        assertTrue(debug(), sm.isSelected(4));
    }

    @Test public void test_rt_35395_testCell_fixedCellSize() {
        test_rt_35395(true, true);
    }

    @Test public void test_rt_35395_testCell_notFixedCellSize() {
        test_rt_35395(true, false);
    }

    @Ignore("Fix not yet developed for TreeTableView")
    @Test public void test_rt_35395_testRow_fixedCellSize() {
        test_rt_35395(false, true);
    }

    @Ignore("Fix not yet developed for TreeTableView")
    @Test public void test_rt_35395_testRow_notFixedCellSize() {
        test_rt_35395(false, false);
    }

    private int rt_35395_counter;
    private void test_rt_35395(boolean testCell, boolean useFixedCellSize) {
        rt_35395_counter = 0;

        TreeItem<String> root = new TreeItem<>("green");
        root.setExpanded(true);
        for (int i = 0; i < 20; i++) {
            root.getChildren().addAll(new TreeItem<>("red"), new TreeItem<>("green"), new TreeItem<>("blue"), new TreeItem<>("purple"));
        }

        TreeTableView<String> treeTableView = new TreeTableView<>(root);
        if (useFixedCellSize) {
            treeTableView.setFixedCellSize(24);
        }
        treeTableView.setRowFactory(tv -> new TreeTableRowShim<>() {
            @Override public void updateItem(String color, boolean empty) {
                rt_35395_counter += testCell ? 0 : 1;
                super.updateItem(color, empty);
            }
        });

        TreeTableColumn<String,String> column = new TreeTableColumn<>("Column");
        column.setCellValueFactory(param -> new ReadOnlyStringWrapper(param.getValue().getValue()));
        column.setCellFactory(tv -> new TreeTableCellShim<>() {
            @Override public void updateItem(String color, boolean empty) {
                rt_35395_counter += testCell ? 1 : 0;
                super.updateItem(color, empty);
                setText(null);
                if (empty) {
                    setGraphic(null);
                } else {
                    Rectangle rect = new Rectangle(16, 16);
                    rect.setStyle("-fx-fill: " + color);
                    setGraphic(rect);
                }
            }
        });
        treeTableView.getColumns().addAll(column);

        StageLoader sl = new StageLoader(treeTableView);

        Platform.runLater(() -> {
            rt_35395_counter = 0;
            root.getChildren().set(10, new TreeItem<>("yellow"));
            Platform.runLater(() -> {
                Toolkit.getToolkit().firePulse();
                assertEquals(1, rt_35395_counter);
                rt_35395_counter = 0;
                root.getChildren().set(30, new TreeItem<>("yellow"));
                Platform.runLater(() -> {
                    Toolkit.getToolkit().firePulse();
                    assertTrue(rt_35395_counter < 15);
                    rt_35395_counter = 0;
                    treeTableView.scrollTo(5);
                    Platform.runLater(() -> {
                        Toolkit.getToolkit().firePulse();
                        assertTrue(rt_35395_counter > 0);
                        assertTrue(rt_35395_counter < 39);
                        rt_35395_counter = 0;
                        treeTableView.scrollTo(55);
                        Platform.runLater(() -> {
                            Toolkit.getToolkit().firePulse();

                            assertTrue(rt_35395_counter > 0);
                            assertTrue(rt_35395_counter < 90);
                            sl.dispose();
                        });
                    });
                });
            });
        });
    }

    @Test public void test_rt_37632() {
        final TreeItem<String> rootOne = new TreeItem<>("Root 1");
        final TreeItem<String> rootTwo = new TreeItem<>("Root 2");

        TreeTableColumn<String,String> tableColumn = new TreeTableColumn("column");
        tableColumn.setCellValueFactory(c -> new ReadOnlyStringWrapper(c.getValue().getValue()));

        final TreeTableView<String> treeTableView = new TreeTableView<>();
        treeTableView.getColumns().addAll(tableColumn);
        MultipleSelectionModel<TreeItem<String>> sm = treeTableView.getSelectionModel();
        treeTableView.setRoot(rootOne);
        treeTableView.getSelectionModel().selectFirst();

        assertEquals(0, sm.getSelectedIndex());
        assertEquals(rootOne, sm.getSelectedItem());
        assertEquals(1, sm.getSelectedIndices().size());
        assertEquals(0, (int) sm.getSelectedIndices().get(0));
        assertEquals(1, sm.getSelectedItems().size());
        assertEquals(rootOne, sm.getSelectedItems().get(0));

        treeTableView.setRoot(rootTwo);

        assertEquals(-1, sm.getSelectedIndex());
        assertNull(sm.getSelectedItem());
        assertEquals(0, sm.getSelectedIndices().size());
        assertEquals(0, sm.getSelectedItems().size());
    }

    private TreeTableView<Person> test_rt_38464_createControl() {
        ObservableList<TreeItem<Person>> persons = FXCollections.observableArrayList(
                new TreeItem<>(new Person("Jacob", "Smith", "jacob.smith@example.com")),
                new TreeItem<>(new Person("Isabella", "Johnson", "isabella.johnson@example.com")),
                new TreeItem<>(new Person("Ethan", "Williams", "ethan.williams@example.com")),
                new TreeItem<>(new Person("Emma", "Jones", "emma.jones@example.com")),
                new TreeItem<>(new Person("Michael", "Brown", "michael.brown@example.com")));

        TreeTableView<Person> table = new TreeTableView<>();
        table.setShowRoot(false);

        TreeItem<Person> root = new TreeItem<>(new Person("Root", null, null));
        root.setExpanded(true);
        root.getChildren().setAll(persons);
        table.setRoot(root);



        TreeTableColumn firstNameCol = new TreeTableColumn("First Name");
        firstNameCol.setCellValueFactory(new TreeItemPropertyValueFactory<>("firstName"));

        TreeTableColumn lastNameCol = new TreeTableColumn("Last Name");
        lastNameCol.setCellValueFactory(new TreeItemPropertyValueFactory<>("lastName"));

        table.getColumns().addAll(firstNameCol, lastNameCol);

        return table;
    }

    @Test public void test_rt_38464_rowSelection_selectFirstRowOnly() {
        TreeTableView<Person> table = test_rt_38464_createControl();
        TreeTableView.TreeTableViewSelectionModel<Person> sm = table.getSelectionModel();
        sm.setCellSelectionEnabled(false);
        sm.setSelectionMode(SelectionMode.MULTIPLE);

        sm.select(0);

        assertTrue(sm.isSelected(0));
        assertTrue(sm.isSelected(0, table.getColumns().get(0)));
        assertTrue(sm.isSelected(0, table.getColumns().get(1)));

        assertEquals(1, sm.getSelectedIndices().size());
        assertEquals(1, sm.getSelectedItems().size());
        assertEquals(1, sm.getSelectedCells().size());
    }

    @Test public void test_rt_38464_rowSelection_selectFirstRowAndThenCallNoOpMethods() {
        TreeTableView<Person> table = test_rt_38464_createControl();
        TreeTableView.TreeTableViewSelectionModel<Person> sm = table.getSelectionModel();
        sm.setCellSelectionEnabled(false);
        sm.setSelectionMode(SelectionMode.MULTIPLE);

        sm.select(0);               // select first row
        sm.select(0);               // this should be a no-op
        sm.select(0, table.getColumns().get(0)); // so should this, as we are in row selection mode
        sm.select(0, table.getColumns().get(1));  // and same here

        assertTrue(sm.isSelected(0));
        assertTrue(sm.isSelected(0, table.getColumns().get(0)));
        assertTrue(sm.isSelected(0, table.getColumns().get(1)));

        assertEquals(1, sm.getSelectedIndices().size());
        assertEquals(1, sm.getSelectedItems().size());
        assertEquals(1, sm.getSelectedCells().size());
    }


    @Test public void test_rt_38464_cellSelection_selectFirstRowOnly() {
        TreeTableView<Person> table = test_rt_38464_createControl();
        TreeTableView.TreeTableViewSelectionModel<Person> sm = table.getSelectionModel();
        sm.setCellSelectionEnabled(true);
        sm.setSelectionMode(SelectionMode.MULTIPLE);

        // select first row. This should be translated into selection of all
        // cells in this row, and (as of JDK 9) _does_ result in the row itself being
        // considered selected.
        sm.select(0);

        assertTrue(sm.isSelected(0));
        assertTrue(sm.isSelected(0, table.getColumns().get(0)));
        assertTrue(sm.isSelected(0, table.getColumns().get(1)));

        assertEquals(1, sm.getSelectedIndices().size());
        assertEquals(1, sm.getSelectedItems().size());
        assertEquals(2, sm.getSelectedCells().size());
    }

    @Test public void test_rt_38464_cellSelection_selectFirstRowAndThenCallNoOpMethods() {
        TreeTableView<Person> table = test_rt_38464_createControl();
        TreeTableView.TreeTableViewSelectionModel<Person> sm = table.getSelectionModel();
        sm.setCellSelectionEnabled(true);
        sm.setSelectionMode(SelectionMode.MULTIPLE);

        // select first row. This should be translated into selection of all
        // cells in this row, and (as of JDK 9) _does_ result in the row itself being
        // considered selected.
        sm.select(0);                            // select first row
        sm.select(0, table.getColumns().get(0)); // This line and the next should be no-ops
        sm.select(0, table.getColumns().get(1));

        assertTrue(sm.isSelected(0));
        assertTrue(sm.isSelected(0, table.getColumns().get(0)));
        assertTrue(sm.isSelected(0, table.getColumns().get(1)));

        assertEquals(1, sm.getSelectedIndices().size());
        assertEquals(1, sm.getSelectedItems().size());
        assertEquals(2, sm.getSelectedCells().size());
    }

    @Test public void test_rt38464_selectCellMultipleTimes() {
        TreeTableView<Person> table = test_rt_38464_createControl();
        TreeTableView.TreeTableViewSelectionModel<Person> sm = table.getSelectionModel();
        sm.setCellSelectionEnabled(true);
        sm.setSelectionMode(SelectionMode.MULTIPLE);

        // default selection when in cell selection mode
        assertEquals(0, sm.getSelectedCells().size());
        assertEquals(0, sm.getSelectedItems().size());
        assertEquals(0, sm.getSelectedIndices().size());

        // select the first cell
        sm.select(0, table.getColumns().get(0));
        assertEquals(1, sm.getSelectedCells().size());
        assertEquals(1, sm.getSelectedItems().size());
        assertEquals(1, sm.getSelectedIndices().size());

        // select the first cell....again
        sm.select(0, table.getColumns().get(0));
        assertEquals(1, sm.getSelectedCells().size());
        assertEquals(1, sm.getSelectedItems().size());
        assertEquals(1, sm.getSelectedIndices().size());
    }

    @Test public void test_rt38464_selectCellThenRow() {
        TreeTableView<Person> table = test_rt_38464_createControl();
        TreeTableView.TreeTableViewSelectionModel<Person> sm = table.getSelectionModel();
        sm.setCellSelectionEnabled(true);
        sm.setSelectionMode(SelectionMode.MULTIPLE);

        // default selection when in cell selection mode
        assertEquals(0, sm.getSelectedCells().size());
        assertEquals(0, sm.getSelectedItems().size());
        assertEquals(0, sm.getSelectedIndices().size());

        // select the first cell
        sm.select(0, table.getColumns().get(0));
        assertEquals(1, sm.getSelectedCells().size());
        assertEquals(1, sm.getSelectedItems().size());
        assertEquals(1, sm.getSelectedIndices().size());

        // select the first row
        sm.select(0);

        // we go to 2 here as all cells in the row become selected. What we do
        // not expect is to go to 3, as that would mean duplication
        assertEquals(2, sm.getSelectedCells().size());
        assertEquals(1, sm.getSelectedItems().size());
        assertEquals(1, sm.getSelectedIndices().size());
    }

    @Test public void test_rt38464_selectRowThenCell() {
        TreeTableView<Person> table = test_rt_38464_createControl();
        TreeTableView.TreeTableViewSelectionModel<Person> sm = table.getSelectionModel();
        sm.setCellSelectionEnabled(true);
        sm.setSelectionMode(SelectionMode.MULTIPLE);

        // default selection when in cell selection mode
        assertEquals(0, sm.getSelectedCells().size());
        assertEquals(0, sm.getSelectedItems().size());
        assertEquals(0, sm.getSelectedIndices().size());

        // select the first row
        sm.select(0);

        // we go to 2 here as all cells in the row become selected.
        assertEquals(2, sm.getSelectedCells().size());
        assertEquals(1, sm.getSelectedItems().size());
        assertEquals(1, sm.getSelectedIndices().size());

        // select the first cell - no change is expected
        sm.select(0, table.getColumns().get(0));
        assertEquals(2, sm.getSelectedCells().size());
        assertEquals(1, sm.getSelectedItems().size());
        assertEquals(1, sm.getSelectedIndices().size());
    }

    @Test public void test_rt38464_selectTests_cellSelection_singleSelection_selectsOneRow() {
        test_rt38464_selectTests(true, true, true);
    }

    @Test public void test_rt38464_selectTests_cellSelection_singleSelection_selectsTwoRows() {
        test_rt38464_selectTests(true, true, false);
    }

    @Test public void test_rt38464_selectTests_cellSelection_multipleSelection_selectsOneRow() {
        test_rt38464_selectTests(true, false, true);
    }

    @Test public void test_rt38464_selectTests_cellSelection_multipleSelection_selectsTwoRows() {
        test_rt38464_selectTests(true, false, false);
    }

    @Test public void test_rt38464_selectTests_rowSelection_singleSelection_selectsOneRow() {
        test_rt38464_selectTests(false, true, true);
    }

    @Test public void test_rt38464_selectTests_rowSelection_singleSelection_selectsTwoRows() {
        test_rt38464_selectTests(false, true, false);
    }

    @Test public void test_rt38464_selectTests_rowSelection_multipleSelection_selectsOneRow() {
        test_rt38464_selectTests(false, false, true);
    }

    @Test public void test_rt38464_selectTests_rowSelection_multipleSelection_selectsTwoRows() {
        test_rt38464_selectTests(false, false, false);
    }

    private void test_rt38464_selectTests(boolean cellSelection, boolean singleSelection, boolean selectsOneRow) {
        TreeTableView<Person> table = test_rt_38464_createControl();
        TreeTableView.TreeTableViewSelectionModel<Person> sm = table.getSelectionModel();
        sm.setCellSelectionEnabled(cellSelection);
        sm.setSelectionMode(singleSelection ? SelectionMode.SINGLE : SelectionMode.MULTIPLE);

        // default selection when in cell selection mode
        assertEquals(0, sm.getSelectedCells().size());
        assertEquals(0, sm.getSelectedItems().size());
        assertEquals(0, sm.getSelectedIndices().size());

        if (selectsOneRow) {
            sm.select(0);
        } else {
            // select the first two rows
            sm.selectIndices(0, 1);
        }

        final int expectedCells = singleSelection                    ? 1 :
                                  selectsOneRow   && cellSelection   ? 2 :
                                  selectsOneRow   && !cellSelection  ? 1 :
                                  !selectsOneRow  && cellSelection   ? 4 :
                               /* !selectsOneRow  && !cellSelection */ 2;

        final int expectedItems = singleSelection ? 1 :
                selectsOneRow   ? 1 : 2;

        assertEquals(expectedCells, sm.getSelectedCells().size());
        assertEquals(expectedItems, sm.getSelectedItems().size());
        assertEquals(expectedItems, sm.getSelectedIndices().size());

        // we expect the table column of all selected cells, in this instance,
        // to be null as we have not explicitly stated a column, nor have we clicked
        // on a column. The only alternative is to use the first column.
        for (TreeTablePosition<?,?> tp : sm.getSelectedCells()) {
            if (cellSelection) {
                assertNotNull(tp.getTableColumn());
            } else {
                assertNull(tp.getTableColumn());
            }
        }
    }

    @Test public void test_rt_37853_replaceRoot() {
        test_rt_37853(true);
    }

    @Test public void test_rt_37853_replaceRootChildren() {
        test_rt_37853(false);
    }

    private int rt_37853_cancelCount;
    private int rt_37853_commitCount;
    public void test_rt_37853(boolean replaceRoot) {
        TreeTableColumn<String,String> first = new TreeTableColumn<>("first");
        first.setEditable(true);
        first.setCellFactory(TextFieldTreeTableCell.forTreeTableColumn());
        treeTableView.getColumns().add(first);
        treeTableView.setEditable(true);
        treeTableView.setRoot(new TreeItem<>("Root"));
        treeTableView.getRoot().setExpanded(true);

        for (int i = 0; i < 10; i++) {
            treeTableView.getRoot().getChildren().add(new TreeItem<>("" + i));
        }

        StageLoader sl = new StageLoader(treeTableView);

        first.setOnEditCancel(editEvent -> rt_37853_cancelCount++);
        first.setOnEditCommit(editEvent -> rt_37853_commitCount++);

        assertEquals(0, rt_37853_cancelCount);
        assertEquals(0, rt_37853_commitCount);

        treeTableView.edit(1, first);
        assertNotNull(treeTableView.getEditingCell());

        if (replaceRoot) {
            treeTableView.setRoot(new TreeItem<>("New Root"));
        } else {
            treeTableView.getRoot().getChildren().clear();
            for (int i = 0; i < 10; i++) {
                treeTableView.getRoot().getChildren().add(new TreeItem<>("new item " + i));
            }
        }
        assertEquals(1, rt_37853_cancelCount);
        assertEquals(0, rt_37853_commitCount);

        sl.dispose();
    }


    /**************************************************************************
     *
     * Tests (and related code) for RT-38892
     *
     *************************************************************************/

    private final Supplier<TreeTableColumn<Person,String>> columnCallable = () -> {
        TreeTableColumn<Person,String> column = new TreeTableColumn<>("Last Name");
        column.setCellValueFactory(new TreeItemPropertyValueFactory<>("lastName"));
        return column;
    };

    private TreeTableColumn<Person, String> test_rt_38892_firstNameCol;
    private TreeTableColumn<Person, String> test_rt_38892_lastNameCol;

    private TreeTableView<Person> init_test_rt_38892() {
        ObservableList<TreeItem<Person>> persons = FXCollections.observableArrayList(
                new TreeItem<>(new Person("Jacob", "Smith", "jacob.smith@example.com")),
                new TreeItem<>(new Person("Isabella", "Johnson", "isabella.johnson@example.com")),
                new TreeItem<>(new Person("Ethan", "Williams", "ethan.williams@example.com")),
                new TreeItem<>(new Person("Emma", "Jones", "emma.jones@example.com")),
                new TreeItem<>(new Person("Michael", "Brown", "michael.brown@example.com")));

        TreeTableView<Person> table = new TreeTableView<>();
        table.setShowRoot(false);
        table.getSelectionModel().setCellSelectionEnabled(true);
        table.getSelectionModel().setSelectionMode(SelectionMode.MULTIPLE);

        TreeItem<Person> root = new TreeItem<>(new Person("Root", null, null));
        root.setExpanded(true);
        root.getChildren().setAll(persons);
        table.setRoot(root);

        test_rt_38892_firstNameCol = new TreeTableColumn<>("First Name");
        test_rt_38892_firstNameCol.setCellValueFactory(new TreeItemPropertyValueFactory<>("firstName"));
        test_rt_38892_lastNameCol = columnCallable.get();
        table.getColumns().addAll(test_rt_38892_firstNameCol, test_rt_38892_lastNameCol);

        return table;
    }

    @Test public void test_rt_38892_focusMovesToLeftWhenPossible() {
        TreeTableView<Person> table = init_test_rt_38892();

        TreeTableView.TreeTableViewFocusModel<Person> fm = table.getFocusModel();
        fm.focus(0, test_rt_38892_lastNameCol);

        // assert pre-conditions
        assertEquals(0, fm.getFocusedIndex());
        assertEquals(0, fm.getFocusedCell().getRow());
        assertEquals(test_rt_38892_lastNameCol, fm.getFocusedCell().getTableColumn());
        assertEquals(1, fm.getFocusedCell().getColumn());

        // now remove column where focus is and replace it with a new column.
        // We expect focus to move to the left one cell.
        table.getColumns().remove(1);
        table.getColumns().add(columnCallable.get());

        assertEquals(0, fm.getFocusedIndex());
        assertEquals(0, fm.getFocusedCell().getRow());
        assertEquals(test_rt_38892_firstNameCol, fm.getFocusedCell().getTableColumn());
        assertEquals(0, fm.getFocusedCell().getColumn());
    }

    @Test public void test_rt_38892_removeLeftMostColumn() {
        TreeTableView<Person> table = init_test_rt_38892();

        TreeTableView.TreeTableViewFocusModel<Person> fm = table.getFocusModel();
        fm.focus(0, test_rt_38892_firstNameCol);

        // assert pre-conditions
        assertEquals(0, fm.getFocusedIndex());
        assertEquals(0, fm.getFocusedCell().getRow());
        assertEquals(test_rt_38892_firstNameCol, fm.getFocusedCell().getTableColumn());
        assertEquals(0, fm.getFocusedCell().getColumn());

        // now remove column where focus is and replace it with a new column.
        // In the current (non-specified) behavior, this results in focus being
        // shifted to a cell in the remaining column, even when we add a new column
        // as we index based on the column, not on its index.
        table.getColumns().remove(0);
        TreeTableColumn<Person,String> newColumn = columnCallable.get();
        table.getColumns().add(0, newColumn);

        assertEquals(0, fm.getFocusedIndex());
        assertEquals(0, fm.getFocusedCell().getRow());
        assertEquals(test_rt_38892_lastNameCol, fm.getFocusedCell().getTableColumn());
        assertEquals(0, fm.getFocusedCell().getColumn());
    }

    @Test public void test_rt_38892_removeSelectionFromCellsInRemovedColumn() {
        TreeTableView<Person> table = init_test_rt_38892();

        TreeTableView.TreeTableViewSelectionModel sm = table.getSelectionModel();
        sm.select(0, test_rt_38892_firstNameCol);
        sm.select(1, test_rt_38892_lastNameCol);    // this should go
        sm.select(2, test_rt_38892_firstNameCol);
        sm.select(3, test_rt_38892_lastNameCol);    // so should this
        sm.select(4, test_rt_38892_firstNameCol);

        assertEquals(5, sm.getSelectedCells().size());

        table.getColumns().remove(1);

        assertEquals(3, sm.getSelectedCells().size());
        assertTrue(sm.isSelected(0, test_rt_38892_firstNameCol));
        assertFalse(sm.isSelected(1, test_rt_38892_lastNameCol));
        assertTrue(sm.isSelected(2, test_rt_38892_firstNameCol));
        assertFalse(sm.isSelected(3, test_rt_38892_lastNameCol));
        assertTrue(sm.isSelected(4, test_rt_38892_firstNameCol));
    }

    @Test public void test_rt_38787_remove_b() {
        // Remove 'b', selection moves to 'a'
        test_rt_38787("a", 0, 1);
    }

    @Test public void test_rt_38787_remove_b_c() {
        // Remove 'b' and 'c', selection moves to 'a'
        test_rt_38787("a", 0, 1, 2);
    }

    @Test public void test_rt_38787_remove_c_d() {
        // Remove 'c' and 'd', selection moves to 'b'
        test_rt_38787("b", 1, 2, 3);
    }

    @Test public void test_rt_38787_remove_a() {
        // Remove 'a', selection moves to 'b', now in index 0
        test_rt_38787("b", 0, 0);
    }

    private void test_rt_38787(String expectedItem, int expectedIndex, int... indicesToRemove) {
        TreeItem<String> a, b, c, d;
        TreeItem<String> root = new TreeItem<>("Root");
        root.setExpanded(true);
        root.getChildren().addAll(
                a = new TreeItem<>("a"),
                b = new TreeItem<>("b"),
                c = new TreeItem<>("c"),
                d = new TreeItem<>("d")
        );

        TreeTableView<String> stringTreeTableView = new TreeTableView<>(root);
        stringTreeTableView.setShowRoot(false);

        TreeTableColumn<String,String> column = new TreeTableColumn<>("Column");
        column.setCellValueFactory(cdf -> new ReadOnlyStringWrapper(cdf.getValue().getValue()));
        stringTreeTableView.getColumns().add(column);

        MultipleSelectionModel<TreeItem<String>> sm = stringTreeTableView.getSelectionModel();
        sm.select(b);

        // test pre-conditions
        assertEquals(1, sm.getSelectedIndex());
        assertEquals(1, (int)sm.getSelectedIndices().get(0));
        assertEquals(b, sm.getSelectedItem());
        assertEquals(b, sm.getSelectedItems().get(0));
        assertFalse(sm.isSelected(0));
        assertTrue(sm.isSelected(1));
        assertFalse(sm.isSelected(2));

        // removing items
        List<TreeItem<String>> itemsToRemove = new ArrayList<>(indicesToRemove.length);
        for (int index : indicesToRemove) {
            itemsToRemove.add(root.getChildren().get(index));
        }
        root.getChildren().removeAll(itemsToRemove);

        // testing against expectations
        assertEquals(expectedIndex, sm.getSelectedIndex());
        assertEquals(expectedIndex, (int)sm.getSelectedIndices().get(0));
        assertEquals(expectedItem, sm.getSelectedItem().getValue());
        assertEquals(expectedItem, sm.getSelectedItems().get(0).getValue());
    }

    private int rt_38341_indices_count = 0;
    private int rt_38341_items_count = 0;
    @Test public void test_rt_38341() {
        Callback<Integer, TreeItem<String>> callback = number -> {
            final TreeItem<String> root = new TreeItem<>("Root " + number);
            final TreeItem<String> child = new TreeItem<>("Child " + number);

            root.getChildren().add(child);
            return root;
        };

        final TreeItem<String> root = new TreeItem<>();
        root.setExpanded(true);
        root.getChildren().addAll(callback.call(1), callback.call(2));

        final TreeTableView<String> treeTableView = new TreeTableView<>(root);
        treeTableView.setShowRoot(false);

        TreeTableColumn<String,String> column = new TreeTableColumn<>("Column");
        column.setCellValueFactory(cdf -> new ReadOnlyStringWrapper(cdf.getValue().getValue()));
        treeTableView.getColumns().add(column);

        MultipleSelectionModel<TreeItem<String>> sm = treeTableView.getSelectionModel();
        sm.getSelectedIndices().addListener((ListChangeListener<Integer>) c -> rt_38341_indices_count++);
        sm.getSelectedItems().addListener((ListChangeListener<TreeItem<String>>) c -> rt_38341_items_count++);

        assertEquals(0, rt_38341_indices_count);
        assertEquals(0, rt_38341_items_count);

        // expand the first child of root, and select it (note: root isn't visible)
        root.getChildren().get(0).setExpanded(true);
        sm.select(1);
        assertEquals(1, sm.getSelectedIndex());
        assertEquals(1, sm.getSelectedIndices().size());
        assertEquals(1, (int)sm.getSelectedIndices().get(0));
        assertEquals(1, sm.getSelectedItems().size());
        assertEquals("Child 1", sm.getSelectedItem().getValue());
        assertEquals("Child 1", sm.getSelectedItems().get(0).getValue());

        assertEquals(1, rt_38341_indices_count);
        assertEquals(1, rt_38341_items_count);

        // now delete it
        root.getChildren().get(0).getChildren().remove(0);

        // selection should move to the childs parent in index 0
        assertEquals(0, sm.getSelectedIndex());
        assertEquals(1, sm.getSelectedIndices().size());
        assertEquals(0, (int)sm.getSelectedIndices().get(0));
        assertEquals(1, sm.getSelectedItems().size());
        assertEquals("Root 1", sm.getSelectedItem().getValue());
        assertEquals("Root 1", sm.getSelectedItems().get(0).getValue());

        // we also expect there to be an event in the selection model for
        // selected indices and selected items
        assertEquals(2, rt_38341_indices_count);
        assertEquals(2, rt_38341_items_count);
    }

    private int rt_38943_index_count = 0;
    private int rt_38943_item_count = 0;
    @Test public void test_rt_38943() {
        TreeItem<String> root = new TreeItem<>("Root");
        root.setExpanded(true);
        root.getChildren().addAll(
            new TreeItem<>("a"),
            new TreeItem<>("b"),
            new TreeItem<>("c"),
            new TreeItem<>("d")
        );

        TreeTableView<String> stringTreeTableView = new TreeTableView<>(root);
        stringTreeTableView.setShowRoot(false);

        TreeTableColumn<String,String> column = new TreeTableColumn<>("Column");
        column.setCellValueFactory(cdf -> new ReadOnlyStringWrapper(cdf.getValue().getValue()));
        stringTreeTableView.getColumns().add(column);

        MultipleSelectionModel<TreeItem<String>> sm = stringTreeTableView.getSelectionModel();

        sm.selectedIndexProperty().addListener((observable, oldValue, newValue) -> rt_38943_index_count++);
        sm.selectedItemProperty().addListener((observable, oldValue, newValue) -> rt_38943_item_count++);

        assertEquals(-1, sm.getSelectedIndex());
        assertNull(sm.getSelectedItem());
        assertEquals(0, rt_38943_index_count);
        assertEquals(0, rt_38943_item_count);

        sm.select(0);
        assertEquals(0, sm.getSelectedIndex());
        assertEquals("a", sm.getSelectedItem().getValue());
        assertEquals(1, rt_38943_index_count);
        assertEquals(1, rt_38943_item_count);

        sm.clearSelection(0);
        assertEquals(-1, sm.getSelectedIndex());
        assertNull(sm.getSelectedItem());
        assertEquals(2, rt_38943_index_count);
        assertEquals(2, rt_38943_item_count);
    }

    @Test public void test_rt_38884() {
        final TreeItem<String> root = new TreeItem<>("Root");
        final TreeItem<String> foo = new TreeItem<>("foo");

        TreeTableView<String> treeView = new TreeTableView<>(root);
        treeView.setShowRoot(false);
        root.setExpanded(true);

        treeView.getSelectionModel().getSelectedItems().addListener((ListChangeListener.Change<? extends TreeItem<String>> c) -> {
            while (c.next()) {
                if (c.wasRemoved()) {
                    assertTrue(c.getRemovedSize() > 0);

                    List<? extends TreeItem<String>> removed = c.getRemoved();
                    TreeItem<String> removedItem = null;
                    try {
                        removedItem = removed.get(0);
                    } catch (Exception e) {
                        fail();
                    }

                    assertEquals(foo, removedItem);
                }
            }
        });

        root.getChildren().add(foo);
        treeView.getSelectionModel().select(0);
        root.getChildren().clear();
    }

    private int rt_37360_add_count = 0;
    private int rt_37360_remove_count = 0;
    @Test public void test_rt_37360() {
        TreeItem<String> root = new TreeItem<>("Root");
        root.setExpanded(true);
        root.getChildren().addAll(
                new TreeItem<>("a"),
                new TreeItem<>("b")
        );

        TreeTableView<String> stringTreeTableView = new TreeTableView<>(root);
        stringTreeTableView.setShowRoot(false);

        TreeTableColumn<String,String> column = new TreeTableColumn<>("Column");
        column.setCellValueFactory(cdf -> new ReadOnlyStringWrapper(cdf.getValue().getValue()));
        stringTreeTableView.getColumns().add(column);

        MultipleSelectionModel<TreeItem<String>> sm = stringTreeTableView.getSelectionModel();
        sm.setSelectionMode(SelectionMode.MULTIPLE);
        sm.getSelectedItems().addListener((ListChangeListener<TreeItem<String>>) c -> {
            while (c.next()) {
                if (c.wasAdded()) {
                    rt_37360_add_count += c.getAddedSize();
                }
                if (c.wasRemoved()) {
                    rt_37360_remove_count += c.getRemovedSize();
                }
            }
        });

        assertEquals(0, sm.getSelectedItems().size());
        assertEquals(0, rt_37360_add_count);
        assertEquals(0, rt_37360_remove_count);

        sm.select(0);
        assertEquals(1, sm.getSelectedItems().size());
        assertEquals(1, rt_37360_add_count);
        assertEquals(0, rt_37360_remove_count);

        sm.select(1);
        assertEquals(2, sm.getSelectedItems().size());
        assertEquals(2, rt_37360_add_count);
        assertEquals(0, rt_37360_remove_count);

        sm.clearAndSelect(1);
        assertEquals(1, sm.getSelectedItems().size());
        assertEquals(2, rt_37360_add_count);
        assertEquals(1, rt_37360_remove_count);
    }

    private int rt_37366_count = 0;
    @Test public void test_rt_37366() {
        final TreeItem<String> treeItem2 = new TreeItem<>("Item 2");
        treeItem2.getChildren().addAll(new TreeItem<>("Item 21"), new TreeItem<>("Item 22"));

        final TreeItem<String> root1 = new TreeItem<>("Root Node 1");
        TreeItem<String> treeItem1 = new TreeItem<>("Item 1");
        root1.getChildren().addAll(treeItem1, treeItem2, new TreeItem<>("Item 3"));
        root1.setExpanded(true);

        final TreeItem<String> root2 = new TreeItem<>("Root Node 2");

        final TreeItem<String> hiddenRoot = new TreeItem<>("Hidden Root Node");
        hiddenRoot.getChildren().add(root1);
        hiddenRoot.getChildren().add(root2);

        final TreeTableView<String> treeView = new TreeTableView<>(hiddenRoot);
        treeView.setShowRoot(false);

        AtomicInteger step = new AtomicInteger();
        MultipleSelectionModel<TreeItem<String>> sm = treeView.getSelectionModel();
        sm.setSelectionMode(SelectionMode.MULTIPLE);
        sm.getSelectedItems().addListener((ListChangeListener.Change<? extends TreeItem<String>> c) -> {
            switch (step.get()) {
                case 0: {
                    // we expect treeItem1 to be the only item added
                    while (c.next()) {
                        assertFalse(c.wasRemoved());
                        assertTrue(c.wasAdded());
                        assertEquals(1, c.getAddedSize());
                        assertTrue(c.getAddedSubList().contains(treeItem1));
                    }
                    break;
                }
                case 1: {
                    // we expect treeItem2 to be the only item added
                    while (c.next()) {
                        assertFalse(c.wasRemoved());
                        assertTrue(c.wasAdded());
                        assertEquals(1, c.getAddedSize());
                        assertTrue(c.getAddedSubList().contains(treeItem2));
                    }
                    break;
                }
                case 2: {
                    // we expect treeItem1 and treeItem2 to be removed in one separate event,
                    // and then we expect a separate event for root1 to be added. Therefore,
                    // once the remove event is received, we will increment the step to test for
                    // the addition
                    boolean wasRemoved = false;
                    while (c.next()) {
                        if (c.wasAdded()) {
                            fail("no addition expected yet");
                        }
                        if (c.wasRemoved()) {
                            assertTrue(c.getRemoved().containsAll(FXCollections.observableArrayList(treeItem1, treeItem2)));
                            wasRemoved = true;
                        }
                    }
                    if (!wasRemoved) {
                        fail("Expected a remove operation");
                    }
                    step.incrementAndGet();
                    break;
                }
                case 3: {
                    boolean wasAdded = false;
                    while (c.next()) {
                        if (c.wasAdded()) {
                            assertEquals(1, c.getAddedSize());
                            assertTrue(c.getAddedSubList().contains(root1));
                            wasAdded = true;
                        }
                        if (c.wasRemoved()) {
                            fail("no removal expected now");
                        }
                    }
                    if (!wasAdded) {
                        fail("Expected an add operation");
                    }
                    break;
                }
            }
            rt_37366_count++;
        });

        assertEquals(0, rt_37366_count);

        step.set(0);
        sm.select(1); // select "Item 1"
        assertEquals(1, rt_37366_count);
        assertFalse(sm.isSelected(0));
        assertTrue(sm.isSelected(1));
        assertFalse(sm.isSelected(2));

        step.set(1);
        sm.select(2); // select "Item 2"
        assertEquals(2, rt_37366_count);
        assertFalse(sm.isSelected(0));
        assertTrue(sm.isSelected(1));
        assertTrue(sm.isSelected(2));

        step.set(2);
        root1.setExpanded(false); // collapse "Root Node 1" and deselect the two children, moving selection up to "Root Node 1"
        assertEquals(4, rt_37366_count);
        assertTrue(sm.isSelected(0));
        assertFalse(sm.isSelected(1));
        assertFalse(sm.isSelected(2));
    }

    @Test public void test_rt_38491() {
        TreeItem<String> a;
        TreeItem<String> root = new TreeItem<>("Root");
        root.setExpanded(true);
        root.getChildren().addAll(
                a = new TreeItem<>("a"),
                new TreeItem<>("b")
        );

        TreeTableView<String> stringTreeView = new TreeTableView<>(root);
        stringTreeView.setShowRoot(false);

        TreeTableColumn<String,String> column = new TreeTableColumn<>("Column");
        column.setCellValueFactory(cdf -> new ReadOnlyStringWrapper(cdf.getValue().getValue()));
        stringTreeView.getColumns().add(column);

        TreeTableView.TreeTableViewSelectionModel<String> sm = stringTreeView.getSelectionModel();
        sm.setSelectionMode(SelectionMode.MULTIPLE);

        TreeTableViewFocusModel<String> fm = stringTreeView.getFocusModel();

        StageLoader sl = new StageLoader(stringTreeView);

        // test pre-conditions
        assertTrue(sm.isEmpty());
        assertEquals(a, fm.getFocusedItem());
        assertEquals(0, fm.getFocusedIndex());

        // click on row 0
//        VirtualFlowTestUtils.clickOnRow(stringTreeView, 0);
        sm.select(0, column);
        assertTrue(sm.isSelected(0));
        assertEquals(a, sm.getSelectedItem());
        assertTrue(fm.isFocused(0));
        assertEquals(a, fm.getFocusedItem());
        assertEquals(0, fm.getFocusedIndex());
        assertEquals(0, fm.getFocusedCell().getRow());
        assertEquals(column, fm.getFocusedCell().getTableColumn());

        TreeTablePosition<String, ?> anchor = TreeTableCellBehavior.getAnchor(stringTreeView, null);
        assertNotNull(anchor);
        assertTrue(TreeTableCellBehavior.hasNonDefaultAnchor(stringTreeView));
        assertEquals(0, anchor.getRow());

        // now add a new item at row 0. This has the effect of pushing down
        // the selected item into row 1.
        root.getChildren().add(0, new TreeItem("z"));

        // The first bug was that selection and focus were not moving down to
        // be on row 1, so we test that now
        assertFalse(sm.isSelected(0));
        assertFalse(fm.isFocused(0));
        assertTrue(sm.isSelected(1));
        assertEquals(a, sm.getSelectedItem());
        assertTrue(fm.isFocused(1));
        assertEquals(a, fm.getFocusedItem());
        assertEquals(1, fm.getFocusedIndex());
        assertEquals(1, fm.getFocusedCell().getRow());
        assertEquals(column, fm.getFocusedCell().getTableColumn());

        // The second bug was that the anchor was not being pushed down as well
        // (when it should).
        anchor = TreeTableCellBehavior.getAnchor(stringTreeView, null);
        assertNotNull(anchor);
        assertTrue(TreeTableCellBehavior.hasNonDefaultAnchor(stringTreeView));
        assertEquals(1, anchor.getRow());
        assertEquals(column, anchor.getTableColumn());

        sl.dispose();
    }

    private final ObservableList<TreeItem<String>> rt_39256_list = FXCollections.observableArrayList();
    @Test public void test_rt_39256() {
        TreeItem<String> root = new TreeItem<>("Root");
        root.setExpanded(true);
        root.getChildren().addAll(
                new TreeItem<>("a"),
                new TreeItem<>("b"),
                new TreeItem<>("c"),
                new TreeItem<>("d")
        );

        TreeTableView<String> stringTreeTableView = new TreeTableView<>(root);
        stringTreeTableView.setShowRoot(false);

        TreeTableColumn<String,String> column = new TreeTableColumn<>("Column");
        column.setCellValueFactory(cdf -> new ReadOnlyStringWrapper(cdf.getValue().getValue()));
        stringTreeTableView.getColumns().add(column);

        MultipleSelectionModel<TreeItem<String>> sm = stringTreeTableView.getSelectionModel();
        sm.setSelectionMode(SelectionMode.MULTIPLE);

//        rt_39256_list.addListener((ListChangeListener<TreeItem<String>>) change -> {
//            while (change.next()) {
//                System.err.println("number of selected persons (in bound list): " + change.getList().size());
//            }
//        });

        Bindings.bindContent(rt_39256_list, sm.getSelectedItems());

        assertEquals(0, sm.getSelectedItems().size());
        assertEquals(0, rt_39256_list.size());

        sm.selectAll();
        assertEquals(4, sm.getSelectedItems().size());
        assertEquals(4, rt_39256_list.size());

        sm.selectAll();
        assertEquals(4, sm.getSelectedItems().size());
        assertEquals(4, rt_39256_list.size());

        sm.selectAll();
        assertEquals(4, sm.getSelectedItems().size());
        assertEquals(4, rt_39256_list.size());
    }

    private final ObservableList<TreeItem<String>> rt_39482_list = FXCollections.observableArrayList();
    @Test public void test_rt_39482() {
        TreeItem<String> root = new TreeItem<>("Root");
        root.setExpanded(true);
        root.getChildren().addAll(
                new TreeItem<>("a"),
                new TreeItem<>("b"),
                new TreeItem<>("c"),
                new TreeItem<>("d")
        );

        TreeTableView<String> stringTreeTableView = new TreeTableView<>(root);
        stringTreeTableView.setShowRoot(false);

        TreeTableColumn<String,String> column = new TreeTableColumn<>("Column");
        column.setCellValueFactory(cdf -> new ReadOnlyStringWrapper(cdf.getValue().getValue()));
        stringTreeTableView.getColumns().add(column);

        TreeTableView.TreeTableViewSelectionModel<String> sm = stringTreeTableView.getSelectionModel();
        sm.setSelectionMode(SelectionMode.MULTIPLE);

//        rt_39256_list.addListener((ListChangeListener<TreeItem<String>>) change -> {
//            while (change.next()) {
//                System.err.println("number of selected persons (in bound list): " + change.getList().size());
//            }
//        });

        Bindings.bindContent(rt_39482_list, sm.getSelectedItems());

        assertEquals(0, sm.getSelectedItems().size());
        assertEquals(0, rt_39482_list.size());

        test_rt_39482_selectRow("a", sm, 0, column);
        test_rt_39482_selectRow("b", sm, 1, column);
        test_rt_39482_selectRow("c", sm, 2, column);
        test_rt_39482_selectRow("d", sm, 3, column);
    }

    private void test_rt_39482_selectRow(String expectedString,
                                         TreeTableView.TreeTableViewSelectionModel<String> sm,
                                         int rowToSelect,
                                         TreeTableColumn<String,String> columnToSelect) {
        sm.selectAll();
        assertEquals(4, sm.getSelectedCells().size());
        assertEquals(4, sm.getSelectedIndices().size());
        assertEquals(4, sm.getSelectedItems().size());
        assertEquals(4, rt_39482_list.size());

        sm.clearAndSelect(rowToSelect, columnToSelect);
        assertEquals(1, sm.getSelectedCells().size());
        assertEquals(1, sm.getSelectedIndices().size());
        assertEquals(1, sm.getSelectedItems().size());
        assertEquals(expectedString, sm.getSelectedItem().getValue());
        assertEquals(expectedString, rt_39482_list.get(0).getValue());
        assertEquals(1, rt_39482_list.size());
    }

    @Test public void test_rt_39559_useSM_selectAll() {
        test_rt_39559(true);
    }

    @Test public void test_rt_39559_useKeyboard_selectAll() {
        test_rt_39559(false);
    }

    private void test_rt_39559(boolean useSMSelectAll) {
        TreeItem<String> a, b;
        TreeItem<String> root = new TreeItem<>("Root");
        root.setExpanded(true);
        root.getChildren().addAll(
                a = new TreeItem<>("a"),
                b = new TreeItem<>("b"),
                new TreeItem<>("c"),
                new TreeItem<>("d")
        );

        TreeTableView<String> stringTreeTableView = new TreeTableView<>(root);
        stringTreeTableView.setShowRoot(false);

        TreeTableColumn<String,String> column = new TreeTableColumn<>("Column");
        column.setCellValueFactory(cdf -> new ReadOnlyStringWrapper(cdf.getValue().getValue()));
        stringTreeTableView.getColumns().add(column);

        TreeTableView.TreeTableViewSelectionModel<String> sm = stringTreeTableView.getSelectionModel();
        sm.setSelectionMode(SelectionMode.MULTIPLE);

        StageLoader sl = new StageLoader(stringTreeTableView);
        KeyEventFirer keyboard = new KeyEventFirer(stringTreeTableView);

        assertEquals(0, sm.getSelectedItems().size());

        sm.clearAndSelect(0);

        if (useSMSelectAll) {
            sm.selectAll();
        } else {
            keyboard.doKeyPress(KeyCode.A, KeyModifier.getShortcutKey());
        }

        assertEquals(4, sm.getSelectedItems().size());
        assertEquals(0, ((TreeTablePosition) TreeTableCellBehavior.getAnchor(stringTreeTableView, null)).getRow());

        keyboard.doKeyPress(KeyCode.DOWN, KeyModifier.SHIFT);

        assertEquals(0, ((TreeTablePosition) TreeTableCellBehavior.getAnchor(stringTreeTableView, null)).getRow());
        assertEquals(2, sm.getSelectedItems().size());
        assertEquals(a, sm.getSelectedItems().get(0));
        assertEquals(b, sm.getSelectedItems().get(1));

        sl.dispose();
    }

    @Test public void test_rt_16068_firstElement_selectAndRemoveSameRow() {
        // select and then remove the 'a' item, selection and focus should both
        // stay at the first row, now 'b'
        test_rt_16068(0, 0, 0);
    }

    @Test public void test_rt_16068_firstElement_selectRowAndRemoveLaterSibling() {
        // select row 'a', and remove row 'c', selection and focus should not change
        test_rt_16068(0, 2, 0);
    }

    @Test public void test_rt_16068_middleElement_selectAndRemoveSameRow() {
        // select and then remove the 'b' item, selection and focus should both
        // move up one row to the 'a' item
        test_rt_16068(1, 1, 0);
    }

    @Test public void test_rt_16068_middleElement_selectRowAndRemoveLaterSibling() {
        // select row 'b', and remove row 'c', selection and focus should not change
        test_rt_16068(1, 2, 1);
    }

    @Test public void test_rt_16068_middleElement_selectRowAndRemoveEarlierSibling() {
        // select row 'b', and remove row 'a', selection and focus should move up
        // one row, remaining on 'b'
        test_rt_16068(1, 0, 0);
    }

    @Test public void test_rt_16068_lastElement_selectAndRemoveSameRow() {
        // select and then remove the 'd' item, selection and focus should both
        // move up one row to the 'c' item
        test_rt_16068(3, 3, 2);
    }

    @Test public void test_rt_16068_lastElement_selectRowAndRemoveEarlierSibling() {
        // select row 'd', and remove row 'a', selection and focus should move up
        // one row, remaining on 'd'
        test_rt_16068(3, 0, 2);
    }

    private void test_rt_16068(int indexToSelect, int indexToRemove, int expectedIndex) {
        TreeItem<String> root = new TreeItem<>("Root");
        root.setExpanded(true);
        root.getChildren().addAll(
                new TreeItem<>("a"), // 0
                new TreeItem<>("b"), // 1
                new TreeItem<>("c"), // 2
                new TreeItem<>("d")  // 3
        );

        TreeTableView<String> stringTreeTableView = new TreeTableView<>(root);
        stringTreeTableView.setShowRoot(false);

        TreeTableColumn<String,String> column = new TreeTableColumn<>("Column");
        column.setCellValueFactory(cdf -> new ReadOnlyStringWrapper(cdf.getValue().getValue()));
        stringTreeTableView.getColumns().add(column);

        TreeTableView.TreeTableViewSelectionModel<String> sm = stringTreeTableView.getSelectionModel();
        FocusModel<TreeItem<String>> fm = stringTreeTableView.getFocusModel();

        sm.select(indexToSelect);
        assertEquals(indexToSelect, sm.getSelectedIndex());
        assertEquals(root.getChildren().get(indexToSelect).getValue(), sm.getSelectedItem().getValue());
        assertEquals(indexToSelect, fm.getFocusedIndex());
        assertEquals(root.getChildren().get(indexToSelect).getValue(), fm.getFocusedItem().getValue());

        root.getChildren().remove(indexToRemove);
        assertEquals(expectedIndex, sm.getSelectedIndex());
        assertEquals(root.getChildren().get(expectedIndex).getValue(), sm.getSelectedItem().getValue());
        assertEquals(debug(), expectedIndex, fm.getFocusedIndex());
        assertEquals(root.getChildren().get(expectedIndex).getValue(), fm.getFocusedItem().getValue());
    }

    @Test public void test_rt_39675() {
        TreeItem<String> b;
        TreeItem<String> root = new TreeItem<>("Root");
        root.setExpanded(true);
        root.getChildren().addAll(
                new TreeItem<>("a"),
                b = new TreeItem<>("b"),
                new TreeItem<>("c"),
                new TreeItem<>("d")
        );

        b.setExpanded(true);
        b.getChildren().addAll(
                new TreeItem<>("b1"),
                new TreeItem<>("b2"),
                new TreeItem<>("b3"),
                new TreeItem<>("b4")
        );

        TreeTableView<String> stringTreeTableView = new TreeTableView<>(root);

        TreeTableColumn<String,String> column0 = new TreeTableColumn<>("Column1");
        column0.setCellValueFactory(cdf -> new ReadOnlyStringWrapper(cdf.getValue().getValue()));

        TreeTableColumn<String,String> column1 = new TreeTableColumn<>("Column2");
        column1.setCellValueFactory(cdf -> new ReadOnlyStringWrapper(cdf.getValue().getValue()));

        TreeTableColumn<String,String> column2 = new TreeTableColumn<>("Column3");
        column2.setCellValueFactory(cdf -> new ReadOnlyStringWrapper(cdf.getValue().getValue()));

        stringTreeTableView.getColumns().addAll(column0, column1, column2);

        sm = stringTreeTableView.getSelectionModel();
        sm.setSelectionMode(SelectionMode.SINGLE);
        sm.setCellSelectionEnabled(true);

        StageLoader sl = new StageLoader(stringTreeTableView);

        assertEquals(0, sm.getSelectedItems().size());

        sm.clearAndSelect(4, column0);  // select 'b2' in row 4, column 0
        assertTrue(sm.isSelected(4, column0));
        assertEquals(1, sm.getSelectedCells().size());
        assertEquals("b2", ((TreeItem)sm.getSelectedItem()).getValue());

        // collapse the 'b' tree item, selection and focus should go to
        // the 'b' tree item in row 2, column 0
        b.setExpanded(false);
        assertTrue(sm.isSelected(2, column0));
        assertEquals(1, sm.getSelectedCells().size());
        assertEquals("b", ((TreeItem)sm.getSelectedItem()).getValue());

        sl.dispose();
    }


    private ObservableList<String> test_rt_39661_setup() {
        ObservableList<String>  rawItems = FXCollections.observableArrayList(
                "9-item", "8-item", "7-item", "6-item",
                "5-item", "4-item", "3-item", "2-item", "1-item");
        root = createSubTree("root", rawItems);
        root.setExpanded(true);
        treeTableView = new TreeTableView(root);
        return rawItems;
    }

    private TreeItem createSubTree(Object item, ObservableList<String> rawItems) {
        TreeItem child = new TreeItem(item);
        child.getChildren().setAll(rawItems.stream()
                .map(rawItem -> new TreeItem(rawItem))
                .collect(Collectors.toList()));
        return child;
    }

    @Test public void test_rt_39661_rowLessThanExpandedItemCount() {
        ObservableList<String> rawItems = test_rt_39661_setup();
        TreeItem child = createSubTree("child", rawItems);
        TreeItem grandChild = (TreeItem) child.getChildren().get(rawItems.size() - 1);
        root.getChildren().add(child);
        assertTrue("row of item must be less than expandedItemCount, but was: " + treeTableView.getRow(grandChild),
                treeTableView.getRow(grandChild) < treeTableView.getExpandedItemCount());
    }

    @Test public void test_rt_39661_rowOfGrandChildParentCollapsedUpdatedOnInsertAbove() {
        ObservableList<String> rawItems = test_rt_39661_setup();
        int grandIndex = 2;
        int childIndex = 3;

        TreeItem child = createSubTree("addedChild2", rawItems);
        TreeItem grandChild = (TreeItem) child.getChildren().get(grandIndex);
        root.getChildren().add(childIndex, child);

        int rowOfGrand = treeTableView.getRow(grandChild);
        root.getChildren().add(childIndex - 1, createSubTree("other", rawItems));

        assertEquals(-1, treeTableView.getRow(grandChild));
    }

    @Test public void test_rt_39661_rowOfGrandChildParentCollapsedUpdatedOnInsertAboveWithoutAccess() {
        ObservableList<String> rawItems = test_rt_39661_setup();
        int grandIndex = 2;
        int childIndex = 3;

        TreeItem child = createSubTree("addedChild2", rawItems);
        TreeItem grandChild = (TreeItem) child.getChildren().get(grandIndex);
        root.getChildren().add(childIndex, child);

        int rowOfGrand = 7; //treeTableView.getRow(grandChild);
        root.getChildren().add(childIndex, createSubTree("other", rawItems));

        assertEquals(-1, treeTableView.getRow(grandChild));
    }

    @Test public void test_rt_39661_rowOfGrandChildParentExpandedUpdatedOnInsertAbove() {
        ObservableList<String> rawItems = test_rt_39661_setup();
        int grandIndex = 2;
        int childIndex = 3;
        TreeItem child = createSubTree("addedChild2", rawItems);
        TreeItem grandChild = (TreeItem) child.getChildren().get(grandIndex);
        child.setExpanded(true);
        root.getChildren().add(childIndex, child);
        int rowOfGrand = treeTableView.getRow(grandChild);
        root.getChildren().add(childIndex -1, createSubTree("other", rawItems));
        assertEquals(rowOfGrand + 1, treeTableView.getRow(grandChild));
    }

    /**
     * Testing getRow on grandChild: compare collapsed/expanded parent.
     */
    @Test public void test_rt_39661_rowOfGrandChildDependsOnParentExpansion() {
        ObservableList<String> rawItems = test_rt_39661_setup();
        int grandIndex = 2;
        int childIndex = 3;

        TreeItem collapsedChild = createSubTree("addedChild", rawItems);
        TreeItem collapsedGrandChild = (TreeItem) collapsedChild.getChildren().get(grandIndex);
        root.getChildren().add(childIndex, collapsedChild);

        int collapedGrandIndex = treeTableView.getRow(collapsedGrandChild);
        int collapsedRowCount = treeTableView.getExpandedItemCount();

        // start again
        test_rt_39661_setup();
        assertEquals(collapsedRowCount - 1, treeTableView.getExpandedItemCount());
        TreeItem expandedChild = createSubTree("addedChild2", rawItems);
        TreeItem expandedGrandChild = (TreeItem) expandedChild.getChildren().get(grandIndex);
        expandedChild.setExpanded(true);

        root.getChildren().add(childIndex, expandedChild);
        assertNotSame("getRow must depend on expansionState " + collapedGrandIndex,
                collapedGrandIndex, treeTableView.getRow(expandedGrandChild));
    }

    @Test public void test_rt_39661_rowOfGrandChildInCollapsedChild() {
        ObservableList<String> rawItems = test_rt_39661_setup();

        // create a collapsed new child to insert into the root
        TreeItem newChild = createSubTree("added-child", rawItems);
        TreeItem grandChild = (TreeItem) newChild.getChildren().get(2);
        root.getChildren().add(6, newChild);

        // query the row of a grand-child
        int row = treeTableView.getRow(grandChild);

        // grandChild not visible, row coordinate in tree is not available
        assertEquals("grandChild not visible", -1, row);

        // the other way round: if we get a row, expect the item at the row be the grandChild
        if (row > -1) {
            assertEquals(grandChild, treeTableView.getTreeItem(row));
        }
    }

    @Test public void test_rt_39661_rowOfRootChild() {
        ObservableList<String> rawItems = test_rt_39661_setup();
        int index = 2;

        TreeItem child = root.getChildren().get(index);
        assertEquals(index + 1, treeTableView.getRow(child));
    }

    @Test public void test_rt_39661_expandedItemCount() {
        ObservableList<String> rawItems = test_rt_39661_setup();
        int initialRowCount = treeTableView.getExpandedItemCount();
        assertEquals(root.getChildren().size() + 1, initialRowCount);

        TreeItem collapsedChild = createSubTree("collapsed-child", rawItems);
        root.getChildren().add(collapsedChild);
        assertEquals(initialRowCount + 1, treeTableView.getExpandedItemCount());

        TreeItem expandedChild = createSubTree("expanded-child", rawItems);
        expandedChild.setExpanded(true);
        root.getChildren().add(0, expandedChild);
        assertEquals(2 * initialRowCount + 1, treeTableView.getExpandedItemCount());
    }

    private int test_rt_39822_count = 0;
    @Test public void test_rt_39822() {
        // get the current exception handler before replacing with our own,
        // as ListListenerHelp intercepts the exception otherwise
        final Thread.UncaughtExceptionHandler exceptionHandler = Thread.currentThread().getUncaughtExceptionHandler();
        Thread.currentThread().setUncaughtExceptionHandler((t, e) -> {

            if (test_rt_39822_count == 0) {
                test_rt_39822_count++;
                if (! (e instanceof IllegalStateException)) {
                    e.printStackTrace();
                    fail("Expected IllegalStateException, instead got " + e);
                }
            } else {
                // don't care
                test_rt_39822_count++;
            }
        });

        TreeTableView<String> table = new TreeTableView<>();
        TreeTableColumn<String, String> col1 = new TreeTableColumn<>("Foo");
        table.getColumns().addAll(col1, col1);  // add column twice

        StageLoader sl = null;
        try {
            sl = new StageLoader(table);
        } finally {
            if (sl != null) {
                sl.dispose();
            }

            // reset the exception handler
            Thread.currentThread().setUncaughtExceptionHandler(exceptionHandler);
        }
    }

    private int test_rt_39842_count = 0;
    @Test public void test_rt_39842_selectLeftDown() {
        test_rt_39842(true, false);
    }

    @Test public void test_rt_39842_selectLeftUp() {
        test_rt_39842(true, true);
    }

    @Test public void test_rt_39842_selectRightDown() {
        test_rt_39842(false, false);
    }

    @Test public void test_rt_39842_selectRightUp() {
        test_rt_39842(false, true);
    }

    private void test_rt_39842(boolean selectToLeft, boolean selectUpwards) {
        test_rt_39842_count = 0;

        TreeTableColumn firstNameCol = new TreeTableColumn("First Name");
        firstNameCol.setCellValueFactory(new TreeItemPropertyValueFactory<>("firstName"));

        TreeTableColumn lastNameCol = new TreeTableColumn("Last Name");
        lastNameCol.setCellValueFactory(new TreeItemPropertyValueFactory<>("lastName"));

        TreeItem root = new TreeItem("root");
        root.getChildren().setAll(
                new TreeItem(new Person("Jacob", "Smith", "jacob.smith@example.com")),
                new TreeItem(new Person("Isabella", "Johnson", "isabella.johnson@example.com")),
                new TreeItem(new Person("Ethan", "Williams", "ethan.williams@example.com")),
                new TreeItem(new Person("Emma", "Jones", "emma.jones@example.com")),
                new TreeItem(new Person("Michael", "Brown", "michael.brown@example.com")));
        root.setExpanded(true);

        TreeTableView<Person> table = new TreeTableView<>(root);
        table.setShowRoot(false);
        table.getColumns().addAll(firstNameCol, lastNameCol);

        sm = table.getSelectionModel();
        sm.setCellSelectionEnabled(true);
        sm.setSelectionMode(SelectionMode.MULTIPLE);
        sm.getSelectedCells().addListener((ListChangeListener) c -> test_rt_39842_count++);

        StageLoader sl = new StageLoader(table);

        assertEquals(0, test_rt_39842_count);

        if (selectToLeft) {
            if (selectUpwards) {
                sm.selectRange(3, lastNameCol, 0, firstNameCol);
            } else {
                sm.selectRange(0, lastNameCol, 3, firstNameCol);
            }
        } else {
            if (selectUpwards) {
                sm.selectRange(3, firstNameCol, 0, lastNameCol);
            } else {
                sm.selectRange(0, firstNameCol, 3, lastNameCol);
            }
        }

        // test model state
        assertEquals(8, sm.getSelectedCells().size());
        assertEquals(1, test_rt_39842_count);

        // test visual state
        for (int row = 0; row <= 3; row++) {
            for (int column = 0; column <= 1; column++) {
                IndexedCell cell = VirtualFlowTestUtils.getCell(table, row, column);
                assertTrue(cell.isSelected());
            }
        }

        sl.dispose();
    }

    @Test public void test_rt_22599() {
        TreeItem<RT22599_DataType> root = new TreeItem<>();
        root.getChildren().setAll(
                new TreeItem<>(new RT22599_DataType(1, "row1")),
                new TreeItem<>(new RT22599_DataType(2, "row2")),
                new TreeItem<>(new RT22599_DataType(3, "row3")));
        root.setExpanded(true);

        TreeTableColumn<RT22599_DataType, String> col = new TreeTableColumn<>("Header");
        col.setCellValueFactory(param -> new ReadOnlyStringWrapper(param.getValue().getValue().text));

        TreeTableView<RT22599_DataType> table = new TreeTableView<>(root);
        table.setShowRoot(false);
        table.getColumns().addAll(col);

        StageLoader sl = new StageLoader(table);

        // testing initial state
        assertNotNull(table.getSkin());
        assertEquals("row1", VirtualFlowTestUtils.getCell(table, 0, 0).getText());
        assertEquals("row2", VirtualFlowTestUtils.getCell(table, 1, 0).getText());
        assertEquals("row3", VirtualFlowTestUtils.getCell(table, 2, 0).getText());

        // change row 0 (where "row1" currently resides), keeping same id.
        // Because 'set' is called, the control should update to the new content
        // without any user interaction
        TreeItem<RT22599_DataType> data;
        root.getChildren().set(0, data = new TreeItem<>(new RT22599_DataType(0, "row1a")));
        Toolkit.getToolkit().firePulse();
        assertEquals("row1a", VirtualFlowTestUtils.getCell(table, 0, 0).getText());

        // change the row 0 (where we currently have "row1a") value directly.
        // Because there is no associated property, this won't be observed, so
        // the control should still show "row1a" rather than "row1b"
        data.getValue().text = "row1b";
        Toolkit.getToolkit().firePulse();
        assertEquals("row1a", VirtualFlowTestUtils.getCell(table, 0, 0).getText());

        // call refresh() to force a refresh of all visible cells
        table.refresh();
        Toolkit.getToolkit().firePulse();
        assertEquals("row1b", VirtualFlowTestUtils.getCell(table, 0, 0).getText());

        sl.dispose();
    }

    private static class RT22599_DataType {
        public int id = 0;
        public String text = "";

        public RT22599_DataType(int id, String text) {
            this.id = id;
            this.text = text;
        }

        @Override public boolean equals(Object obj) {
            if (obj == null) return false;
            return id == ((RT22599_DataType)obj).id;
        }

        @Override
        public int hashCode() {
            return id;
        }
    }

    private int rt_39966_count = 0;
    @Test public void test_rt_39966() {
        TreeItem<String> root = new TreeItem<>("Root");
        TreeTableView<String> table = new TreeTableView<>(root);
        table.setShowRoot(true);

        TreeTableColumn<String,String> column = new TreeTableColumn<>("Column");
        column.setCellValueFactory(cdf -> new ReadOnlyStringWrapper(cdf.getValue().getValue()));
        table.getColumns().add(column);

        StageLoader sl = new StageLoader(table);

        // initially there is no selection
        assertTrue(table.getSelectionModel().isEmpty());

        table.getSelectionModel().selectedItemProperty().addListener((value, s1, s2) -> {
            if (rt_39966_count == 0) {
                rt_39966_count++;
                assertFalse(table.getSelectionModel().isEmpty());
            } else {
                assertTrue(table.getSelectionModel().isEmpty());
            }
        });

        // our assertion two lines down always succeeds. What fails is our
        // assertion above within the listener.
        table.getSelectionModel().select(0);
        assertFalse(table.getSelectionModel().isEmpty());

        table.setRoot(null);
        assertTrue(table.getSelectionModel().isEmpty());

        sl.dispose();
    }

    /**
     * Bullet 1: selected index must be updated
     * Corner case: last selected. Fails for core
     */
    @Test public void test_rt_40012_selectedAtLastOnDisjointRemoveItemsAbove() {
        TreeItem<String> root = new TreeItem<>("Root");
        root.setExpanded(true);
        root.getChildren().addAll(
            new TreeItem<>("0"),
            new TreeItem<>("1"),
            new TreeItem<>("2"),
            new TreeItem<>("3"),
            new TreeItem<>("4"),
            new TreeItem<>("5")
        );

        TreeTableView<String> stringTreeTableView = new TreeTableView<>(root);
        stringTreeTableView.setShowRoot(false);
        TreeTableView.TreeTableViewSelectionModel<String> sm = stringTreeTableView.getSelectionModel();

        TreeTableColumn<String,String> column = new TreeTableColumn<>("Column");
        column.setCellValueFactory(cdf -> new ReadOnlyStringWrapper(cdf.getValue().getValue()));
        stringTreeTableView.getColumns().add(column);

        int last = root.getChildren().size() - 1;

        // selecting item "5"
        sm.select(last);

        // disjoint remove of 2 elements above the last selected
        // Removing "1" and "3"
        root.getChildren().removeAll(root.getChildren().get(1), root.getChildren().get(3));

        // selection should move up two places such that it remains on item "5",
        // but in index (last - 2).
        int expected = last - 2;
        assertEquals("5", sm.getSelectedItem().getValue());
        assertEquals("selected index after disjoint removes above", expected, sm.getSelectedIndex());
    }

    /**
     * Variant of 1: if selectedIndex is not updated,
     * the old index is no longer valid
     * for accessing the items.
     */
    @Test public void test_rt_40012_accessSelectedAtLastOnDisjointRemoveItemsAbove() {
        TreeItem<String> root = new TreeItem<>("Root");
        root.setExpanded(true);
        root.getChildren().addAll(
                new TreeItem<>("0"),
                new TreeItem<>("1"),
                new TreeItem<>("2"),
                new TreeItem<>("3"),
                new TreeItem<>("4"),
                new TreeItem<>("5")
        );

        TreeTableView<String> stringTreeTableView = new TreeTableView<>(root);
        stringTreeTableView.setShowRoot(false);
        TreeTableView.TreeTableViewSelectionModel<String> sm = stringTreeTableView.getSelectionModel();

        TreeTableColumn<String,String> column = new TreeTableColumn<>("Column");
        column.setCellValueFactory(cdf -> new ReadOnlyStringWrapper(cdf.getValue().getValue()));
        stringTreeTableView.getColumns().add(column);

        int last = root.getChildren().size() - 1;

        // selecting item "5"
        sm.select(last);

        // disjoint remove of 2 elements above the last selected
        root.getChildren().removeAll(root.getChildren().get(1), root.getChildren().get(3));
        int selected = sm.getSelectedIndex();
        if (selected > -1) {
            root.getChildren().get(selected);
        }
    }

    /**
     * Bullet 2: selectedIndex notification count
     *
     * Note that we don't use the corner case of having the last index selected
     * (which fails already on updating the index)
     */
    private int rt_40012_count = 0;
    @Test public void test_rt_40012_selectedIndexNotificationOnDisjointRemovesAbove() {
        TreeItem<String> root = new TreeItem<>("Root");
        root.setExpanded(true);
        root.getChildren().addAll(
                new TreeItem<>("0"),
                new TreeItem<>("1"),
                new TreeItem<>("2"),
                new TreeItem<>("3"),
                new TreeItem<>("4"),
                new TreeItem<>("5")
        );

        TreeTableView<String> stringTreeTableView = new TreeTableView<>(root);
        stringTreeTableView.setShowRoot(false);
        TreeTableView.TreeTableViewSelectionModel<String> sm = stringTreeTableView.getSelectionModel();

        TreeTableColumn<String,String> column = new TreeTableColumn<>("Column");
        column.setCellValueFactory(cdf -> new ReadOnlyStringWrapper(cdf.getValue().getValue()));
        stringTreeTableView.getColumns().add(column);

        int last = root.getChildren().size() - 2;
        sm.select(last);
        assertEquals(last, sm.getSelectedIndex());

        rt_40012_count = 0;
        sm.selectedIndexProperty().addListener(o -> rt_40012_count++);

        // disjoint remove of 2 elements above the last selected
        root.getChildren().removeAll(root.getChildren().get(1), root.getChildren().get(3));
        assertEquals("sanity: selectedIndex must be shifted by -2", last - 2, sm.getSelectedIndex());
        assertEquals("must fire single event on removes above", 1, rt_40012_count);
    }

    /**
     * Bullet 3: unchanged selectedItem must not fire change
     */
    @Test
    public void test_rt_40012_selectedItemNotificationOnDisjointRemovesAbove() {
        TreeItem<String> root = new TreeItem<>("Root");
        root.setExpanded(true);
        root.getChildren().addAll(
                new TreeItem<>("0"),
                new TreeItem<>("1"),
                new TreeItem<>("2"),
                new TreeItem<>("3"),
                new TreeItem<>("4"),
                new TreeItem<>("5")
        );

        TreeTableView<String> stringTreeTableView = new TreeTableView<>(root);
        stringTreeTableView.setShowRoot(false);
        TreeTableView.TreeTableViewSelectionModel<String> sm = stringTreeTableView.getSelectionModel();

        TreeTableColumn<String,String> column = new TreeTableColumn<>("Column");
        column.setCellValueFactory(cdf -> new ReadOnlyStringWrapper(cdf.getValue().getValue()));
        stringTreeTableView.getColumns().add(column);

        int last = root.getChildren().size() - 2;
        Object lastItem = root.getChildren().get(last);
        sm.select(last);
        assertEquals(lastItem, sm.getSelectedItem());

        rt_40012_count = 0;
        sm.selectedItemProperty().addListener(o -> rt_40012_count++);

        // disjoint remove of 2 elements above the last selected
        root.getChildren().removeAll(root.getChildren().get(1), root.getChildren().get(3));
        assertEquals("sanity: selectedItem unchanged", lastItem, sm.getSelectedItem());
        assertEquals("must not fire on unchanged selected item", 0, rt_40012_count);
    }

    private int rt_40010_count = 0;
    @Test public void test_rt_40010() {
        TreeItem<String> root = new TreeItem<>("Root");
        TreeItem<String> child = new TreeItem<>("child");
        root.setExpanded(true);
        root.getChildren().addAll(child);

        TreeTableView<String> stringTreeTableView = new TreeTableView<>(root);
        TreeTableView.TreeTableViewSelectionModel<String> sm = stringTreeTableView.getSelectionModel();

        TreeTableColumn<String,String> column = new TreeTableColumn<>("Column");
        column.setCellValueFactory(cdf -> new ReadOnlyStringWrapper(cdf.getValue().getValue()));
        stringTreeTableView.getColumns().add(column);

        sm.getSelectedIndices().addListener((ListChangeListener<? super Integer>) l -> rt_40010_count++);
        sm.getSelectedItems().addListener((ListChangeListener<? super TreeItem<String>>) l -> rt_40010_count++);

        assertEquals(0, rt_40010_count);

        sm.select(1);
        assertEquals(1, sm.getSelectedIndex());
        assertEquals(child, sm.getSelectedItem());
        assertEquals(2, rt_40010_count);

        root.getChildren().remove(child);
        assertEquals(0, sm.getSelectedIndex());
        assertEquals(root, sm.getSelectedItem());
        assertEquals(4, rt_40010_count);
    }

    /**
     * ClearAndSelect fires invalid change event if selectedIndex is unchanged.
     */
    private int rt_40212_count = 0;
    @Test public void test_rt_40212() {
        TreeItem<String> root = new TreeItem<>("Root");
        root.setExpanded(true);
        root.getChildren().addAll(
                new TreeItem<>("0"),
                new TreeItem<>("1"),
                new TreeItem<>("2"),
                new TreeItem<>("3"),
                new TreeItem<>("4"),
                new TreeItem<>("5")
        );

        TreeTableView<String> stringTreeTableView = new TreeTableView<>(root);
        stringTreeTableView.setShowRoot(false);

        TreeTableView.TreeTableViewSelectionModel<String> sm = stringTreeTableView.getSelectionModel();
        sm.setSelectionMode(SelectionMode.MULTIPLE);

        TreeTableColumn<String,String> column = new TreeTableColumn<>("Column");
        column.setCellValueFactory(cdf -> new ReadOnlyStringWrapper(cdf.getValue().getValue()));
        stringTreeTableView.getColumns().add(column);

        sm.selectRange(3, 5);
        int selected = sm.getSelectedIndex();

        sm.getSelectedIndices().addListener((ListChangeListener<Integer>) change -> {
            assertEquals("sanity: selectedIndex unchanged", selected, sm.getSelectedIndex());
            while(change.next()) {
                assertEquals("single event on clearAndSelect already selected", 1, ++rt_40212_count);

                boolean type = change.wasAdded() || change.wasRemoved() || change.wasPermutated() || change.wasUpdated();
                assertTrue("at least one of the change types must be true", type);
            }
        });

        sm.clearAndSelect(selected);
    }

    @Test public void test_rt_40280() {
        final TreeTableView<String> view = new TreeTableView<>();
        StageLoader sl = new StageLoader(view);
        MultipleSelectionModelBaseShim.getFocusedIndex(view.getSelectionModel());
        view.getFocusModel().getFocusedIndex();
        sl.dispose();
    }

    @Test public void test_rt_40278_showRoot() {
        TreeItem<String> root = new TreeItem<>("Root");
        root.setExpanded(true);
        root.getChildren().addAll(new TreeItem<>("0"),new TreeItem<>("1"));

        TreeTableView<String> view = new TreeTableView<>(root);
        view.setShowRoot(false);
        MultipleSelectionModel<TreeItem<String>> sm = view.getSelectionModel();

        assertFalse("sanity: test setup such that root is not showing", view.isShowRoot());
        sm.select(0);
        assertEquals(0, sm.getSelectedIndex());
        assertEquals(view.getTreeItem(sm.getSelectedIndex()), sm.getSelectedItem());
        view.setShowRoot(true);
        assertEquals(1, sm.getSelectedIndex());
        assertEquals(view.getTreeItem(sm.getSelectedIndex()), sm.getSelectedItem());
    }

    @Test public void test_rt_40278_hideRoot_selectionOnChild() {
        TreeItem<String> root = new TreeItem<>("Root");
        root.setExpanded(true);
        root.getChildren().addAll(new TreeItem<>("0"),new TreeItem<>("1"));

        TreeTableView<String> view = new TreeTableView<>(root);
        view.setShowRoot(true);
        MultipleSelectionModel<TreeItem<String>> sm = view.getSelectionModel();

        assertTrue("sanity: test setup such that root is showing", view.isShowRoot());
        sm.select(1);
        assertEquals(1, sm.getSelectedIndex());
        assertEquals(view.getTreeItem(sm.getSelectedIndex()), sm.getSelectedItem());
        view.setShowRoot(false);
        assertEquals(0, sm.getSelectedIndex());
        assertEquals(view.getTreeItem(sm.getSelectedIndex()), sm.getSelectedItem());
    }

    @Test public void test_rt_40278_hideRoot_selectionOnRoot() {
        TreeItem<String> root = new TreeItem<>("Root");
        root.setExpanded(true);
        root.getChildren().addAll(new TreeItem<>("0"),new TreeItem<>("1"));

        TreeTableView<String> view = new TreeTableView<>(root);
        view.setShowRoot(true);
        MultipleSelectionModel<TreeItem<String>> sm = view.getSelectionModel();

        assertTrue("sanity: test setup such that root is showing", view.isShowRoot());
        sm.select(0);
        assertEquals(0, sm.getSelectedIndex());
        assertEquals(view.getTreeItem(sm.getSelectedIndex()), sm.getSelectedItem());
        view.setShowRoot(false);
        assertEquals(0, sm.getSelectedIndex());
        assertEquals(view.getTreeItem(sm.getSelectedIndex()), sm.getSelectedItem());
    }

    /**
     * Test list change of selectedIndices on setIndices. Fails for core ..
     */
    @Test public void test_rt_40263() {
        TreeItem<Integer> root = new TreeItem<>(-1);
        root.setExpanded(true);

        for (int i = 0; i < 10; i++) {
            root.getChildren().add(new TreeItem<>(i));
        }

        final TreeTableView<Integer> view = new TreeTableView<>(root);
        TreeTableView.TreeTableViewSelectionModel<Integer> sm = view.getSelectionModel();
        sm.setSelectionMode(SelectionMode.MULTIPLE);

        int[] indices = new int[]{2, 5, 7};
        ListChangeListener<Integer> l = c -> {
            // firstly, we expect only one change
            int subChanges = 0;
            while(c.next()) {
                subChanges++;
            }
            assertEquals(1, subChanges);

            // secondly, we expect the added size to be three, as that is the
            // number of items selected
            c.reset();
            c.next();
            //System.out.println("Added items: " + c.getAddedSubList());
            assertEquals(indices.length, c.getAddedSize());
            assertArrayEquals(indices, c.getAddedSubList().stream().mapToInt(i -> i).toArray());
        };
        sm.getSelectedIndices().addListener(l);
        sm.selectIndices(indices[0], indices);
    }

    @Test public void test_rt_40319_toRight_toBottom()          { test_rt_40319(true, true, false);   }
    @Test public void test_rt_40319_toRight_toTop()             { test_rt_40319(true, false, false);  }
    @Test public void test_rt_40319_toLeft_toBottom()           { test_rt_40319(false, true, false);  }
    @Test public void test_rt_40319_toLeft_toTop()              { test_rt_40319(false, false, false); }
    @Test public void test_rt_40319_toRight_toBottom_useMouse() { test_rt_40319(true, true, true);    }
    @Test public void test_rt_40319_toRight_toTop_useMouse()    { test_rt_40319(true, false, true);   }
    @Test public void test_rt_40319_toLeft_toBottom_useMouse()  { test_rt_40319(false, true, true);   }
    @Test public void test_rt_40319_toLeft_toTop_useMouse()     { test_rt_40319(false, false, true);  }

    private void test_rt_40319(boolean toRight, boolean toBottom, boolean useMouse) {
        TreeItem<String> root = new TreeItem<>("Root");
        root.setExpanded(true);
        root.getChildren().addAll(
                new TreeItem<>("0"),
                new TreeItem<>("1"),
                new TreeItem<>("2"),
                new TreeItem<>("3"),
                new TreeItem<>("4"),
                new TreeItem<>("5")
        );

        TreeTableView<String> t = new TreeTableView<>(root);
        t.setShowRoot(false);

        sm = t.getSelectionModel();
        sm.setSelectionMode(SelectionMode.MULTIPLE);

        TreeTableColumn<String,String> c1 = new TreeTableColumn<>("Column");
        c1.setCellValueFactory(cdf -> new ReadOnlyStringWrapper(cdf.getValue().getValue()));
        TreeTableColumn<String,String> c2 = new TreeTableColumn<>("Column");
        c2.setCellValueFactory(cdf -> new ReadOnlyStringWrapper(cdf.getValue().getValue()));
        t.getColumns().addAll(c1, c2);

        final int startIndex = toRight ? 0 : 2;
        final int endIndex = toRight ? 2 : 0;
        final TreeTableColumn<String,String> startColumn = toBottom ? c1 : c2;
        final TreeTableColumn<String,String> endColumn = toBottom ? c2 : c1;

        sm.select(startIndex, startColumn);

        if (useMouse) {
            Cell endCell = VirtualFlowTestUtils.getCell(t, endIndex, toRight ? 1 : 0);
            MouseEventFirer mouse = new MouseEventFirer(endCell);
            mouse.fireMousePressAndRelease(KeyModifier.SHIFT);
        } else {
            t.getSelectionModel().selectRange(startIndex, startColumn, endIndex, endColumn);
        }

        assertEquals(3, sm.getSelectedItems().size());
        assertEquals(3, sm.getSelectedIndices().size());
        assertEquals(3, sm.getSelectedCells().size());
    }

    @Test public void test_jdk_8147483() {
        TreeItem<Number> root = new TreeItem<>(0);
        root.setExpanded(true);

        final TreeTableView<Number> view = new TreeTableView<>(root);
        view.setShowRoot(false);

        AtomicInteger cellUpdateCount = new AtomicInteger();
        AtomicInteger rowCreateCount = new AtomicInteger();

        TreeTableColumn<Number, Number> column = new TreeTableColumn<>("Column");
        column.setCellValueFactory(cdf -> new ReadOnlyIntegerWrapper(0));
        column.setCellFactory( ttc -> new TreeTableCell<>() {
            @Override protected void updateItem(Number item, boolean empty) {
                cellUpdateCount.incrementAndGet();
                super.updateItem(item, empty);
            }
        });
        view.getColumns().add(column);

        view.setRowFactory(t -> {
            rowCreateCount.incrementAndGet();
            return new TreeTableRow<>();
        });

        assertEquals(0, cellUpdateCount.get());
        assertEquals(0, rowCreateCount.get());

        StageLoader sl = new StageLoader(view);

        // Before the fix, we got cellUpdateCount = 18 and rowCreateCount = 17 for the first add below.
        // After the second add, these numbers went to 53 and 17 respectively.
        // Because these numbers might differ on other systems, we simply record the values after
        // the first add, and then we expect the cellUpdateCount to increase by one, and rowCreateCount to
        // not increase at all.
        root.getChildren().add(new TreeItem(1));
        Toolkit.getToolkit().firePulse();
        final int firstCellUpdateCount = cellUpdateCount.get();
        final int firstRowCreateCount = rowCreateCount.get();

        root.getChildren().add(new TreeItem(2));
        Toolkit.getToolkit().firePulse();
        assertEquals(firstCellUpdateCount+1, cellUpdateCount.get());
        assertEquals(firstRowCreateCount, rowCreateCount.get());

        root.getChildren().add(new TreeItem(3));
        Toolkit.getToolkit().firePulse();
        assertEquals(firstCellUpdateCount+2, cellUpdateCount.get());
        assertEquals(firstRowCreateCount, rowCreateCount.get());

        sl.dispose();
    }

    @Test public void test_jdk_8144681_removeColumn() {
        TreeTableView<Book> table = new TreeTableView<>();

        TreeItem<Book> root = new TreeItem<>();
        root.getChildren().addAll(
                new TreeItem<>(new Book("Book 1", "Author 1", "Remark 1"))
                , new TreeItem<>(new Book("Book 2", "Author 2", "Remark 2"))
                , new TreeItem<>(new Book("Book 3", "Author 3", "Remark 3"))
                , new TreeItem<>(new Book("Book 4", "Author 4", "Remark 4")));
        table.setRoot(root);

        String[] columns = { "title", "author", "remark" };
        for (String prop : columns) {
            TreeTableColumn<Book, String> col = new TreeTableColumn<>(prop);
            col.setCellValueFactory(new TreeItemPropertyValueFactory<>(prop));
            table.getColumns().add(col);
        }
        table.setColumnResizePolicy(TreeTableView.UNCONSTRAINED_RESIZE_POLICY);
        table.getSelectionModel().setSelectionMode(SelectionMode.MULTIPLE);
        table.getSelectionModel().setCellSelectionEnabled(true);

        table.getSelectionModel().selectAll();

        ControlTestUtils.runWithExceptionHandler(() -> table.getColumns().remove(2));
    }

    @Test public void test_jdk_8144681_moveColumn() {
        TreeTableView<Book> table = new TreeTableView<>();

        TreeItem<Book> root = new TreeItem<>();
        root.getChildren().addAll(
                new TreeItem<>(new Book("Book 1", "Author 1", "Remark 1"))
                , new TreeItem<>(new Book("Book 2", "Author 2", "Remark 2"))
                , new TreeItem<>(new Book("Book 3", "Author 3", "Remark 3"))
                , new TreeItem<>(new Book("Book 4", "Author 4", "Remark 4")));
        table.setRoot(root);

        String[] columns = { "title", "author", "remark" };
        for (String prop : columns) {
            TreeTableColumn<Book, String> col = new TreeTableColumn<>(prop);
            col.setCellValueFactory(new TreeItemPropertyValueFactory<>(prop));
            table.getColumns().add(col);
        }
        table.setColumnResizePolicy(TreeTableView.UNCONSTRAINED_RESIZE_POLICY);
        table.getSelectionModel().setSelectionMode(SelectionMode.MULTIPLE);
        table.getSelectionModel().setCellSelectionEnabled(true);

        table.getSelectionModel().selectAll();

        ControlTestUtils.runWithExceptionHandler(() -> {
            table.getColumns().setAll(table.getColumns().get(0), table.getColumns().get(2), table.getColumns().get(1));
        });
    }

    private static class Book {
        private SimpleStringProperty title = new SimpleStringProperty();
        private SimpleStringProperty author = new SimpleStringProperty();
        private SimpleStringProperty remark = new SimpleStringProperty();

        public Book(String title, String author, String remark) {
            super();
            setTitle(title);
            setAuthor(author);
            setRemark(remark);
        }

        public SimpleStringProperty titleProperty() {
            return this.title;
        }

        public java.lang.String getTitle() {
            return this.titleProperty().get();
        }

        public void setTitle(final java.lang.String title) {
            this.titleProperty().set(title);
        }

        public SimpleStringProperty authorProperty() {
            return this.author;
        }

        public java.lang.String getAuthor() {
            return this.authorProperty().get();
        }

        public void setAuthor(final java.lang.String author) {
            this.authorProperty().set(author);
        }

        public SimpleStringProperty remarkProperty() {
            return this.remark;
        }

        public java.lang.String getRemark() {
            return this.remarkProperty().get();
        }

        public void setRemark(final java.lang.String remark) {
            this.remarkProperty().set(remark);
        }

        @Override
        public String toString() {
            return String.format("%s(%s) - %s", getTitle(), getAuthor(), getRemark());
        }
    }

    @Test public void test_jdk_8157205() {
        final TreeItem<String> childNode1 = new TreeItem<>("Child Node 1");
        childNode1.setExpanded(true);
        TreeItem<String> item1 = new TreeItem<>("Node 1-1");
        TreeItem<String> item2 = new TreeItem<>("Node 1-2");
        childNode1.getChildren().addAll(item1, item2);

        final TreeItem<String> root = new TreeItem<>("Root node");
        root.setExpanded(true);
        root.getChildren().add(childNode1);

        final TreeTableView<String> view = new TreeTableView<>(root);
        MultipleSelectionModel<TreeItem<String>> sm = view.getSelectionModel();
        sm.setSelectionMode(SelectionMode.MULTIPLE);

        AtomicInteger step = new AtomicInteger();

        AtomicInteger indicesEventCount = new AtomicInteger();
        sm.getSelectedIndices().addListener((ListChangeListener<Integer>)c -> {
            switch (step.get()) {
                case 0: {
                    // expect to see [1,2,3] added at index 0
                    c.next();
                    assertEquals(3, c.getAddedSize());
                    assertTrue("added: " + c.getAddedSubList(),
                            c.getAddedSubList().containsAll(FXCollections.observableArrayList(1,2,3)));
                    assertEquals(0, c.getFrom());
                    break;
                }
                case 1: {
                    // expect to see [2,3] removed
                    List<Integer> removed = new ArrayList<>();
                    while (c.next()) {
                        if (c.wasRemoved()) {
                            removed.addAll(c.getRemoved());
                        } else {
                            fail("Unexpected state");
                        }
                    }
                    if (!removed.isEmpty()) {
                        assertTrue(removed.containsAll(FXCollections.observableArrayList(2,3)));
                    }
                    break;
                }
            }

            indicesEventCount.incrementAndGet();
        });

        AtomicInteger itemsEventCount = new AtomicInteger();
        sm.getSelectedItems().addListener((ListChangeListener<TreeItem<String>>)c -> {
            switch (step.get()) {
                case 0: {
                    // expect to see [1,2,3] added at index 0
                    c.next();
                    assertEquals(3, c.getAddedSize());
                    assertTrue("added: " + c.getAddedSubList(),
                            c.getAddedSubList().containsAll(FXCollections.observableArrayList(childNode1, item1, item2)));
                    assertEquals(0, c.getFrom());
                    break;
                }
                case 1: {
                    // expect to see [2,3] removed
                    List<TreeItem<String>> removed = new ArrayList<>();
                    while (c.next()) {
                        if (c.wasRemoved()) {
                            removed.addAll(c.getRemoved());
                        } else {
                            fail("Unexpected state");
                        }
                    }
                    if (!removed.isEmpty()) {
                        assertTrue(removed.containsAll(FXCollections.observableArrayList(item1, item2)));
                    }
                    break;
                }
            }

            itemsEventCount.incrementAndGet();
        });

        assertEquals(0, indicesEventCount.get());
        assertEquals(0, itemsEventCount.get());

        step.set(0);
        sm.selectIndices(1,2,3); // select Child Node 1 and both children
        assertTrue(sm.isSelected(1));
        assertTrue(sm.isSelected(2));
        assertTrue(sm.isSelected(3));
        assertEquals(3, sm.getSelectedIndices().size());
        assertEquals(3, sm.getSelectedItems().size());
        assertEquals(1, indicesEventCount.get());
        assertEquals(1, itemsEventCount.get());

        step.set(1);
        childNode1.setExpanded(false); // collapse Child Node 1 and expect both children to be deselected
        assertTrue(sm.isSelected(1));
        assertFalse(sm.isSelected(2));
        assertFalse(sm.isSelected(3));
        assertEquals(1, sm.getSelectedIndices().size());
        assertEquals(1, sm.getSelectedItems().size());
        assertEquals(2, indicesEventCount.get());
        assertEquals(2, itemsEventCount.get());

        step.set(2);
        childNode1.setExpanded(true); // expand Child Node 1 and expect both children to still be deselected
        assertTrue(sm.isSelected(1));
        assertFalse(sm.isSelected(2));
        assertFalse(sm.isSelected(3));
        assertEquals(1, sm.getSelectedIndices().size());
        assertEquals(1, sm.getSelectedItems().size());
        assertEquals(2, indicesEventCount.get());
        assertEquals(2, itemsEventCount.get());
    }

    @Test public void test_jdk_8157285() {
        final TreeItem<String> childNode1 = new TreeItem<>("Child Node 1");
        childNode1.setExpanded(true);
        TreeItem<String> item1 = new TreeItem<>("Node 1-1");
        TreeItem<String> item2 = new TreeItem<>("Node 1-2");
        childNode1.getChildren().addAll(item1, item2);

        final TreeItem<String> root = new TreeItem<>("Root node");
        root.setExpanded(true);
        root.getChildren().add(childNode1);

        final TreeTableView<String> view = new TreeTableView<>(root);
        MultipleSelectionModel<TreeItem<String>> sm = view.getSelectionModel();
        sm.setSelectionMode(SelectionMode.MULTIPLE);

        view.expandedItemCountProperty().addListener((observable, oldCount, newCount) -> {
            if (childNode1.isExpanded()) return;
            //System.out.println(sm.getSelectedIndices());
            //System.out.println(sm.getSelectedItems());
            assertTrue(sm.isSelected(1));
            assertFalse(sm.isSelected(2));
            assertFalse(sm.isSelected(3));
            assertEquals(1, sm.getSelectedIndices().size());
            assertEquals(1, sm.getSelectedItems().size());
        });

        sm.selectIndices(1,2,3); // select Child Node 1 and both children
        assertTrue(sm.isSelected(1));
        assertTrue(sm.isSelected(2));
        assertTrue(sm.isSelected(3));
        assertEquals(3, sm.getSelectedIndices().size());
        assertEquals(3, sm.getSelectedItems().size());

        // collapse Child Node 1 and expect both children to be deselected,
        // and that in the expandedItemCount listener that we get the right values
        // in the selectedIndices and selectedItems list
        childNode1.setExpanded(false);
    }

    @Test public void test_jdk_8152396() {
        final TreeItem<String> childNode1 = new TreeItem<>("Child Node 1");
        TreeItem<String> item1 = new TreeItem<>("Node 1-1");
        TreeItem<String> item2 = new TreeItem<>("Node 1-2");
        childNode1.getChildren().addAll(item1, item2);

        final TreeItem<String> root = new TreeItem<>("Root node");
        root.setExpanded(true);
        root.getChildren().add(childNode1);

        final TreeTableView<String> view = new TreeTableView<>(root);
        MultipleSelectionModel<TreeItem<String>> sm = view.getSelectionModel();
        sm.setSelectionMode(SelectionMode.MULTIPLE);

        view.expandedItemCountProperty().addListener((observable, oldCount, newCount) -> {
            if (newCount.intValue() > oldCount.intValue()) {
                for (int index: sm.getSelectedIndices()) {
                    TreeItem<String> item = view.getTreeItem(index);

                    if (item != null && item.isExpanded() && !item.getChildren().isEmpty()) {
                        int startIndex = index + 1;
                        int maxCount = startIndex + item.getChildren().size();

                        sm.selectRange(startIndex, maxCount);
                    }
                }
            }
        });

        FilteredList filteredList = sm.getSelectedItems().filtered(Objects::nonNull);

        StageLoader sl = new StageLoader(view);

        sm.select(1);
        childNode1.setExpanded(true);
        Toolkit.getToolkit().firePulse();

        // collapse Child Node 1 and expect both children to be deselected,
        // and that the filtered list does not throw an exception
        assertEquals(3, filteredList.size());
        ControlTestUtils.runWithExceptionHandler(() -> childNode1.setExpanded(false));

        Toolkit.getToolkit().firePulse();
        assertEquals(1, filteredList.size());

        sl.dispose();
    }

    @Test public void test_jdk_8160771() {
        TreeTableView table = new TreeTableView();
        TreeTableColumn first = new TreeTableColumn("First Name");
        table.getColumns().add(first);
        table.getVisibleLeafColumns().addListener((ListChangeListener) c -> {
            c.next();
            assertTrue(c.wasAdded());
            assertSame(table, ((TreeTableColumn) c.getAddedSubList().get(0)).getTreeTableView());
        });
        TreeTableColumn last = new TreeTableColumn("Last Name");
        table.getColumns().add(0, last);
    }

    private void test_jdk_8169642(Consumer<TreeTableView.TreeTableViewSelectionModel> before,
                                  Consumer<TreeTableView.TreeTableViewSelectionModel> afterDescending,
                                  Consumer<TreeTableView.TreeTableViewSelectionModel> afterAscending) {
        final TreeItem<String> rootItem = new TreeItem<>("root");
        rootItem.setExpanded(true);
        rootItem.getChildren().addAll(new TreeItem<>("first child"), new TreeItem<>("second child"), new TreeItem<>("third child"));

        final TreeTableView<String> tree = new TreeTableView<>(rootItem);
        final TreeTableColumn<String, String> column = new TreeTableColumn<>("first column");
        column.setCellValueFactory(param -> new SimpleStringProperty(param.getValue().getValue()));
        tree.getColumns().add(column);

        TreeTableView.TreeTableViewSelectionModel sm = tree.getSelectionModel();
        sm.setSelectionMode(SelectionMode.MULTIPLE);

        assertTrue(sm.isEmpty());
        before.accept(sm);

        tree.getSortOrder().add(column);
        column.setSortType(TreeTableColumn.SortType.DESCENDING);
        afterDescending.accept(sm);

        column.setSortType(TreeTableColumn.SortType.ASCENDING);
        afterAscending.accept(sm);
    }

    @Test public void test_jdk_8169642_1_only() {
        test_jdk_8169642(
            sm -> {
                // select 'first'
                sm.select(1);
                assertTrue(sm.isSelected(1));
                assertEquals(1, sm.getSelectedCells().size());
            },
            sm -> {
                assertTrue(sm.isSelected(3));
                assertEquals(1, sm.getSelectedCells().size());
            },
            sm -> {
                assertTrue(sm.isSelected(1));
                assertEquals(1, sm.getSelectedCells().size());
            }
        );
    }

    @Test public void test_jdk_8169642_2_only() {
        test_jdk_8169642(
            sm -> {
                // select 'second'
                sm.select(2);
                assertTrue(sm.isSelected(2));
                assertEquals(1, sm.getSelectedCells().size());
            },
            sm -> {
                assertTrue(sm.isSelected(2));
                assertEquals(1, sm.getSelectedCells().size());
            },
            sm -> {
                assertTrue(sm.isSelected(2));
                assertEquals(1, sm.getSelectedCells().size());
            }
        );
    }

    @Test public void test_jdk_8169642_1_and_3() {
        test_jdk_8169642(
            sm -> {
                // select 'first' and 'third', they should flip positions
                sm.select(1);
                sm.select(3);
                assertTrue(sm.isSelected(1));
                assertTrue(sm.isSelected(3));
                assertEquals(2, sm.getSelectedCells().size());
            },
            sm -> {
                assertTrue(sm.isSelected(1));
                assertTrue(sm.isSelected(3));
                assertEquals(2, sm.getSelectedCells().size());
            },
            sm -> {
                assertTrue(sm.isSelected(1));
                assertTrue(sm.isSelected(3));
                assertEquals(2, sm.getSelectedCells().size());
            }
        );
    }

    @Test public void test_jdk_8169642_0_and_3() {
        test_jdk_8169642(
                sm -> {
                    // select 'root' and 'third'
                    sm.select(0);
                    sm.select(3);
                    assertTrue(sm.isSelected(0));
                    assertTrue(sm.isSelected(3));
                    assertEquals(2, sm.getSelectedCells().size());
                },
                sm -> {
                    assertTrue(sm.isSelected(0));
                    assertTrue(sm.isSelected(1));
                    assertEquals(2, sm.getSelectedCells().size());
                },
                sm -> {
                    assertTrue(sm.isSelected(0));
                    assertTrue(sm.isSelected(3));
                    assertEquals(2, sm.getSelectedCells().size());
                }
        );
    }

    @Test public void testRemovedSelectedItemsWhenBranchIsCollapsed() {
        TreeItem<String> c1, c2, c3;
        TreeItem<String> root = new TreeItem<>("foo");
        root.getChildren().add(c1 = new TreeItem<>("bar"));
        root.getChildren().add(c2 = new TreeItem<>("baz"));
        root.getChildren().add(c3 = new TreeItem<>("qux"));
        root.setExpanded(true);

        TreeTableView<String> treeTableView = new TreeTableView<>(root);
        treeTableView.getSelectionModel().setSelectionMode(SelectionMode.MULTIPLE);
        treeTableView.getSelectionModel().selectAll();

        MockListObserver<TreeItem<String>> observer = new MockListObserver<>();
        treeTableView.getSelectionModel().getSelectedItems().addListener(observer);
        root.setExpanded(false);

        observer.check1();
        observer.checkAddRemove(0, treeTableView.getSelectionModel().getSelectedItems(), List.of(c1, c2, c3), 1, 1);
    }

    @Test
    public void test_clearAndSelectChangeMultipleSelectionCellMode() {
        TreeItem<Person> root = new TreeItem<>(new Person("root", "",""));
        root.getChildren().setAll(
                new TreeItem<>(new Person("Jacob", "Smith", "jacob.smith@example.com")),
                new TreeItem<>(new Person("Isabella", "Johnson", "isabella.johnson@example.com")),
                new TreeItem<>(new Person("Ethan", "Williams", "ethan.williams@example.com")),
                new TreeItem<>(new Person("Emma", "Jones", "emma.jones@example.com")),
                new TreeItem<>(new Person("Michael", "Brown", "michael.brown@example.com")));
        root.setExpanded(true);

        TreeTableColumn<Person, String> firstNameCol = new TreeTableColumn<>("First Name");
        firstNameCol.setCellValueFactory(new TreeItemPropertyValueFactory<>("firstName"));

        TreeTableColumn<Person, String> lastNameCol = new TreeTableColumn<>("Last Name");
        lastNameCol.setCellValueFactory(new TreeItemPropertyValueFactory<>("lastName"));

        TreeTableColumn<Person, String> emailCol = new TreeTableColumn<>("Email");
        emailCol.setCellValueFactory(new TreeItemPropertyValueFactory<>("email"));

        TreeTableView<Person> table = new TreeTableView<>(root);
        table.getColumns().addAll(firstNameCol, lastNameCol, emailCol);
        sm = table.getSelectionModel();
        sm.setSelectionMode(SelectionMode.MULTIPLE);
        sm.setCellSelectionEnabled(true);

        assertEquals(0, sm.getSelectedItems().size());

        sm.select(1, firstNameCol);
        assertTrue(sm.isSelected(1, firstNameCol));
        assertEquals(1, sm.getSelectedCells().size());
        assertEquals(1, sm.getSelectedItems().size());

        TreeTableCell<Person, String> cell_1_1 = (TreeTableCell<Person, String>) VirtualFlowTestUtils.getCell(table, 1, 1);
        new MouseEventFirer(cell_1_1).fireMousePressAndRelease(KeyModifier.getShortcutKey());
        assertTrue(sm.isSelected(1, firstNameCol));
        assertTrue(sm.isSelected(1, lastNameCol));
        assertEquals(2, sm.getSelectedCells().size());
        assertEquals(1, sm.getSelectedItems().size());

        TreeTableCell<Person, String> cell_1_0 = (TreeTableCell<Person, String>) VirtualFlowTestUtils.getCell(table, 1, 0);
        new MouseEventFirer(cell_1_0).fireMousePressAndRelease();
        assertTrue(sm.isSelected(1, firstNameCol));
        assertFalse(sm.isSelected(1, lastNameCol));
        assertEquals(1, sm.getSelectedCells().size());
        assertEquals(1, sm.getSelectedItems().size());
    }

    // JDK-8187596
    @Test
    public void testRemoveTreeItemShiftSelection() {
        TreeItem<String> a, b, a1, a2, a3;
        TreeItem<String> root = new TreeItem<>("root");
        root.getChildren().addAll(
                a = new TreeItem<>("a"),
                b = new TreeItem<>("b")
        );
        root.setExpanded(true);

        a.getChildren().addAll(
                a1 = new TreeItem<>("a1"),
                a2 = new TreeItem<>("a2"),
                a3 = new TreeItem<>("a3")
        );
        a.setExpanded(true);

        TreeTableView<String> stringTreeTableView = new TreeTableView<>(root);
        TreeTableColumn<String, String> column = new TreeTableColumn<>("Nodes");
        column.setCellValueFactory(p -> new ReadOnlyStringWrapper(p.getValue().getValue()));
        column.setPrefWidth(200);
        stringTreeTableView.getColumns().add(column);

        stringTreeTableView.setShowRoot(false);
        SelectionModel sm = stringTreeTableView.getSelectionModel();

        sm.clearAndSelect(3); //select a3
        assertEquals(a3, sm.getSelectedItem()); //verify
        root.getChildren().remove(b); //remove b
        //a3 should remain selected
        assertEquals(3, sm.getSelectedIndex());
        assertEquals(a3, sm.getSelectedItem());
    }

    // JDK-8193442
    @Test
    public void testRemoveTreeItemChangesSelectedItem() {
        TreeItem<String> rootNode = new TreeItem<>("Root");
        rootNode.setExpanded(true);
        for (int i = 0; i < 3; i++) {
            rootNode.getChildren().add(new TreeItem<>("Node " + i));
        }
        for (int i = 0; i < 2; i++) {
            TreeItem<String> node = rootNode.getChildren().get(i);
            node.setExpanded(true);
            for (int j = 0; j < 2; j++) {
                node.getChildren().add(new TreeItem<>("Sub Node " + i + "-" + j));
            }
        }

        TreeTableColumn<String, String> column = new TreeTableColumn<>("Nodes");
        column.setCellValueFactory(p -> new ReadOnlyStringWrapper(p.getValue().getValue()));
        column.setPrefWidth(200);

        TreeTableView<String> table = new TreeTableView<>(rootNode);
        table.getColumns().add(column);

        int selectIndex = 4; // select "Node 1"
        int removeIndex = 2; // remove "Node 2"
        table.getSelectionModel().select(selectIndex);
        assertEquals(4, table.getSelectionModel().getSelectedIndex());
        assertEquals("Node 1", table.getSelectionModel().getSelectedItem().getValue());
        table.getRoot().getChildren().remove(removeIndex);
        assertEquals(4, table.getSelectionModel().getSelectedIndex());
        assertEquals("Node 1", table.getSelectionModel().getSelectedItem().getValue());
    }

    @Test
    public void test_ChangeToStringMouseMultipleSelectionCellMode() {
        final Thread.UncaughtExceptionHandler exceptionHandler = Thread.currentThread().getUncaughtExceptionHandler();
        Thread.currentThread().setUncaughtExceptionHandler((t, e) -> fail("We don't expect any exceptions in this test!"));

        TreeItem<Person> root = new TreeItem<>(new Person("root", "",""));
        root.getChildren().setAll(
                new TreeItem<>(new Person("Jacob", "Smith", "jacob.smith@example.com")),
                new TreeItem<>(new Person("Isabella", "Johnson", "isabella.johnson@example.com")),
                new TreeItem<>(new Person("Ethan", "Williams", "ethan.williams@example.com")),
                new TreeItem<>(new Person("Emma", "Jones", "emma.jones@example.com")),
                new TreeItem<>(new Person("Michael", "Brown", "michael.brown@example.com")));
        root.setExpanded(true);

        TreeTableColumn<Person, String> firstNameCol = new TreeTableColumn<>("First Name");
        firstNameCol.setCellValueFactory(new TreeItemPropertyValueFactory<>("firstName"));

        TreeTableColumn<Person, String> lastNameCol = new TreeTableColumn<>("Last Name");
        lastNameCol.setCellValueFactory(new TreeItemPropertyValueFactory<>("lastName"));

        TreeTableColumn<Person, String> emailCol = new TreeTableColumn<>("Email");
        emailCol.setCellValueFactory(new TreeItemPropertyValueFactory<>("email"));

        TreeTableView<Person> table = new TreeTableView<>(root);
        table.getColumns().addAll(firstNameCol, lastNameCol, emailCol);
        sm = table.getSelectionModel();
        sm.setSelectionMode(SelectionMode.MULTIPLE);
        sm.setCellSelectionEnabled(true);

        // Call change::toString
        table.getSelectionModel().getSelectedItems().addListener((ListChangeListener<TreeItem<Person>>) Object::toString);

        assertEquals(0, sm.getSelectedItems().size());

        sm.select(1, firstNameCol);
        assertTrue(sm.isSelected(1, firstNameCol));
        assertEquals(1, sm.getSelectedCells().size());
        assertEquals(1, sm.getSelectedItems().size());

        TreeTableCell<Person, String> cell = (TreeTableCell<Person, String>) VirtualFlowTestUtils.getCell(table, 1, 1);
        MouseEventFirer mouse = new MouseEventFirer(cell);
        mouse.fireMousePressAndRelease(KeyModifier.getShortcutKey());
        assertTrue(sm.isSelected(1, firstNameCol));
        assertTrue(sm.isSelected(1, lastNameCol));
        assertEquals(2, sm.getSelectedCells().size());
        assertEquals(1, sm.getSelectedItems().size());

        // reset the exception handler
        Thread.currentThread().setUncaughtExceptionHandler(exceptionHandler);
    }

    // see JDK-8284665
    @Test
    public void testAnchorRemainsWhenAddingMoreItemsBelow() {
        TreeItem<String> b;
        TreeItem<String> root = new TreeItem<>("Root");
        root.setExpanded(true);
        root.getChildren().addAll(
                new TreeItem<>("a"),
                b = new TreeItem<>("b"),
                new TreeItem<>("c"),
                new TreeItem<>("d")
        );

        TreeTableView<String> stringTreeView = new TreeTableView<>(root);
        stringTreeView.setShowRoot(false);

        TreeTableColumn<String,String> column = new TreeTableColumn<>("Column");
        column.setCellValueFactory(cdf -> new ReadOnlyStringWrapper(cdf.getValue().getValue()));
        stringTreeView.getColumns().add(column);

        TreeTableView.TreeTableViewSelectionModel<String> sm = stringTreeView.getSelectionModel();
        sm.setSelectionMode(SelectionMode.MULTIPLE);

        // test pre-conditions
        assertTrue(sm.isEmpty());

        // click on row 1
        Cell startCell = VirtualFlowTestUtils.getCell(stringTreeView, 1, 0);
        new MouseEventFirer(startCell).fireMousePressAndRelease();
        assertTrue(sm.isSelected(1));
        assertEquals(b, sm.getSelectedItem());

        TreeTablePosition<String, ?> anchor = TreeTableCellBehavior.getAnchor(stringTreeView, null);
        assertNotNull(anchor);
        assertTrue(TreeTableCellBehavior.hasNonDefaultAnchor(stringTreeView));
        assertEquals(1, anchor.getRow());

        // now add a new item.
        root.getChildren().add(new TreeItem<>("e"));

        // select also row 2
        Cell endCell = VirtualFlowTestUtils.getCell(stringTreeView, 2, 0);
        new MouseEventFirer(endCell).fireMousePressAndRelease(KeyModifier.SHIFT);

        // row 1 should remain selected
        assertTrue(sm.isSelected(1));
        assertTrue(sm.isSelected(2));

        // anchor should remain at 1
        anchor = TreeTableCellBehavior.getAnchor(stringTreeView, null);
        assertNotNull(anchor);
        assertTrue(TreeTableCellBehavior.hasNonDefaultAnchor(stringTreeView));
        assertEquals(1, anchor.getRow());
        assertEquals(column, anchor.getTableColumn());
    }

    // JDK-8286261
    @Test
    public void testAddTreeItemToCollapsedAncestorKeepsSelectedItem() {
        TreeItem<String> rootNode = new TreeItem<>("Root");
        rootNode.setExpanded(true);
        TreeItem<String> level1 = new TreeItem<>("Node 0");
        level1.setExpanded(false);
        TreeItem<String> level2 = new TreeItem<>("Node 1");
        level2.getChildren().add(new TreeItem<>("Node 2"));
        level2.setExpanded(true);

        rootNode.getChildren().add(level1);
        rootNode.getChildren().add(new TreeItem<>("Node 3"));

        level1.getChildren().add(level2);

        TreeTableColumn<String, String> column = new TreeTableColumn<>("Nodes");
        column.setCellValueFactory(p -> new ReadOnlyStringWrapper(p.getValue().getValue()));
        column.setPrefWidth(200);

        TreeTableView<String> table = new TreeTableView<>(rootNode);
        table.setShowRoot(false);
        table.getColumns().add(column);
        table.getSelectionModel().setSelectionMode(SelectionMode.MULTIPLE);

        table.getSelectionModel().select(level1);
        assertEquals(0, table.getSelectionModel().getSelectedIndex());
        assertEquals("Node 0", table.getSelectionModel().getSelectedItem().getValue());
        assertEquals(0, table.getFocusModel().getFocusedIndex());
        assertEquals("Node 0", table.getFocusModel().getFocusedItem().getValue());

        // add new node at level 3, that has a collapsed ancestor
        level2.getChildren().add(new TreeItem<>("Node 4"));

        // selection and focus remain at level1
        assertEquals(0, table.getSelectionModel().getSelectedIndex());
        assertEquals("Node 0", table.getSelectionModel().getSelectedItem().getValue());
        assertEquals(0, table.getFocusModel().getFocusedIndex());
        assertEquals("Node 0", table.getFocusModel().getFocusedItem().getValue());
    }

    // JDK-8286261
    @Test
    public void testRemoveTreeItemFromCollapsedAncestorKeepsSelectedItem() {
        TreeItem<String> rootNode = new TreeItem<>("Root");
        rootNode.setExpanded(true);
        TreeItem<String> level1 = new TreeItem<>("Node 0");
        level1.setExpanded(false);
        TreeItem<String> level2 = new TreeItem<>("Node 1");
        level2.getChildren().add(new TreeItem<>("Node 2"));
        level2.getChildren().add(new TreeItem<>("Node 3"));

        level2.setExpanded(true);

        rootNode.getChildren().add(level1);
        rootNode.getChildren().add(new TreeItem<>("Node 4"));

        level1.getChildren().add(level2);

        TreeTableColumn<String, String> column = new TreeTableColumn<>("Nodes");
        column.setCellValueFactory(p -> new ReadOnlyStringWrapper(p.getValue().getValue()));
        column.setPrefWidth(200);

        TreeTableView<String> table = new TreeTableView<>(rootNode);
        table.setShowRoot(false);
        table.getColumns().add(column);
        table.getSelectionModel().setSelectionMode(SelectionMode.MULTIPLE);

        table.getSelectionModel().select(level1);
        assertEquals(0, table.getSelectionModel().getSelectedIndex());
        assertEquals("Node 0", table.getSelectionModel().getSelectedItem().getValue());
        assertEquals(0, table.getFocusModel().getFocusedIndex());
        assertEquals("Node 0", table.getFocusModel().getFocusedItem().getValue());

        // remove Node 2 at level 3, that has a collapsed ancestor
        level2.getChildren().remove(0);

        // selection and focus remain at level1
        assertEquals(0, table.getSelectionModel().getSelectedIndex());
        assertEquals("Node 0", table.getSelectionModel().getSelectedItem().getValue());
        assertEquals(0, table.getFocusModel().getFocusedIndex());
        assertEquals("Node 0", table.getFocusModel().getFocusedItem().getValue());
    }

    // See JDK-8087673
    @Test
    public void testTreeTableMenuButtonDoesNotOverlapColumnHeaderGraphic() {
        TreeTableView<String> table = new TreeTableView<>();
        table.setColumnResizePolicy(TreeTableView.CONSTRAINED_RESIZE_POLICY);
        table.setTableMenuButtonVisible(true);
        TreeTableColumn<String, String> column = new TreeTableColumn<>();
        Slider slider = new Slider();
        slider.setValue(100);
        column.setGraphic(slider);
        table.getColumns().add(column);

        stageLoader = new StageLoader(table);

        Toolkit.getToolkit().firePulse();

        ScrollBar vbar = VirtualFlowTestUtils.getVirtualFlowVerticalScrollbar(table);
        assertFalse(vbar.isVisible());

        StackPane thumb = (StackPane) slider.lookup(".thumb");
        assertNotNull(thumb);
        double thumbMaxX = thumb.localToScene(thumb.getLayoutBounds()).getMaxX();

        StackPane corner = (StackPane) table.lookup(".show-hide-columns-button");
        assertNotNull(corner);
        assertTrue(corner.isVisible());
        double cornerMinX = corner.localToScene(corner.getLayoutBounds()).getMinX();

        // Verify that the slider's thumb is fully visible, and it is not overlapped
        // by the corner region
        assertTrue(thumbMaxX < cornerMinX);
    }

    // See JDK-8087673
    @Test
    public void testTableMenuButtonDoesNotOverlapLastColumnHeader() {
        TreeTableView<String> table = new TreeTableView<>();
        table.setTableMenuButtonVisible(true);
        for (int i = 0; i < 10; i++) {
            TreeTableColumn<String, String> column = new TreeTableColumn<>(i + "          ");
            column.setCellValueFactory(value -> new SimpleStringProperty(value.getValue().getValue()));
            table.getColumns().add(column);
        }

        TreeItem<String> root = new TreeItem<>();
        root.setExpanded(true);
        for (int i = 0; i < 10; i++) {
            root.getChildren().add(new TreeItem<>(Integer.toString(i)));
        }
        table.setRoot(root);
        table.setShowRoot(false);

        stageLoader = new StageLoader(new Scene(table, 300, 300));

        TreeTableColumn<String, ?> lastColumn = table.getColumns().get(9);
        lastColumn.setSortType(TreeTableColumn.SortType.DESCENDING);
        table.getSortOrder().setAll(lastColumn);
        Toolkit.getToolkit().firePulse();

        TableColumnHeader lastColumnHeader = VirtualFlowTestUtils.getTableColumnHeader(table, lastColumn);
        assertNotNull(lastColumnHeader);

        Region arrow = (Region) lastColumnHeader.lookup(".arrow");
        assertNotNull(arrow);

        ScrollBar vbar = VirtualFlowTestUtils.getVirtualFlowVerticalScrollbar(table);
        assertFalse(vbar.isVisible());
        ScrollBar hbar = VirtualFlowTestUtils.getVirtualFlowHorizontalScrollbar(table);
        assertTrue(hbar.isVisible());

        table.scrollToColumnIndex(9);

        double headerMinX = lastColumnHeader.localToScene(lastColumnHeader.getLayoutBounds()).getMinX();
        double headerMaxX = lastColumnHeader.localToScene(lastColumnHeader.getLayoutBounds()).getMaxX();

        double arrowMaxX = arrow.localToScene(arrow.getLayoutBounds()).getMaxX();

        StackPane corner = (StackPane) table.lookup(".show-hide-columns-button");
        assertNotNull(corner);
        assertTrue(corner.isVisible());
        double cornerMinX = corner.localToScene(corner.getLayoutBounds()).getMinX();

        // Verify that the corner region is over the last visible column header
        assertTrue(headerMinX < cornerMinX);
        assertTrue(cornerMinX < headerMaxX);

        // Verify that the arrow is fully visible, and it is not overlapped
        // by the corner region
        assertTrue(arrowMaxX < cornerMinX);
    }

    // See JDK-8311127
    @Test
    public void testTreeTableMenuButtonOnlyChangesLastVisibleColumnHeader() {
        TreeTableView<String> table = new TreeTableView<>();
        table.setTableMenuButtonVisible(true);
        for (int i = 0; i < 10; i++) {
            TreeTableColumn<String, String> column = new TreeTableColumn<>(i + "          ");
            column.setCellValueFactory(value -> new SimpleStringProperty(value.getValue().getValue()));
            table.getColumns().add(column);
        }

        TreeItem<String> root = new TreeItem<>();
        root.setExpanded(true);
        for (int i = 0; i < 10; i++) {
            root.getChildren().add(new TreeItem<>(Integer.toString(i)));
        }
        table.setRoot(root);
        table.setShowRoot(false);

        stageLoader = new StageLoader(new Scene(table, 300, 300));

        List<Double> labelWidths = table.getColumns().stream()
                .map(column -> VirtualFlowTestUtils.getTableColumnHeader(table, column))
                .map(columnHeader -> columnHeader.getChildrenUnmodifiable().get(0))
                .map(node -> node.getLayoutBounds().getWidth())
                .toList();

        // Verify that the column header width for all columns is the same:
        for (int i = 1; i < 10; i++) {
            assertEquals(labelWidths.get(i), labelWidths.get(0));
        }

        // scroll to last column and sort
        table.scrollToColumnIndex(9);
        TreeTableColumn<String, ?> lastColumn = table.getColumns().get(9);
        lastColumn.setSortType(TreeTableColumn.SortType.DESCENDING);
        table.getSortOrder().setAll(lastColumn);
        Toolkit.getToolkit().firePulse();

        List<Double> newLabelWidths = table.getColumns().stream()
                .map(column -> VirtualFlowTestUtils.getTableColumnHeader(table, column))
                .map(columnHeader -> columnHeader.getChildrenUnmodifiable().get(0))
                .map(node -> node.getLayoutBounds().getWidth())
                .toList();
        // Verify that the column header width didn't change for the first 9 columns:
        for (int i = 0; i < 9; i++) {
            assertEquals(labelWidths.get(i), newLabelWidths.get(i));
        }
        // and did change for the last one:
        assertTrue(labelWidths.get(9) > newLabelWidths.get(9));
    }

    // See JDK-8089280
    @Test
    public void testSuppressHorizontalScrollBar() {
        TreeItem<String> root = new TreeItem<>();
        root.setExpanded(true);
        for (int i = 0; i < 10; i++) {
            root.getChildren().add(new TreeItem<>(""));
        }

        TreeTableView<String> table = new TreeTableView<>();
        for (int i = 0; i < 10; i++) {
            TreeTableColumn<String, String> c = new TreeTableColumn<>("C" + i);
            c.setCellValueFactory(value -> new SimpleStringProperty(value.getValue().getValue()));
            table.getColumns().add(c);
        }
        table.setRoot(root);
        table.setShowRoot(false);

        stageLoader = new StageLoader(new Scene(table, 50, 50));

        ScrollBar hbar = VirtualFlowTestUtils.getVirtualFlowHorizontalScrollbar(table);
        assertTrue(hbar.isVisible());

        table.setColumnResizePolicy(TreeTableView.CONSTRAINED_RESIZE_POLICY);

        Toolkit.getToolkit().firePulse();

        hbar = VirtualFlowTestUtils.getVirtualFlowHorizontalScrollbar(table);
        assertFalse(hbar.isVisible()); // used to fail here
    }

    @Test
    public void testQueryAccessibleAttributeSelectedItemsWithNullSelectionModel() {
        treeTableView.setSelectionModel(null);
        stageLoader = new StageLoader(treeTableView);

        Object result = treeTableView.queryAccessibleAttribute(AccessibleAttribute.SELECTED_ITEMS);
        // Should be an empty observable array list
        assertEquals(FXCollections.observableArrayList(), result);
    }

    @Test
    public void testQueryAccessibleAttributeSelectedItemsWithNullSelectionModel_Placeholder() {
        treeTableView.setSelectionModel(null);
        stageLoader = new StageLoader(treeTableView);

        Object result = treeTableView.queryAccessibleAttribute(AccessibleAttribute.FOCUS_ITEM);
        // Should be a placeholder label
        assertTrue(result instanceof Label);
    }

    @Test
    public void testQueryAccessibleAttributeFocusItemWithNullFocusModel() {
        // with rows
        treeTableView.setRoot(new TreeItem("Root"));
        treeTableView.getRoot().setExpanded(true);
        for (int i = 0; i < 4; i++) {
            TreeItem parent = new TreeItem("item - " + i);
            treeTableView.getRoot().getChildren().add(parent);
        }

        // with columns
        for (int i = 0; i < 10; i++) {
            TreeTableColumn<String, String> c = new TreeTableColumn<>("C" + i);
            c.setCellValueFactory(value -> new SimpleStringProperty(value.getValue().getValue()));
            treeTableView.getColumns().add(c);
        }

        treeTableView.setFocusModel(null);

        stageLoader = new StageLoader(treeTableView);

        Object result = treeTableView.queryAccessibleAttribute(AccessibleAttribute.FOCUS_ITEM);
        assertNull(result);
    }

    @Test
    public void testQueryAccessibleAttributeFocusItemWithNullFocusModelPlaceholder() {
        treeTableView.setFocusModel(null);
        stageLoader = new StageLoader(treeTableView);

        Object result = treeTableView.queryAccessibleAttribute(AccessibleAttribute.FOCUS_ITEM);
        assertNull(result);
    }

    // See JDK-8138842
    @Test
    public void testFirstRowSelectionWithEmptyArrayAsParameter() {
        treeTableView.setRoot(new TreeItem("Root"));
        treeTableView.getRoot().setExpanded(true);
        for (int i = 0; i < 4; i++) {
            TreeItem parent = new TreeItem("item - " + i);
            treeTableView.getRoot().getChildren().add(parent);
        }

        treeTableView.getSelectionModel().selectIndices(0, new int[0]);
        assertEquals(0, treeTableView.getSelectionModel().getSelectedIndex());

        treeTableView.getSelectionModel().selectIndices(1, new int[0]);
        assertEquals(1, treeTableView.getSelectionModel().getSelectedIndex());

        treeTableView.getSelectionModel().selectIndices(1, new int[]{1, 2});
        assertEquals(2, treeTableView.getSelectionModel().getSelectedIndex());
    }

    @Test
    public void testRootNullShouldNotThrow() {
        TreeTableColumn<String, String> c = new TreeTableColumn<>("C");
        c.setCellValueFactory(value -> new SimpleStringProperty(value.getValue().getValue()));
        treeTableView.getColumns().add(c);

        treeTableView.setRoot(new TreeItem<String>("Root"));
        treeTableView.getRoot().setExpanded(true);
        for (int i = 0; i < 4; i++) {
            TreeItem<String> parent = new TreeItem<String>("item - " + i);
            treeTableView.getRoot().getChildren().add(parent);
        }

        stageLoader = new StageLoader(treeTableView);
        treeTableView.setRoot(null);
        // Should not throw an NPE.
        Toolkit.getToolkit().firePulse();
    }

    @Test
    public void testTreeTableRootNullQueryAcceessibleAttributeRowCountShouldNotThrow() {
        treeTableView.setRoot(null);
        // Should not throw an NPE.
        treeTableView.queryAccessibleAttribute(AccessibleAttribute.ROW_COUNT);
    }

    @Test
    public void testChangeRowFactoryShouldRecreateRows() {
        String propertyKey = "key";
        String firstRowKey = "table_row_key1";
        String secondRowKey = "table_row_key2";

        TreeTableColumn<String, String> c = new TreeTableColumn<>("C");
        c.setCellValueFactory(value -> new SimpleStringProperty(value.getValue().getValue()));
        treeTableView.getColumns().add(c);

        treeTableView.setRoot(new TreeItem<>("Root"));
        treeTableView.getRoot().setExpanded(true);
        for (int i = 0; i < 4; i++) {
            TreeItem<String> parent = new TreeItem<>("item - " + i);
            treeTableView.getRoot().getChildren().add(parent);
        }

        treeTableView.setRowFactory(e -> {
            TreeTableRow<String> row = new TreeTableRow<>();
            row.getProperties().put(propertyKey, firstRowKey);
            return row;
        });

        stageLoader = new StageLoader(treeTableView);
        stageLoader.getStage().setWidth(300);
        stageLoader.getStage().setHeight(300);

        for (int index = 0; index < treeTableView.getRoot().getChildren().size(); index++) {
            IndexedCell<?> cell = VirtualFlowTestUtils.getCell(treeTableView, 0);

            assertEquals(firstRowKey, cell.getProperties().get(propertyKey));
        }

        // Change the row factory and verify cells again.
        treeTableView.setRowFactory(e -> {
            TreeTableRow<String> row = new TreeTableRow<>();
            row.getProperties().put(propertyKey, secondRowKey);
            return row;
        });

        Toolkit.getToolkit().firePulse();

        for (int index = 0; index < treeTableView.getRoot().getChildren().size(); index++) {
            IndexedCell<?> cell = VirtualFlowTestUtils.getCell(treeTableView, 0);

            assertEquals(secondRowKey, cell.getProperties().get(propertyKey));
        }
    }

<<<<<<< HEAD
    @Test
    public void testScrollingXIsSnapped() {
        TreeTableColumn<Person, String> firstNameCol = new TreeTableColumn<>("First Name");
        firstNameCol.setCellValueFactory(new TreeItemPropertyValueFactory<>("firstName"));

        TreeTableView<Person> table = new TreeTableView<>();
        table.setRoot(new TreeItem<>(new Person("VeryLongStringVeryLongString")));
        table.getColumns().add(firstNameCol);

        stageLoader = new StageLoader(table);

        Toolkit.getToolkit().firePulse();

        NestedTableColumnHeader rootHeader = VirtualFlowTestUtils.getTableHeaderRow(table).getRootHeader();
        VirtualScrollBar scrollBar = VirtualFlowTestUtils.getVirtualFlowHorizontalScrollbar(table);

        double newValue = 25.125476811;
        double snappedNewValue = table.snapPositionX(newValue);
        scrollBar.setValue(newValue);

        assertEquals(-snappedNewValue, rootHeader.getLayoutX(), 0);
=======
    /**
     * The expansion change of a TitledPane triggered an event where the underlying VirtualFlow
     * was adding cells to the pile and later cleaning them all up without resetting the index to -1.
     * This led to a bug where two cells received an edit event, although just one should (and is visible).
     * See also: <a href="https://bugs.openjdk.org/browse/JDK-8320232">JDK-8320232</a>
     */
    @Test
    public void testTitledPaneExpansionShouldCleanupCellsInTableFlow() {
        AtomicInteger startEditCounter = new AtomicInteger();

        final TreeTableColumn<String, String> col = new TreeTableColumn<>("C");
        col.setCellValueFactory(value -> new SimpleStringProperty(value.getValue().getValue()));
        col.setCellFactory(eee -> new TreeTableCell<>() {
            @Override
            public void startEdit() {
                startEditCounter.incrementAndGet();
                super.startEdit();
            }
        });
        treeTableView.getColumns().add(col);

        treeTableView.setEditable(true);
        treeTableView.setRoot(new TreeItem<>("Root"));
        treeTableView.getRoot().setExpanded(true);
        for (int i = 0; i < 4; i++) {
            TreeItem<String> parent = new TreeItem<>("item - " + i);
            treeTableView.getRoot().getChildren().add(parent);
        }

        TitledPane root = new TitledPane("title", treeTableView);
        root.setAnimated(false);
        stageLoader = new StageLoader(root);

        root.setExpanded(false);
        Toolkit.getToolkit().firePulse();

        root.setExpanded(true);
        Toolkit.getToolkit().firePulse();

        treeTableView.edit(0, col);

        assertEquals(1, startEditCounter.get());
>>>>>>> 4647367c
    }
}<|MERGE_RESOLUTION|>--- conflicted
+++ resolved
@@ -7483,29 +7483,6 @@
         }
     }
 
-<<<<<<< HEAD
-    @Test
-    public void testScrollingXIsSnapped() {
-        TreeTableColumn<Person, String> firstNameCol = new TreeTableColumn<>("First Name");
-        firstNameCol.setCellValueFactory(new TreeItemPropertyValueFactory<>("firstName"));
-
-        TreeTableView<Person> table = new TreeTableView<>();
-        table.setRoot(new TreeItem<>(new Person("VeryLongStringVeryLongString")));
-        table.getColumns().add(firstNameCol);
-
-        stageLoader = new StageLoader(table);
-
-        Toolkit.getToolkit().firePulse();
-
-        NestedTableColumnHeader rootHeader = VirtualFlowTestUtils.getTableHeaderRow(table).getRootHeader();
-        VirtualScrollBar scrollBar = VirtualFlowTestUtils.getVirtualFlowHorizontalScrollbar(table);
-
-        double newValue = 25.125476811;
-        double snappedNewValue = table.snapPositionX(newValue);
-        scrollBar.setValue(newValue);
-
-        assertEquals(-snappedNewValue, rootHeader.getLayoutX(), 0);
-=======
     /**
      * The expansion change of a TitledPane triggered an event where the underlying VirtualFlow
      * was adding cells to the pile and later cleaning them all up without resetting the index to -1.
@@ -7548,6 +7525,28 @@
         treeTableView.edit(0, col);
 
         assertEquals(1, startEditCounter.get());
->>>>>>> 4647367c
+    }
+
+    @Test
+    public void testScrollingXIsSnapped() {
+        TreeTableColumn<Person, String> firstNameCol = new TreeTableColumn<>("First Name");
+        firstNameCol.setCellValueFactory(new TreeItemPropertyValueFactory<>("firstName"));
+
+        TreeTableView<Person> table = new TreeTableView<>();
+        table.setRoot(new TreeItem<>(new Person("VeryLongStringVeryLongString")));
+        table.getColumns().add(firstNameCol);
+
+        stageLoader = new StageLoader(table);
+
+        Toolkit.getToolkit().firePulse();
+
+        NestedTableColumnHeader rootHeader = VirtualFlowTestUtils.getTableHeaderRow(table).getRootHeader();
+        VirtualScrollBar scrollBar = VirtualFlowTestUtils.getVirtualFlowHorizontalScrollbar(table);
+
+        double newValue = 25.125476811;
+        double snappedNewValue = table.snapPositionX(newValue);
+        scrollBar.setValue(newValue);
+
+        assertEquals(-snappedNewValue, rootHeader.getLayoutX(), 0);
     }
 }