--- conflicted
+++ resolved
@@ -47,26 +47,6 @@
 import java.util.concurrent.atomic.AtomicInteger;
 import java.util.concurrent.atomic.AtomicLong;
 import java.util.function.Supplier;
-<<<<<<< HEAD
-
-import com.sun.javafx.scene.control.ReadOnlyUnbackedObservableList;
-import com.sun.javafx.scene.control.SelectedCellsMap;
-import com.sun.javafx.scene.control.TableColumnBaseHelper;
-import com.sun.javafx.scene.control.behavior.TableCellBehavior;
-import javafx.collections.ObservableSet;
-import javafx.collections.SetChangeListener;
-import javafx.css.PseudoClass;
-import javafx.scene.control.Slider;
-import javafx.scene.control.skin.NestedTableColumnHeader;
-import javafx.scene.layout.Region;
-import org.junit.After;
-import test.com.sun.javafx.scene.control.infrastructure.ControlTestUtils;
-import test.com.sun.javafx.scene.control.infrastructure.KeyEventFirer;
-import test.com.sun.javafx.scene.control.infrastructure.KeyModifier;
-import test.com.sun.javafx.scene.control.infrastructure.MouseEventFirer;
-import test.com.sun.javafx.scene.control.infrastructure.StageLoader;
-=======
->>>>>>> 076b4018
 import javafx.application.Platform;
 import javafx.beans.binding.Bindings;
 import javafx.beans.binding.ObjectBinding;
@@ -119,6 +99,7 @@
 import javafx.scene.control.cell.ChoiceBoxTableCell;
 import javafx.scene.control.cell.PropertyValueFactory;
 import javafx.scene.control.cell.TextFieldTableCell;
+import javafx.scene.control.skin.NestedTableColumnHeader;
 import javafx.scene.control.skin.TableCellSkin;
 import javafx.scene.control.skin.TableColumnHeader;
 import javafx.scene.control.skin.TableColumnHeaderShim;
@@ -6311,29 +6292,6 @@
         }
     }
 
-<<<<<<< HEAD
-    @Test
-    public void testScrollingXIsSnapped() {
-        TableColumn<Person, String> firstNameCol = new TableColumn<>("First Name");
-        firstNameCol.setCellValueFactory(new PropertyValueFactory<>("firstName"));
-
-        TableView<Person> table = new TableView<>();
-        table.setItems(FXCollections.observableArrayList(new Person("VeryLongStringVeryLongString")));
-        table.getColumns().add(firstNameCol);
-
-        stageLoader = new StageLoader(table);
-
-        Toolkit.getToolkit().firePulse();
-
-        NestedTableColumnHeader rootHeader = VirtualFlowTestUtils.getTableHeaderRow(table).getRootHeader();
-        VirtualScrollBar scrollBar = VirtualFlowTestUtils.getVirtualFlowHorizontalScrollbar(table);
-
-        double newValue = 25.125476811;
-        double snappedNewValue = table.snapPositionX(newValue);
-        scrollBar.setValue(newValue);
-
-        assertEquals(-snappedNewValue, rootHeader.getLayoutX(), 0);
-=======
     /**
      * The expansion change of a TitledPane triggered an event where the underlying VirtualFlow
      * was adding cells to the pile and later cleaning them all up without resetting the index to -1.
@@ -6371,6 +6329,28 @@
         table.edit(0, col);
 
         assertEquals(1, startEditCounter.get());
->>>>>>> 076b4018
+    }
+
+    @Test
+    public void testScrollingXIsSnapped() {
+        TableColumn<Person, String> firstNameCol = new TableColumn<>("First Name");
+        firstNameCol.setCellValueFactory(new PropertyValueFactory<>("firstName"));
+
+        TableView<Person> table = new TableView<>();
+        table.setItems(FXCollections.observableArrayList(new Person("VeryLongStringVeryLongString")));
+        table.getColumns().add(firstNameCol);
+
+        stageLoader = new StageLoader(table);
+
+        Toolkit.getToolkit().firePulse();
+
+        NestedTableColumnHeader rootHeader = VirtualFlowTestUtils.getTableHeaderRow(table).getRootHeader();
+        VirtualScrollBar scrollBar = VirtualFlowTestUtils.getVirtualFlowHorizontalScrollbar(table);
+
+        double newValue = 25.125476811;
+        double snappedNewValue = table.snapPositionX(newValue);
+        scrollBar.setValue(newValue);
+
+        assertEquals(-snappedNewValue, rootHeader.getLayoutX(), 0);
     }
 }