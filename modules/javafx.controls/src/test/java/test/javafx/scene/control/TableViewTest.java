--- conflicted
+++ resolved
@@ -5622,14 +5622,58 @@
     }
 
     @Test
-<<<<<<< HEAD
+    public void test_clearAndSelectChangeMultipleSelectionCellMode() {
+        TableColumn<Person, String> firstNameCol = new TableColumn<>("First Name");
+        firstNameCol.setCellValueFactory(new PropertyValueFactory<>("firstName"));
+
+        TableColumn<Person, String> lastNameCol = new TableColumn<>("Last Name");
+        lastNameCol.setCellValueFactory(new PropertyValueFactory<>("lastName"));
+
+        TableView<Person> table = new TableView<>();
+        table.setItems(personTestData);
+        table.getColumns().addAll(firstNameCol, lastNameCol);
+
+        sm = table.getSelectionModel();
+        sm.setCellSelectionEnabled(true);
+        sm.setSelectionMode(SelectionMode.MULTIPLE);
+
+        StageLoader sl = new StageLoader(table);
+        KeyEventFirer keyboard = new KeyEventFirer(table);
+
+        assertEquals(0, sm.getSelectedItems().size());
+
+        sm.select(0, firstNameCol);
+        assertEquals(1, sm.getSelectedCells().size());
+        assertEquals(1, sm.getSelectedItems().size());
+
+        keyboard.doKeyPress(KeyCode.RIGHT, KeyModifier.SHIFT);
+        assertEquals(2, sm.getSelectedCells().size());
+        assertEquals(1, sm.getSelectedItems().size());
+
+        keyboard.doKeyPress(KeyCode.LEFT);
+        assertTrue(VirtualFlowTestUtils.getCell(table, 0, 0).isSelected());
+        assertFalse(VirtualFlowTestUtils.getCell(table, 0, 1).isSelected());
+        assertEquals(1, sm.getSelectedCells().size());
+        assertEquals(1, sm.getSelectedItems().size());
+
+        sm.clearSelection();
+
+        sm.selectRange(0, firstNameCol, 1, lastNameCol);
+        assertEquals(4, sm.getSelectedCells().size());
+        assertEquals(2, sm.getSelectedItems().size());
+
+        sm.clearAndSelect(0, firstNameCol);
+        assertEquals(1, sm.getSelectedCells().size());
+        assertEquals(1, sm.getSelectedItems().size());
+
+        sl.dispose();
+    }
+
+    @Test
     public void test_ChangeToStringKeyboardMultipleSelectionCellMode() {
         final Thread.UncaughtExceptionHandler exceptionHandler = Thread.currentThread().getUncaughtExceptionHandler();
         Thread.currentThread().setUncaughtExceptionHandler((t, e) -> fail("We don't expect any exceptions in this test!"));
 
-=======
-    public void test_clearAndSelectChangeMultipleSelectionCellMode() {
->>>>>>> 590033f4
         TableColumn<Person, String> firstNameCol = new TableColumn<>("First Name");
         firstNameCol.setCellValueFactory(new PropertyValueFactory<>("firstName"));
 
@@ -5644,15 +5688,11 @@
         sm.setCellSelectionEnabled(true);
         sm.setSelectionMode(SelectionMode.MULTIPLE);
 
-<<<<<<< HEAD
         // Call change::toString
         table.getSelectionModel().getSelectedItems().addListener((ListChangeListener<Person>) Object::toString);
 
         StageLoader sl = new StageLoader(table);
 
-=======
-        StageLoader sl = new StageLoader(table);
->>>>>>> 590033f4
         KeyEventFirer keyboard = new KeyEventFirer(table);
 
         assertEquals(0, sm.getSelectedItems().size());
@@ -5665,7 +5705,6 @@
         assertEquals(2, sm.getSelectedCells().size());
         assertEquals(1, sm.getSelectedItems().size());
 
-<<<<<<< HEAD
         sm.clearSelection();
 
         sl.dispose();
@@ -5713,25 +5752,4 @@
         // reset the exception handler
         Thread.currentThread().setUncaughtExceptionHandler(exceptionHandler);
     }
-=======
-        keyboard.doKeyPress(KeyCode.LEFT);
-        assertTrue(VirtualFlowTestUtils.getCell(table, 0, 0).isSelected());
-        assertFalse(VirtualFlowTestUtils.getCell(table, 0, 1).isSelected());
-        assertEquals(1, sm.getSelectedCells().size());
-        assertEquals(1, sm.getSelectedItems().size());
-
-        sm.clearSelection();
-
-        sm.selectRange(0, firstNameCol, 1, lastNameCol);
-        assertEquals(4, sm.getSelectedCells().size());
-        assertEquals(2, sm.getSelectedItems().size());
-
-        sm.clearAndSelect(0, firstNameCol);
-        assertEquals(1, sm.getSelectedCells().size());
-        assertEquals(1, sm.getSelectedItems().size());
-
-        sl.dispose();
-    }
-
->>>>>>> 590033f4
 }