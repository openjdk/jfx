/*
 * Copyright (c) 2010, 2021, Oracle and/or its affiliates. All rights reserved.
 * DO NOT ALTER OR REMOVE COPYRIGHT NOTICES OR THIS FILE HEADER.
 *
 * This code is free software; you can redistribute it and/or modify it
 * under the terms of the GNU General Public License version 2 only, as
 * published by the Free Software Foundation.  Oracle designates this
 * particular file as subject to the "Classpath" exception as provided
 * by Oracle in the LICENSE file that accompanied this code.
 *
 * This code is distributed in the hope that it will be useful, but WITHOUT
 * ANY WARRANTY; without even the implied warranty of MERCHANTABILITY or
 * FITNESS FOR A PARTICULAR PURPOSE.  See the GNU General Public License
 * version 2 for more details (a copy is included in the LICENSE file that
 * accompanied this code).
 *
 * You should have received a copy of the GNU General Public License version
 * 2 along with this work; if not, write to the Free Software Foundation,
 * Inc., 51 Franklin St, Fifth Floor, Boston, MA 02110-1301 USA.
 *
 * Please contact Oracle, 500 Oracle Parkway, Redwood Shores, CA 94065 USA
 * or visit www.oracle.com if you need additional information or have any
 * questions.
 */

package test.javafx.scene.control;

import javafx.beans.property.IntegerProperty;
import javafx.beans.property.SimpleIntegerProperty;
import test.com.sun.javafx.scene.control.infrastructure.ControlTestUtils;
import static org.junit.Assert.assertEquals;
import static org.junit.Assert.assertFalse;
import static org.junit.Assert.assertNotNull;
import static org.junit.Assert.assertNull;
import static org.junit.Assert.assertSame;
import static org.junit.Assert.assertTrue;
import static org.junit.Assert.fail;

import java.util.*;
import java.util.concurrent.atomic.AtomicInteger;
import java.util.function.BiPredicate;
import java.util.stream.Collectors;

import test.com.sun.javafx.scene.control.infrastructure.StageLoader;
import javafx.collections.FXCollections;
import javafx.collections.ListChangeListener;
import javafx.collections.ObservableList;
import javafx.scene.control.Control;
import javafx.scene.control.FocusModel;
import javafx.scene.control.IndexedCell;
import javafx.scene.control.ListView;
import javafx.scene.control.ListViewShim;
import javafx.scene.control.MultipleSelectionModel;
import javafx.scene.control.MultipleSelectionModelShim;
import javafx.scene.control.SelectionMode;
import javafx.scene.control.TableView;
import javafx.scene.control.TableView.TableViewFocusModel;
import javafx.scene.control.TableView.TableViewSelectionModel;
import javafx.scene.control.TableViewShim;
import javafx.scene.control.TreeItem;
import javafx.scene.control.TreeTableView;
import javafx.scene.control.TreeTableView.TreeTableViewFocusModel;
import javafx.scene.control.TreeTableView.TreeTableViewSelectionModel;
import javafx.scene.control.TreeTableViewShim;
import javafx.scene.control.TreeView;
import javafx.scene.control.TreeViewShim;

import org.junit.After;
import org.junit.AfterClass;
import org.junit.Assert;
import org.junit.Before;
import org.junit.Ignore;
import org.junit.Test;
import org.junit.runner.RunWith;
import org.junit.runners.Parameterized;
import org.junit.runners.Parameterized.Parameters;

import test.com.sun.javafx.scene.control.infrastructure.VirtualFlowTestUtils;
import test.javafx.collections.MockListObserver;

/**
 * Unit tests for the SelectionModel abstract class used by ListView
 * and TreeView. This unit test attempts to test all known implementations, and
 * as such contains some conditional logic to handle the various controls as
 * simply as possible.
 */
@RunWith(Parameterized.class)
public class MultipleSelectionModelImplTest {

    private MultipleSelectionModel model;
    private FocusModel focusModel;

    private Class<? extends MultipleSelectionModel> modelClass;
    private Control currentControl;

    // ListView
    private ListView<String> listView;

    // ListView model data
    private static ObservableList<String> defaultData = FXCollections.<String>observableArrayList();
    private static ObservableList<String> data = FXCollections.<String>observableArrayList();
    private static final String ROW_1_VALUE = "Row 1";
    private static final String ROW_2_VALUE = "Row 2";
    private static final String ROW_3_VALUE = "Long Row 3";
    private static final String ROW_5_VALUE = "Row 5";
    private static final String ROW_20_VALUE = "Row 20";

    // TreeView
    private TreeView treeView;
    private TreeItem<String> root;
    private TreeItem<String> ROW_2_TREE_VALUE;
    private TreeItem<String> ROW_5_TREE_VALUE;

    // TreeTableView
    private TreeTableView treeTableView;

    // TableView
    private TableView tableView;

    @Parameters public static Collection implementations() {
        return Arrays.asList(new Object[][] {
            { ListViewShim.get_ListViewBitSetSelectionModel_class() },
            { TreeViewShim.get_TreeViewBitSetSelectionModel_class() },
            { TableViewShim.get_TableViewArrayListSelectionModel_class() },
            { TreeTableViewShim.get_TreeTableViewArrayListSelectionModel_class() },
        });
    }

    public MultipleSelectionModelImplTest(Class<? extends MultipleSelectionModel> modelClass) {
        this.modelClass = modelClass;
    }

    @AfterClass public static void tearDownClass() throws Exception {    }

    @Before public void setUp() throws Exception {
        // ListView init
        defaultData.setAll(ROW_1_VALUE, ROW_2_VALUE, ROW_3_VALUE, "Row 4", ROW_5_VALUE, "Row 6",
                "Row 7", "Row 8", "Row 9", "Row 10", "Row 11", "Row 12", "Row 13",
                "Row 14", "Row 15", "Row 16", "Row 17", "Row 18", "Row 19", ROW_20_VALUE);

        data.setAll(defaultData);
        listView = new ListView<>(data);
        // --- ListView init

        // TreeView init
        root = new TreeItem<>(ROW_1_VALUE);
        root.setExpanded(true);
        for (int i = 1; i < data.size(); i++) {
            root.getChildren().add(new TreeItem<>(data.get(i)));
        }
        ROW_2_TREE_VALUE = root.getChildren().get(0);
        ROW_5_TREE_VALUE = root.getChildren().get(3);

        treeView = new TreeView(root);
        // --- TreeView init

        // TreeTableView init
        treeTableView = new TreeTableView(root);
        // --- TreeView init

        // TableView init
        tableView = new TableView();
        tableView.setItems(data);
        // --- TableView init

        try {
            // reset the data model
            data = FXCollections.<String>observableArrayList();
            data.setAll(defaultData);

            // we create a new SelectionModel per test to ensure it is always back
            // at the default settings
            if (modelClass.equals(ListViewShim.get_ListViewBitSetSelectionModel_class())) {
                // recreate the selection model
                model = MultipleSelectionModelShim.newInstance_from_class(modelClass, ListView.class, listView);
                listView.setSelectionModel((MultipleSelectionModel<String>)model);

                // create a new focus model
                focusModel = ListViewShim.getListViewFocusModel(listView);
                listView.setFocusModel(focusModel);
                currentControl = listView;
            } else if (modelClass.equals(TreeViewShim.get_TreeViewBitSetSelectionModel_class())) {
                model = MultipleSelectionModelShim.newInstance_from_class(modelClass, TreeView.class, treeView);
                treeView.setSelectionModel((MultipleSelectionModel<String>)model);
                focusModel = treeView.getFocusModel();

                // create a new focus model
                focusModel = TreeViewShim.get_TreeViewFocusModel(treeView);
                treeView.setFocusModel(focusModel);
                currentControl = treeView;
            } else if (TableViewSelectionModel.class.isAssignableFrom(modelClass)) {
                // recreate the selection model
                model = MultipleSelectionModelShim.newInstance_from_class(modelClass, TableView.class, tableView);
                tableView.setSelectionModel((TableViewSelectionModel) model);

                // create a new focus model
                focusModel = new TableViewFocusModel(tableView);
                tableView.setFocusModel((TableViewFocusModel) focusModel);
                currentControl = tableView;
            } else if (TreeTableViewSelectionModel.class.isAssignableFrom(modelClass)) {
                // recreate the selection model
                model = MultipleSelectionModelShim.newInstance_from_class(modelClass, TreeTableView.class, treeTableView);
                treeTableView.setSelectionModel((TreeTableViewSelectionModel) model);

                // create a new focus model
                focusModel = new TreeTableViewFocusModel(treeTableView);
                treeTableView.setFocusModel((TreeTableViewFocusModel) focusModel);
                currentControl = treeTableView;
            }

            // ensure the selection mode is set to multiple
            model.setSelectionMode(SelectionMode.MULTIPLE);
        } catch (Exception ex) {
            throw ex;
        }
    }

    @After public void tearDown() {
        model = null;
    }

    private Object getValue(Object item) {
        if (item instanceof TreeItem) {
            return ((TreeItem)item).getValue();
        }
        return item;
    }

    private String indices(MultipleSelectionModel sm) {
        return "Selected Indices: " + sm.getSelectedIndices();
    }

    private String items(MultipleSelectionModel sm) {
        return "Selected Items: " + sm.getSelectedItems();
    }

    private MultipleSelectionModel msModel() {
        return model;
    }

    private boolean isTree() {
        return TreeViewShim.is_TreeViewBitSetSelectionModel(model) ||
               TreeTableViewShim.instanceof_TreeTableViewArrayListSelectionModel(model);
    }

    private void ensureInEmptyState() {
        assertEquals(-1, model.getSelectedIndex());
        assertNull(model.getSelectedItem());

        if (focusModel != null) {
            assertEquals(-1, focusModel.getFocusedIndex());
            assertNull(focusModel.getFocusedItem());
        }

        assertNotNull(msModel().getSelectedIndices());
        assertNotNull(msModel().getSelectedItems());
        assertEquals(0, msModel().getSelectedIndices().size());
        assertEquals(0, msModel().getSelectedItems().size());
    }

    @Test public void ensureInDefaultState() {
        assertEquals(-1, model.getSelectedIndex());
        assertNull(model.getSelectedItem());

        if (focusModel != null) {
            assertEquals(0, focusModel.getFocusedIndex());
            assertNotNull(focusModel.getFocusedItem());
        }

        assertNotNull(msModel().getSelectedIndices());
        assertNotNull(msModel().getSelectedItems());
        assertEquals(0, msModel().getSelectedIndices().size());
        assertEquals(0, msModel().getSelectedItems().size());
    }

    @Test public void selectValidIndex() {
        int index = 4;
        model.clearSelection();
        model.select(index);

        assertEquals(index, model.getSelectedIndex());
        assertNotNull(model.getSelectedItem());
        assertEquals(ROW_5_VALUE, getValue(model.getSelectedItem()));

        if (focusModel != null) {
            assertEquals(index, focusModel.getFocusedIndex());
            assertNotNull(focusModel.getFocusedItem());
            assertEquals(ROW_5_VALUE, getValue(focusModel.getFocusedItem()));
        }

        assertNotNull(msModel().getSelectedIndices());
        assertNotNull(msModel().getSelectedItems());
        assertEquals(1, msModel().getSelectedIndices().size());
        assertEquals(index, msModel().getSelectedIndices().get(0));
        assertEquals(1, msModel().getSelectedItems().size());
        assertEquals(ROW_5_VALUE, getValue(msModel().getSelectedItems().get(0)));
    }

    @Test public void testSelectAllWithSingleSelection() {
        msModel().setSelectionMode(SelectionMode.SINGLE);
        msModel().selectAll();
        ensureInDefaultState();
    }

    @Test public void testSelectAllWithMultipleSelection() {
        msModel().clearSelection();
        msModel().selectAll();

        assertEquals(19, model.getSelectedIndex());
        assertNotNull(model.getSelectedItem());
        assertEquals(ROW_20_VALUE, getValue(model.getSelectedItem()));
        assertEquals(19, focusModel.getFocusedIndex());
        assertNotNull(focusModel.getFocusedItem());
        assertEquals(ROW_20_VALUE, getValue(focusModel.getFocusedItem()));
        assertNotNull(msModel().getSelectedIndices());
        assertNotNull(msModel().getSelectedItems());
        assertEquals(20, msModel().getSelectedIndices().size());
        assertEquals(20, msModel().getSelectedItems().size());
    }

    @Test public void clearAllSelection() {
        msModel().selectAll();
        model.clearSelection();
        ensureInEmptyState();
    }

    @Test public void clearPartialSelectionWithSingleSelection() {
        model.clearSelection();
        assertFalse(model.isSelected(5));
        model.select(5);
        assertTrue(model.isSelected(5));
        model.clearSelection(5);
        assertFalse(model.isSelected(5));

        assertEquals(0, msModel().getSelectedIndices().size());
        assertEquals(0, msModel().getSelectedItems().size());
    }

    @Test public void clearPartialSelectionWithMultipleSelection() {
        msModel().setSelectionMode(SelectionMode.MULTIPLE);
        msModel().selectAll();
        model.clearSelection(5);

        assertTrue(model.isSelected(4));
        assertFalse(model.isSelected(5));
        assertTrue(model.isSelected(6));
    }

    @Test public void selectedIndicesListenerReportsCorrectIndexOnClearSelection() {
        model.setSelectionMode(SelectionMode.MULTIPLE);
        model.select(1);
        model.select(5);
        MockListObserver<Integer> observer = new MockListObserver<>();
        model.getSelectedIndices().addListener(observer);
        model.clearSelection(5);

        observer.check1();
        observer.checkAddRemove(0, model.getSelectedIndices(), List.of(5), 1, 1);
    }

    @Test public void clearAndSelectFiresDisjointRemovedChanges() {
        model.setSelectionMode(SelectionMode.MULTIPLE);
        model.selectAll();

        MockListObserver observer = new MockListObserver();
        model.getSelectedItems().addListener(observer);
        model.clearAndSelect(1);

        List removed1, removed2;
        BiPredicate equalityComparer;

        if (isTree()) {
            removed1 = List.of(new TreeItem<>(data.get(0)));
            removed2 = data.stream().map(TreeItem::new).skip(2).collect(Collectors.toList());
            equalityComparer = (a, b) -> Objects.equals(((TreeItem)a).getValue(), ((TreeItem)b).getValue());
        } else {
            removed1 = List.of(data.get(0));
            removed2 = data.stream().skip(2).collect(Collectors.toList());
            equalityComparer = Objects::equals;
        }

        observer.checkN(2);
        observer.checkAddRemove(0, model.getSelectedItems(), removed1, equalityComparer, 0, 0);
        observer.checkAddRemove(1, model.getSelectedItems(), removed2, equalityComparer, 1, 1);
    }

    @Test public void clearAndSelectFirstSelectedItem() {
        model.setSelectionMode(SelectionMode.MULTIPLE);
        model.select(1);
        model.select(2);
        model.select(3);

        MockListObserver observer = new MockListObserver();
        model.getSelectedItems().addListener(observer);
        model.clearAndSelect(1);

        List removed;
        BiPredicate equalityComparer;

        if (isTree()) {
            removed = data.stream().map(TreeItem::new).skip(2).limit(2).collect(Collectors.toList());
            equalityComparer = (a, b) -> Objects.equals(((TreeItem)a).getValue(), ((TreeItem)b).getValue());
        } else {
            removed = data.stream().skip(2).limit(2).collect(Collectors.toList());
            equalityComparer = Objects::equals;
        }

        observer.check1();
        observer.checkAddRemove(0, model.getSelectedItems(), removed, equalityComparer, 1, 1);
    }

    @Test public void clearAndSelectLastSelectedItem() {
        model.setSelectionMode(SelectionMode.MULTIPLE);
        model.select(1);
        model.select(2);
        model.select(3);

        MockListObserver observer = new MockListObserver();
        model.getSelectedItems().addListener(observer);
        model.clearAndSelect(3);

        List removed;
        BiPredicate equalityComparer;

        if (isTree()) {
            removed = data.stream().map(TreeItem::new).skip(1).limit(2).collect(Collectors.toList());
            equalityComparer = (a, b) -> Objects.equals(((TreeItem)a).getValue(), ((TreeItem)b).getValue());
        } else {
            removed = data.stream().skip(1).limit(2).collect(Collectors.toList());
            equalityComparer = Objects::equals;
        }

        observer.check1();
        observer.checkAddRemove(0, model.getSelectedItems(), removed, equalityComparer, 0, 0);
    }

    @Test public void testSelectedIndicesObservableListIsEmpty() {
        assertTrue(msModel().getSelectedIndices().isEmpty());
    }

    @Test public void testSelectedIndicesIteratorIsNotNull() {
        assertNotNull(msModel().getSelectedIndices().iterator());
    }

    @Test public void testSelectedIndicesIteratorHasNoNext() {
        assertFalse(msModel().getSelectedIndices().iterator().hasNext());
    }

    @Test public void testSelectedIndicesIteratorWorksWithSingleSelection() {
        msModel().clearSelection();
        model.select(5);

        Iterator<Integer> it = msModel().getSelectedIndices().iterator();
        assertEquals(5, (int) it.next());
        assertFalse(it.hasNext());
    }

    @Test public void testSelectedIndicesIteratorWorksWithMultipleSelection() {
        msModel().clearSelection();
        msModel().setSelectionMode(SelectionMode.MULTIPLE);
        msModel().selectIndices(1, 2, 5);

        Iterator<Integer> it = msModel().getSelectedIndices().iterator();
        assertEquals(indices(msModel()), 1, (int) it.next());
        assertEquals(indices(msModel()), 2, (int) it.next());
        assertEquals(indices(msModel()), 5, (int) it.next());
        assertFalse(it.hasNext());
    }

    @Test public void testSelectedIndicesContains() {
        model.select(5);
        assertTrue(msModel().getSelectedIndices().contains(5));
    }

    @Test public void testSelectedItemsObservableListIsEmpty() {
        assertTrue(msModel().getSelectedItems().isEmpty());
    }

    @Test public void testSelectedItemsIndexOf() {
        msModel().clearSelection();
        if (isTree()) {
            model.select(ROW_2_TREE_VALUE);
            assertEquals(1, msModel().getSelectedItems().size());
            assertEquals(0, msModel().getSelectedItems().indexOf(ROW_2_TREE_VALUE));
        } else {
            model.select(ROW_2_VALUE);
            assertEquals(1, msModel().getSelectedItems().size());
            assertEquals(0, msModel().getSelectedItems().indexOf(ROW_2_VALUE));
        }
    }

    @Test public void testSelectedItemsIteratorIsNotNull() {
        assertNotNull(msModel().getSelectedIndices().iterator());
    }

    @Test public void testSelectedItemsLastIndexOf() {
        msModel().clearSelection();
        if (isTree()) {
            model.select(ROW_2_TREE_VALUE);
            assertEquals(1, msModel().getSelectedItems().size());
            assertEquals(0, msModel().getSelectedItems().lastIndexOf(ROW_2_TREE_VALUE));
        } else {
            model.select(ROW_2_VALUE);
            assertEquals(1, msModel().getSelectedItems().size());
            assertEquals(0, msModel().getSelectedItems().lastIndexOf(ROW_2_VALUE));
        }
    }

    @Test public void testSelectedItemsContains() {
        model.select(5);
        assertTrue(msModel().getSelectedIndices().contains(5));
    }

    @Test public void testSingleSelectionMode() {
        msModel().clearSelection();
        msModel().setSelectionMode(SelectionMode.SINGLE);
        assertTrue(model.isEmpty());

        model.select(5);
        assertTrue(model.isSelected(5));

        model.select(10);
        assertTrue(model.isSelected(10));
        assertFalse(model.isSelected(5));

        assertEquals(1, msModel().getSelectedIndices().size());
        assertEquals(1, msModel().getSelectedItems().size());
    }

    @Test public void testMultipleSelectionMode() {
        msModel().clearSelection();
        msModel().setSelectionMode(SelectionMode.MULTIPLE);
        assertTrue(model.isEmpty());

        model.select(5);
        assertTrue(model.isSelected(5));

        model.select(10);
        assertTrue(model.isSelected(10));
        assertTrue(model.isSelected(5));
        assertEquals(2, msModel().getSelectedIndices().size());
        assertEquals(2, msModel().getSelectedItems().size());
    }

    @Test public void testChangeSelectionMode() {
        msModel().clearSelection();
        msModel().setSelectionMode(SelectionMode.MULTIPLE);
        msModel().selectIndices(5, 10, 15);
        assertEquals(indices(msModel()), 3, msModel().getSelectedIndices().size());
        assertEquals(3, msModel().getSelectedItems().size());
        assertTrue(model.isSelected(5));
        assertTrue(model.isSelected(10));
        assertTrue(model.isSelected(15));

        msModel().setSelectionMode(SelectionMode.SINGLE);
        assertEquals(1, msModel().getSelectedIndices().size());
        assertEquals(1, msModel().getSelectedItems().size());
        assertFalse(indices(msModel()), model.isSelected(5));
        assertFalse(indices(msModel()), model.isSelected(10));
        assertTrue(indices(msModel()), model.isSelected(15));
    }

//    @Test public void testSelectNullObject() {
//        model.select(null);
//    }

    @Test public void testSelectRange() {
        // should select all indices starting at 5, and finishing just before
        // the 10th item
        msModel().clearSelection();
        msModel().setSelectionMode(SelectionMode.MULTIPLE);
        msModel().selectRange(5, 10);
        assertEquals(indices(msModel()), 5, msModel().getSelectedIndices().size());
        assertEquals(5, msModel().getSelectedItems().size());
        assertFalse(model.isSelected(4));
        assertTrue(model.isSelected(5));
        assertTrue(model.isSelected(6));
        assertTrue(model.isSelected(7));
        assertTrue(model.isSelected(8));
        assertTrue(model.isSelected(9));
        assertFalse(model.isSelected(10));
    }

    @Test public void testDeselectionFromASelectionRange() {
        msModel().setSelectionMode(SelectionMode.MULTIPLE);
        msModel().selectRange(2, 10);
        model.clearSelection(5);
        assertTrue(indices(msModel()), model.isSelected(4));
        assertFalse(indices(msModel()), model.isSelected(5));
        assertTrue(indices(msModel()), model.isSelected(6));
    }

    @Test public void testAccurateItemSelection() {
        msModel().clearSelection();
        msModel().setSelectionMode(SelectionMode.MULTIPLE);
        msModel().selectRange(2, 5);
        ObservableList selectedItems = msModel().getSelectedItems();
        assertEquals(3, selectedItems.size());

        if (isTree()) {
            assertFalse(selectedItems.contains(root.getChildren().get(0)));
            assertTrue(selectedItems.contains(root.getChildren().get(1)));
            assertTrue(selectedItems.contains(root.getChildren().get(2)));
            assertTrue(selectedItems.contains(root.getChildren().get(3)));
            assertFalse(selectedItems.contains(root.getChildren().get(4)));
        } else {
            assertFalse(selectedItems.contains(data.get(1)));
            assertTrue(selectedItems.contains(data.get(2)));
            assertTrue(selectedItems.contains(data.get(3)));
            assertTrue(selectedItems.contains(data.get(4)));
            assertFalse(selectedItems.contains(data.get(5)));
        }
    }

    @Test public void ensureSelectedIndexAndItemIsAlwaysTheLastSelectionWithSelect() {
        msModel().setSelectionMode(SelectionMode.MULTIPLE);
        model.select(3);
        assertEquals(3, model.getSelectedIndex());
        if (isTree()) {
            assertEquals(root.getChildren().get(2), model.getSelectedItem());
        } else {
            assertEquals(data.get(3), model.getSelectedItem());
        }

        model.select(1);
        assertEquals(1, model.getSelectedIndex());
        if (isTree()) {
            assertEquals(root.getChildren().get(0), model.getSelectedItem());
        } else {
            assertEquals(data.get(1), model.getSelectedItem());
        }

        model.select(5);
        assertEquals(5, model.getSelectedIndex());
        if (isTree()) {
            assertEquals(root.getChildren().get(4), model.getSelectedItem());
        } else {
            assertEquals(data.get(5), model.getSelectedItem());
        }

        model.select(1);
        assertEquals(1, model.getSelectedIndex());
        if (isTree()) {
            assertEquals(root.getChildren().get(0), model.getSelectedItem());
        } else {
            assertEquals(data.get(1), model.getSelectedItem());
        }
    }

    @Test public void ensureSelectedIndexAndItemIsAlwaysTheLastSelectionWithMultipleSelect() {
        msModel().setSelectionMode(SelectionMode.MULTIPLE);
        msModel().selectIndices(3,4,5);
        assertEquals(5, model.getSelectedIndex());

        if (isTree()) {
            assertEquals(root.getChildren().get(4), model.getSelectedItem());
        } else {
            assertEquals(data.get(5), model.getSelectedItem());
        }

        model.select(1);
        assertEquals(1, model.getSelectedIndex());

        if (isTree()) {
            assertEquals(root.getChildren().get(0), model.getSelectedItem());
        } else {
            assertEquals(data.get(1), model.getSelectedItem());
        }

        msModel().selectIndices(8,7,6);
        assertEquals(6, model.getSelectedIndex());
        if (isTree()) {
            assertEquals(root.getChildren().get(5), model.getSelectedItem());
        } else {
            assertEquals(data.get(6), model.getSelectedItem());
        }
    }

    @Test public void ensureSelectedIndexAndItemIsAlwaysTheLastSelectionWithSelectRange() {
        msModel().setSelectionMode(SelectionMode.MULTIPLE);
        msModel().selectRange(3,10);
        assertEquals(9, model.getSelectedIndex());
        if (isTree()) {
            assertEquals(root.getChildren().get(8), model.getSelectedItem());
        } else {
            assertEquals(data.get(9), model.getSelectedItem());
        }

        model.select(1);
        assertEquals(1, model.getSelectedIndex());
        if (isTree()) {
            assertEquals(root.getChildren().get(0), model.getSelectedItem());
        } else {
            assertEquals(data.get(1), model.getSelectedItem());
        }

        msModel().selectRange(6, 8);
        assertEquals(7, model.getSelectedIndex());
        if (isTree()) {
            assertEquals(root.getChildren().get(6), model.getSelectedItem());
        } else {
            assertEquals(data.get(7), model.getSelectedItem());
        }
    }

    @Test public void testMultipleSelectionWithEmptyArray() {
        msModel().clearSelection();
        msModel().setSelectionMode(SelectionMode.MULTIPLE);
        msModel().selectIndices(3,new int[] { });
        assertEquals(3, model.getSelectedIndex());
        assertEquals(1, msModel().getSelectedIndices().size());
        assertEquals(1, msModel().getSelectedItems().size());

        if (isTree()) {
            assertEquals(root.getChildren().get(2), model.getSelectedItem());
        } else {
            assertEquals(data.get(3), model.getSelectedItem());
        }
    }

    @Test public void selectOnlyValidIndicesInSingleSelection() {
        msModel().setSelectionMode(SelectionMode.SINGLE);
        msModel().selectIndices(750397, 3, 709709375, 4, 8597998, 47929);
        assertEquals(4, model.getSelectedIndex());
        assertFalse(model.isSelected(3));
        assertTrue(model.isSelected(4));
        assertEquals(1, msModel().getSelectedIndices().size());
        assertEquals(1, msModel().getSelectedItems().size());

        if (isTree()) {
            assertEquals(root.getChildren().get(3), model.getSelectedItem());
        } else {
            assertEquals(data.get(4), model.getSelectedItem());
        }
    }

    @Test public void selectOnlyValidIndicesInMultipleSelection() {
        msModel().setSelectionMode(SelectionMode.MULTIPLE);
        model.clearSelection();
        msModel().selectIndices(750397, 3, 709709375, 4, 8597998, 47929);
        assertEquals(4, model.getSelectedIndex());
        assertTrue(model.isSelected(3));
        assertTrue(model.isSelected(4));
        assertEquals(2, msModel().getSelectedIndices().size());
        assertEquals(2, msModel().getSelectedItems().size());

        if (isTree()) {
            assertEquals(root.getChildren().get(3), model.getSelectedItem());
        } else {
            assertEquals(data.get(4), model.getSelectedItem());
        }
    }

    @Test public void testNullArrayInMultipleSelection() {
        msModel().clearSelection();
        msModel().setSelectionMode(SelectionMode.MULTIPLE);
        msModel().selectIndices(-20, null);
        assertEquals(-1, model.getSelectedIndex());
        assertNull(model.getSelectedItem());
        assertEquals(indices(msModel()), 0, msModel().getSelectedIndices().size());
        assertEquals(items(msModel()), 0, msModel().getSelectedItems().size());
    }

    @Test public void testMultipleSelectionWithInvalidIndices() {
        msModel().clearSelection();
        msModel().setSelectionMode(SelectionMode.MULTIPLE);
        msModel().selectIndices(-20, 23505, 78125);
        assertEquals(-1, model.getSelectedIndex());
        assertNull(model.getSelectedItem());
        assertEquals(indices(msModel()), 0, msModel().getSelectedIndices().size());
        assertEquals(items(msModel()), 0, msModel().getSelectedItems().size());
    }

    @Test public void testInvalidSelection() {
        msModel().clearSelection();
        msModel().setSelectionMode(SelectionMode.SINGLE);
        msModel().selectIndices(-20, null);
        assertEquals(-1, model.getSelectedIndex());
        assertNull(model.getSelectedItem());
        assertEquals(indices(msModel()), 0, msModel().getSelectedIndices().size());
        assertEquals(items(msModel()), 0, msModel().getSelectedItems().size());
    }

    @Test public void ensureSwappedSelectRangeWorks() {
        // first test a valid range - there should be 6 selected items
        model.clearSelection();
        model.setSelectionMode(SelectionMode.MULTIPLE);
        model.selectRange(3, 10);
        assertEquals(indices(model), 7, model.getSelectedIndices().size());
        assertEquals(9, model.getSelectedIndex());
        if (isTree()) {
            assertEquals(root.getChildren().get(8), model.getSelectedItem());
        } else {
            assertEquals(data.get(9), model.getSelectedItem());
        }

        model.clearSelection();

        // we should select the range from 10 - 4 inclusive
        model.selectRange(10, 3);
        assertEquals(7, model.getSelectedIndices().size());
        assertEquals(indices(model), 4, model.getSelectedIndex());
        if (isTree()) {
            assertEquals(root.getChildren().get(3), model.getSelectedItem());
        } else {
            assertEquals(data.get(4), model.getSelectedItem());
        }
    }

    @Test public void testInvalidSelectRange() {
        msModel().clearSelection();
        msModel().setSelectionMode(SelectionMode.MULTIPLE);
        msModel().selectRange(200, 220);
        assertEquals(-1, model.getSelectedIndex());
        assertEquals(null, model.getSelectedItem());
        assertEquals(indices(msModel()), 0, msModel().getSelectedIndices().size());
        assertEquals(items(msModel()), 0, msModel().getSelectedItems().size());
    }

    @Test public void testEmptySelectRange() {
        msModel().clearSelection();
        msModel().setSelectionMode(SelectionMode.MULTIPLE);
        msModel().selectRange(10, 10);
        assertEquals(-1, model.getSelectedIndex());
        assertEquals(null, model.getSelectedItem());
        assertEquals(indices(msModel()), 0, msModel().getSelectedIndices().size());
        assertEquals(items(msModel()), 0, msModel().getSelectedItems().size());
    }

    @Test public void testNegativeSelectRange() {
        msModel().clearSelection();
        msModel().setSelectionMode(SelectionMode.MULTIPLE);
        msModel().selectRange(-10, -1);
        assertEquals(-1, model.getSelectedIndex());
        assertEquals(null, model.getSelectedItem());
        assertEquals(indices(msModel()), 0, msModel().getSelectedIndices().size());
        assertEquals(items(msModel()), 0, msModel().getSelectedItems().size());
    }

    @Test(expected=IllegalArgumentException.class)
    public void testNullListViewInSelectionModel() {
        ListViewShim.getListViewBitSetSelectionModel(null);
    }

    @Test(expected=IllegalArgumentException.class)
    public void testNullTreeViewInSelectionModel() {
        TreeViewShim.<String>get_TreeViewBitSetSelectionModel(null);
    }

    @Test public void selectAllInEmptySingleSelectionMode() {
        model.clearSelection();
        msModel().setSelectionMode(SelectionMode.SINGLE);
        assertTrue(model.isEmpty());
        msModel().selectAll();
        assertTrue(model.isEmpty());
    }

    @Test public void selectAllInSingleSelectionModeWithSelectedRow() {
        msModel().setSelectionMode(SelectionMode.SINGLE);
        model.clearSelection();
        assertTrue(model.isEmpty());
        model.select(3);
        msModel().selectAll();
        assertTrue(model.isSelected(3));
        assertEquals(1, msModel().getSelectedIndices().size());
    }

    @Test public void selectionModePropertyHasReferenceToBean() {
        assertSame(model, model.selectionModeProperty().getBean());
    }

    @Test public void selectionModePropertyHasName() {
        assertSame("selectionMode", model.selectionModeProperty().getName());
    }

    @Ignore("Not yet implemented in TreeView and TableView")
    @Test public void testSelectionChangesWhenItemIsInsertedAtStartOfModel() {
        /* Select the fourth item, and insert a new item at the start of the
         * data model. The end result should be that the fourth item should NOT
         * be selected, and the fifth item SHOULD be selected.
         */
        model.select(3);
        assertTrue(model.isSelected(3));
        data.add(0, "Inserted String");
        assertFalse(model.isSelected(3));
        assertTrue(model.isSelected(4));
    }

    private int rt_28615_row_1_hit_count = 0;
    private int rt_28615_row_2_hit_count = 0;
    @Test public void test_rt_28615() {
        model.clearSelection();
        msModel().setSelectionMode(SelectionMode.MULTIPLE);

        msModel().getSelectedItems().addListener((ListChangeListener.Change change) -> {
            while (change.next()) {
                if (change.wasAdded()) {
                    for (Object item : change.getAddedSubList()) {
                        if (isTree()) {
                            if (root.equals(item)) {
                                rt_28615_row_1_hit_count++;
                            } else if (ROW_2_TREE_VALUE.equals(item)) {
                                rt_28615_row_2_hit_count++;
                            }
                        } else {
                            if (ROW_1_VALUE.equals(item)) {
                                rt_28615_row_1_hit_count++;
                            } else if (ROW_2_VALUE.equals(item)) {
                                rt_28615_row_2_hit_count++;
                            }
                        }
                    }
                }
            }
        });

        assertEquals(0, rt_28615_row_1_hit_count);
        assertEquals(0, rt_28615_row_2_hit_count);

        msModel().select(0);
        assertEquals(1, rt_28615_row_1_hit_count);
        assertEquals(0, rt_28615_row_2_hit_count);

        msModel().select(1);
        assertEquals(1, rt_28615_row_1_hit_count);
        assertEquals(1, rt_28615_row_2_hit_count);
    }

    private int rt_29860_size_count = 0;
    @Test public void test_rt_29860_add() {
        model.clearSelection();
        msModel().setSelectionMode(SelectionMode.MULTIPLE);

        msModel().getSelectedIndices().addListener((ListChangeListener.Change change) -> {
            while (change.next()) {
                if (change.wasAdded()) {
                    rt_29860_size_count += change.getAddedSize();
                }
            }
        });

        assertEquals(0, rt_29860_size_count);

        // 0,1,2,3 are all selected. The bug is not that the msModel().getSelectedIndices()
        // list is wrong (it isn't - it's correct). The bug is that the addedSize
        // reported in the callback above is incorrect.
        msModel().selectIndices(0, 1, 2, 3);
        assertEquals(msModel().getSelectedIndices().toString(), 4, rt_29860_size_count);
        rt_29860_size_count = 0;

        msModel().selectIndices(0,1,2,3,4);
        assertEquals(msModel().getSelectedIndices().toString(), 1, rt_29860_size_count);   // only 4 was selected
        rt_29860_size_count = 0;

        msModel().selectIndices(6,7,8);
        assertEquals(3, rt_29860_size_count);   // 6,7,8 was selected
    }

    @Test public void test_rt_29821() {
        msModel().setSelectionMode(SelectionMode.MULTIPLE);

        IndexedCell cell_3 = VirtualFlowTestUtils.getCell(currentControl, 3);
        assertNotNull(cell_3);
        assertFalse(cell_3.isSelected());

        msModel().clearSelection();
        msModel().select(3);
        assertTrue(cell_3.isSelected());
        assertEquals(1, msModel().getSelectedIndices().size());

        // in multiple selection passing in select(null) is a no-op. In single
        // selection (tested elsewhere), this would result in a clearSelection()
        // call
        msModel().select(null);
        assertTrue(msModel().isSelected(3));
        assertTrue(cell_3.isSelected());
    }

    private int rt_32411_add_count = 0;
    private int rt_32411_remove_count = 0;
    @Test public void test_rt_32411_selectedItems() {
        model.clearSelection();

        model.getSelectedItems().addListener((ListChangeListener.Change change) -> {
            while (change.next()) {
                rt_32411_remove_count += change.getRemovedSize();
                rt_32411_add_count += change.getAddedSize();
            }
        });

        // reset fields
        rt_32411_add_count = 0;
        rt_32411_remove_count = 0;

        // select a row - no problems here
        model.select(2);
        assertEquals(1, rt_32411_add_count);
        assertEquals(0, rt_32411_remove_count);

        // clear and select a new row. We should receive a remove event followed
        // by an added event - but this bug shows we don't get the remove event.
        model.clearAndSelect(4);
        assertEquals(2, rt_32411_add_count);
        assertEquals(1, rt_32411_remove_count);
    }

    @Test public void test_rt_32411_selectedIndices() {
        model.clearSelection();

        model.getSelectedIndices().addListener((ListChangeListener.Change change) -> {
            while (change.next()) {
                rt_32411_remove_count += change.getRemovedSize();
                rt_32411_add_count += change.getAddedSize();
            }
        });

        // reset fields
        rt_32411_add_count = 0;
        rt_32411_remove_count = 0;

        // select a row - no problems here
        model.select(2);
        assertEquals(1, rt_32411_add_count);
        assertEquals(0, rt_32411_remove_count);

        // clear and select a new row. We should receive a remove event followed
        // by an added event - but this bug shows we don't get the remove event.
        model.clearAndSelect(4);
        assertEquals(2, rt_32411_add_count);
        assertEquals(1, rt_32411_remove_count);
    }

    private int rt32618_count = 0;
    @Test public void test_rt32618_multipleSelection() {
        model.selectedItemProperty().addListener((ov, t, t1) -> rt32618_count++);

        assertEquals(0, rt32618_count);

        model.select(1);
        assertEquals(1, rt32618_count);
        assertEquals(ROW_2_VALUE, getValue(model.getSelectedItem()));

        model.clearAndSelect(2);
        assertEquals(2, rt32618_count);
        assertEquals(ROW_3_VALUE, getValue(model.getSelectedItem()));
    }

    @Test public void test_rt33324_selectedIndices() {
        // pre-select item 0
        model.select(0);

        // install listener
        model.getSelectedIndices().addListener((ListChangeListener.Change change) -> {
            while (change.next()) {
                assertTrue(change.wasRemoved());
                assertTrue(change.wasAdded());
                assertTrue(change.wasReplaced());

                assertFalse(change.wasPermutated());
            }
        });

        // change selection to index 1. This should result in a change event
        // being fired where wasAdded() is true, wasRemoved() is true, but most
        // importantly, wasReplaced() is true
        model.clearAndSelect(1);
    }

    @Test public void test_rt33324_selectedItems() {
        // pre-select item 0
        model.select(0);

        // install listener
        model.getSelectedItems().addListener((ListChangeListener.Change change) -> {
            while (change.next()) {
                assertTrue(change.wasRemoved());
                assertTrue(change.wasAdded());
                assertTrue(change.wasReplaced());

                assertFalse(change.wasPermutated());
            }
        });

        // change selection to index 1. This should result in a change event
        // being fired where wasAdded() is true, wasRemoved() is true, but most
        // importantly, wasReplaced() is true
        model.clearAndSelect(1);
    }

    @Test public void test_rt33324_selectedCells() {
        if (! (msModel() instanceof TableViewSelectionModel)) {
            return;
        }

        TableViewSelectionModel tableSM = (TableViewSelectionModel) msModel();

        // pre-select item 0
        tableSM.select(0);

        // install listener
        tableSM.getSelectedCells().addListener((ListChangeListener.Change change) -> {
            while (change.next()) {
                assertTrue(change.wasRemoved());
                assertTrue(change.wasAdded());
                assertTrue(change.wasReplaced());

                assertFalse(change.wasPermutated());
            }
        });

        // change selection to index 1. This should result in a change event
        // being fired where wasAdded() is true, wasRemoved() is true, but most
        // importantly, wasReplaced() is true
        tableSM.clearAndSelect(1);
    }

    @Test public void test_rt35624_selectedIndices_downwards() {
        model.clearSelection();
        model.select(2);

        msModel().getSelectedIndices().addListener((ListChangeListener.Change change) -> {
            while (change.next()) {
                // we expect two items in the added list: 3 and 4, as index
                // 2 has previously been selected
                Assert.assertEquals(2, change.getAddedSize());
                Assert.assertEquals(FXCollections.observableArrayList(3, 4), change.getAddedSubList());
            }

            // In the actual list, we expect three items: 2, 3 and 4
            Assert.assertEquals(3, change.getList().size());
            Assert.assertEquals(FXCollections.observableArrayList(2, 3, 4), change.getList());
        });

        model.selectIndices(2, 3, 4);
    }

    @Test public void test_rt35624_selectedIndices_upwards() {
        model.clearSelection();
        model.select(4);

        msModel().getSelectedIndices().addListener(((ListChangeListener.Change change) -> {
            while (change.next()) {
                // we expect two items in the added list: 3 and 2, as index
                // 4 has previously been selected
                assertEquals(2, change.getAddedSize());
                assertEquals(FXCollections.observableArrayList(2, 3), change.getAddedSubList());
            }

            // In the actual list, we expect three items: 2, 3 and 4
            assertEquals(3, change.getList().size());
            assertEquals(FXCollections.observableArrayList(2, 3, 4), change.getList());
        }));

        model.selectIndices(4, 3, 2);
    }

    @Test public void test_rt35624_selectedItems_downwards() {
        model.clearSelection();
        model.select(2);

        msModel().getSelectedItems().addListener(((ListChangeListener.Change change) -> {
            while (change.next()) {
                // we expect two items in the added list: the items in index
                // 3 and 4, as index 2 has previously been selected
                assertEquals(2, change.getAddedSize());

                if (isTree()) {
                    assertEquals(FXCollections.observableArrayList(
                            root.getChildren().get(2),
                            root.getChildren().get(3)
                    ), change.getAddedSubList());
                } else {
                    assertEquals(FXCollections.observableArrayList(
                            data.get(3),
                            data.get(4)
                    ), change.getAddedSubList());
                }
            }

            // In the actual list, we expect three items: the values at index
            // 2, 3 and 4
            assertEquals(3, change.getList().size());

            if (isTree()) {
                assertEquals(FXCollections.observableArrayList(
                        root.getChildren().get(1),
                        root.getChildren().get(2),
                        root.getChildren().get(3)
                ), change.getList());
            } else {
                assertEquals(FXCollections.observableArrayList(
                        data.get(2),
                        data.get(3),
                        data.get(4)
                ), change.getList());
            }
        }));

        model.selectIndices(2, 3, 4);
    }

    @Test public void test_rt35624_selectedItems_upwards() {
        model.clearSelection();
        model.select(4);

        msModel().getSelectedItems().addListener(((ListChangeListener.Change change) -> {
            while (change.next()) {
                // we expect two items in the added list: the items in index
                // 2 and 3, as index 4 has previously been selected
                assertEquals(2, change.getAddedSize());

                if (isTree()) {
                    assertEquals(FXCollections.observableArrayList(
                            root.getChildren().get(1),
                            root.getChildren().get(2)
                    ), change.getAddedSubList());
                } else {
                    assertEquals(FXCollections.observableArrayList(
                            data.get(2),
                            data.get(3)
                    ), change.getAddedSubList());
                }
            }

            // In the actual list, we expect three items: the values at index
            // 2, 3 and 4
            assertEquals(3, change.getList().size());

            if (isTree()) {
                assertEquals(FXCollections.observableArrayList(
                        root.getChildren().get(1),
                        root.getChildren().get(2),
                        root.getChildren().get(3)
                ), change.getList());
            } else {
                assertEquals(FXCollections.observableArrayList(
                        data.get(2),
                        data.get(3),
                        data.get(4)
                ), change.getList());
            }
        }));

        model.selectIndices(4, 3, 2);
    }

    @Test public void test_rt39548_positiveValue_outOfRange() {
        // for this test we want there to be no data in the controls
        clearModelData();

        model.clearAndSelect(10);
    }

    @Test public void test_rt39548_negativeValue() {
        // for this test we want there to be no data in the controls
        clearModelData();

        model.clearAndSelect(-1);
    }

    @Test public void test_rt38884_invalidChange() {
        model.select(3);
        int removedSize = model.getSelectedItems().size();
        ListChangeListener l = (ListChangeListener.Change c) -> {
            c.next();
            assertEquals(removedSize, c.getRemovedSize());
        };
        model.getSelectedItems().addListener(l);
        clearModelData();
    }

    private void clearModelData() {
        listView.getItems().clear();
        tableView.getItems().clear();
        treeView.setRoot(null);
        treeTableView.setRoot(null);
    }

    @Test public void test_rt40804() {
        StageLoader sl = new StageLoader(currentControl);
        model.setSelectionMode(SelectionMode.MULTIPLE);
        model.select(0);
        model.select(1);
        model.clearSelection();
        ControlTestUtils.runWithExceptionHandler(() -> {
            model.select(3); // this is where the test failed
        });

        sl.dispose();
    }

    @Test public void test_jdk_8088752() {
        // FIXME for now this test does not cover TreeView / TreeTableView
        if (isTree()) {
            return;
        }

        Object uncontained = isTree() ? new TreeItem<>("uncontained") : "uncontained";

        model.selectRange(3, 5);
        model.select(uncontained);

        assertEquals("sanity: having uncontained selectedItem", uncontained, model.getSelectedItem());
        assertEquals("sanity: selected index removed ", -1, model.getSelectedIndex());

        // insert uncontained to items
        int insertIndex = 3;
        addItem(insertIndex, uncontained);
        assertEquals("selectedItem unchanged", uncontained, model.getSelectedItem());
        assertEquals("selectedIndex updated", insertIndex, model.getSelectedIndex());
    }

    private void addItem(int index, Object item) {
        if (currentControl instanceof ListView) {
            ((ListView) currentControl).getItems().add(index, item);
        } else if (currentControl instanceof TableView) {
            ((TableView) currentControl).getItems().add(index, item);
        } else if (currentControl instanceof TreeView || currentControl instanceof TreeTableView) {
            root.getChildren().add(index, (TreeItem)item);
        } else {
            throw new RuntimeException("Unsupported control type");
        }
    }

    @Test
    public void test_jdk_8088467_selectedIndicesReselect() {
        model.setSelectionMode(SelectionMode.MULTIPLE);
        IntegerProperty counter = new SimpleIntegerProperty();

        model.selectAll();
        Object selected = model.getSelectedItem();
        int selectedIndex = model.getSelectedIndex();
        List<String> selectedItems = new ArrayList(model.getSelectedItems());
        List<Integer> selectedIndices = new ArrayList(model.getSelectedIndices());

        model.getSelectedIndices().addListener((ListChangeListener<Integer>) c -> counter.set(counter.get() +1));

        // add selectedIndex - changes nothing as it is already selected
        model.select(selectedIndex);
        assertSame("sanity: state unchanged", selected, model.getSelectedItems().get(0));
        assertEquals("sanity: state unchanged", 0, selectedIndex);
        assertEquals("sanity: state unchanged", selectedItems, model.getSelectedItems());
        assertEquals("sanity: state unchanged", selectedIndices, model.getSelectedIndices());
        assertEquals("must not fire if nothing changed", 0, counter.get());
    }

    @Test
    public void test_jdk_8088467_selectedItemsReselect() {
        model.setSelectionMode(SelectionMode.MULTIPLE);
        IntegerProperty counter = new SimpleIntegerProperty();

        model.selectAll();
        Object selected = model.getSelectedItem();
        int selectedIndex = model.getSelectedIndex();
        List<String> selectedItems = new ArrayList(model.getSelectedItems());
        List<Integer> selectedIndices = new ArrayList(model.getSelectedIndices());

        model.getSelectedItems().addListener((ListChangeListener<String>) c -> counter.set(counter.get() +1));

        // add selectedIndex - changes nothing as it is already selected
        model.select(selectedIndex);
        assertSame("sanity: state unchanged", selected, model.getSelectedItems().get(0));
        assertEquals("sanity: state unchanged", 0, selectedIndex);
        assertEquals("sanity: state unchanged", selectedItems, model.getSelectedItems());
        assertEquals("sanity: state unchanged", selectedIndices, model.getSelectedIndices());
        assertEquals("must not fire if nothing changed", 0, counter.get());
    }

    @Test
    public void test_jdk_8088896() {
        model.setSelectionMode(SelectionMode.MULTIPLE);

        model.selectRange(2, 4);
        assertEquals(2, model.getSelectedIndices().size());
        assertEquals(2, model.getSelectedItems().size());

        AtomicInteger counter = new AtomicInteger();
        model.getSelectedIndices().addListener((ListChangeListener)c -> {
            counter.incrementAndGet();
            while (c.next()) {
                if (c.wasAdded()) {
                    assertTrue(c.getAddedSubList().contains(4));
                }
                if (c.wasRemoved()) {
                    assertTrue(c.getRemoved().contains(2));
                }
            }
        });

        assertEquals(0, counter.get());
        if (isTree()) {
            addItem(0, new TreeItem<>("new item"));
        } else {
            addItem(0, "new item");
        }
        assertEquals(2, model.getSelectedIndices().size());
        assertEquals(2, model.getSelectedItems().size());
        assertEquals(1, counter.get());
    }

<<<<<<< HEAD
    @Test
    public void test_8256397() throws InterruptedException {
        testFactory_8256397(0, new int[]{2,3}, new Integer[]{0, 2, 3});
        testFactory_8256397(1, new int[]{0,3}, new Integer[]{0, 1, 3});
        testFactory_8256397(3, new int[]{0}, new Integer[]{0, 3});
    }
    public void testFactory_8256397(int selected, int[] selectedI, Integer[] added) throws InterruptedException {
        ListView<String> listView = new ListView<>();
        listView.getItems().add("item-0");
        listView.getItems().add("item-1");
        listView.getItems().add("item-2");
        listView.getItems().add("item-3");
        MultipleSelectionModel<String> selectionModel = listView.getSelectionModel();
        selectionModel.setSelectionMode(SelectionMode.MULTIPLE);
        selectionModel.getSelectedIndices().addListener((ListChangeListener<? super Integer>) c -> {
            while (c.next()) {
                try {
                    assertEquals(added, c.getAddedSubList().toArray());
                } catch (IndexOutOfBoundsException e) {
                    fail(e.getMessage());
                }
            }
        });
        selectionModel.selectIndices(selected, selectedI);
    }

=======
    // Test for MultipleSelectionModelBase.SelectedIndicesList#set(int index)
    @Test public void testSelectedIndicesList_SetMethod() {
        model.clearSelection();
        model.setSelectionMode(SelectionMode.MULTIPLE);
        model.select(1);

        assertTrue(model.isSelected(1));
    }

    // Test for MultipleSelectionModelBase.SelectedIndicesList#set(int index, int end, boolean isSet)
    @Test public void testSelectedIndicesList_SetRangeMethod() {
        model.clearSelection();
        model.setSelectionMode(SelectionMode.MULTIPLE);
        model.selectAll();

        assertEquals(data.size(), model.getSelectedItems().size());
    }

    // Test for MultipleSelectionModelBase.SelectedIndicesList#set(int index, int... indices)
    @Test public void testSelectedIndicesList_SetIndicesMethod() {
        model.clearSelection();
        model.setSelectionMode(SelectionMode.MULTIPLE);
        model.selectIndices(1, 2, 5);

        assertTrue(model.isSelected(1));
        assertTrue(model.isSelected(2));
        assertTrue(model.isSelected(5));
        assertEquals(3, model.getSelectedIndices().size());
    }

    // Test for MultipleSelectionModelBase.SelectedIndicesList#clear()
    @Test public void testSelectedIndicesList_ClearMethod() {
        model.setSelectionMode(SelectionMode.MULTIPLE);
        model.selectIndices(1, 2, 5);
        model.clearSelection();

        assertTrue(model.getSelectedIndices().isEmpty());
    }

    // Test for MultipleSelectionModelBase.SelectedIndicesList#clear()
    @Test public void testSelectedIndicesList_ClearIndexMethod() {
        model.clearSelection();
        model.setSelectionMode(SelectionMode.MULTIPLE);
        model.selectIndices(1, 2, 5);
        model.clearSelection(2);

        assertEquals(2, model.getSelectedIndices().size());
    }
>>>>>>> da5bd371
}<|MERGE_RESOLUTION|>--- conflicted
+++ resolved
@@ -1398,7 +1398,56 @@
         assertEquals(1, counter.get());
     }
 
-<<<<<<< HEAD
+    // Test for MultipleSelectionModelBase.SelectedIndicesList#set(int index)
+    @Test public void testSelectedIndicesList_SetMethod() {
+        model.clearSelection();
+        model.setSelectionMode(SelectionMode.MULTIPLE);
+        model.select(1);
+
+        assertTrue(model.isSelected(1));
+    }
+
+    // Test for MultipleSelectionModelBase.SelectedIndicesList#set(int index, int end, boolean isSet)
+    @Test public void testSelectedIndicesList_SetRangeMethod() {
+        model.clearSelection();
+        model.setSelectionMode(SelectionMode.MULTIPLE);
+        model.selectAll();
+
+        assertEquals(data.size(), model.getSelectedItems().size());
+    }
+
+    // Test for MultipleSelectionModelBase.SelectedIndicesList#set(int index, int... indices)
+    @Test public void testSelectedIndicesList_SetIndicesMethod() {
+        model.clearSelection();
+        model.setSelectionMode(SelectionMode.MULTIPLE);
+        model.selectIndices(1, 2, 5);
+
+        assertTrue(model.isSelected(1));
+        assertTrue(model.isSelected(2));
+        assertTrue(model.isSelected(5));
+        assertEquals(3, model.getSelectedIndices().size());
+    }
+
+    // Test for MultipleSelectionModelBase.SelectedIndicesList#clear()
+    @Test public void testSelectedIndicesList_ClearMethod() {
+        model.setSelectionMode(SelectionMode.MULTIPLE);
+        model.selectIndices(1, 2, 5);
+        model.clearSelection();
+
+        assertTrue(model.getSelectedIndices().isEmpty());
+    }
+
+    // Test for MultipleSelectionModelBase.SelectedIndicesList#clear()
+    @Test public void testSelectedIndicesList_ClearIndexMethod() {
+        model.clearSelection();
+        model.setSelectionMode(SelectionMode.MULTIPLE);
+        model.selectIndices(1, 2, 5);
+        model.clearSelection(2);
+
+        assertEquals(2, model.getSelectedIndices().size());
+    }
+
+
     @Test
     public void test_8256397() throws InterruptedException {
         testFactory_8256397(0, new int[]{2,3}, new Integer[]{0, 2, 3});
@@ -1424,55 +1473,4 @@
         });
         selectionModel.selectIndices(selected, selectedI);
     }
-
-=======
-    // Test for MultipleSelectionModelBase.SelectedIndicesList#set(int index)
-    @Test public void testSelectedIndicesList_SetMethod() {
-        model.clearSelection();
-        model.setSelectionMode(SelectionMode.MULTIPLE);
-        model.select(1);
-
-        assertTrue(model.isSelected(1));
-    }
-
-    // Test for MultipleSelectionModelBase.SelectedIndicesList#set(int index, int end, boolean isSet)
-    @Test public void testSelectedIndicesList_SetRangeMethod() {
-        model.clearSelection();
-        model.setSelectionMode(SelectionMode.MULTIPLE);
-        model.selectAll();
-
-        assertEquals(data.size(), model.getSelectedItems().size());
-    }
-
-    // Test for MultipleSelectionModelBase.SelectedIndicesList#set(int index, int... indices)
-    @Test public void testSelectedIndicesList_SetIndicesMethod() {
-        model.clearSelection();
-        model.setSelectionMode(SelectionMode.MULTIPLE);
-        model.selectIndices(1, 2, 5);
-
-        assertTrue(model.isSelected(1));
-        assertTrue(model.isSelected(2));
-        assertTrue(model.isSelected(5));
-        assertEquals(3, model.getSelectedIndices().size());
-    }
-
-    // Test for MultipleSelectionModelBase.SelectedIndicesList#clear()
-    @Test public void testSelectedIndicesList_ClearMethod() {
-        model.setSelectionMode(SelectionMode.MULTIPLE);
-        model.selectIndices(1, 2, 5);
-        model.clearSelection();
-
-        assertTrue(model.getSelectedIndices().isEmpty());
-    }
-
-    // Test for MultipleSelectionModelBase.SelectedIndicesList#clear()
-    @Test public void testSelectedIndicesList_ClearIndexMethod() {
-        model.clearSelection();
-        model.setSelectionMode(SelectionMode.MULTIPLE);
-        model.selectIndices(1, 2, 5);
-        model.clearSelection(2);
-
-        assertEquals(2, model.getSelectedIndices().size());
-    }
->>>>>>> da5bd371
 }