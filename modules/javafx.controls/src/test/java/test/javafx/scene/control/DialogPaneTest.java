/*
 * Copyright (c) 2021, 2025, Oracle and/or its affiliates. All rights reserved.
 * DO NOT ALTER OR REMOVE COPYRIGHT NOTICES OR THIS FILE HEADER.
 *
 * This code is free software; you can redistribute it and/or modify it
 * under the terms of the GNU General Public License version 2 only, as
 * published by the Free Software Foundation.  Oracle designates this
 * particular file as subject to the "Classpath" exception as provided
 * by Oracle in the LICENSE file that accompanied this code.
 *
 * This code is distributed in the hope that it will be useful, but WITHOUT
 * ANY WARRANTY; without even the implied warranty of MERCHANTABILITY or
 * FITNESS FOR A PARTICULAR PURPOSE.  See the GNU General Public License
 * version 2 for more details (a copy is included in the LICENSE file that
 * accompanied this code).
 *
 * You should have received a copy of the GNU General Public License version
 * 2 along with this work; if not, write to the Free Software Foundation,
 * Inc., 51 Franklin St, Fifth Floor, Boston, MA 02110-1301 USA.
 *
 * Please contact Oracle, 500 Oracle Parkway, Redwood Shores, CA 94065 USA
 * or visit www.oracle.com if you need additional information or have any
 * questions.
 */

package test.javafx.scene.control;

import static org.junit.jupiter.api.Assertions.*;
<<<<<<< HEAD

=======
>>>>>>> 310a260c
import javafx.collections.ObservableList;
import javafx.css.PseudoClass;
import javafx.geometry.BoundingBox;
import javafx.geometry.Bounds;
import javafx.geometry.Insets;
import javafx.scene.Node;
import javafx.scene.control.ButtonBar;
import javafx.scene.control.ButtonType;
import javafx.scene.control.DialogPane;
import javafx.scene.image.Image;
import javafx.scene.image.ImageView;
import javafx.scene.layout.BorderPane;
import javafx.scene.layout.HeaderBar;
import javafx.scene.layout.StackPane;
import javafx.scene.shape.Rectangle;
import javafx.scene.text.Font;
import org.junit.jupiter.api.AfterEach;
import org.junit.jupiter.api.BeforeEach;
import org.junit.jupiter.api.Test;
import test.com.sun.javafx.scene.control.infrastructure.StageLoader;

public class DialogPaneTest {

    private StageLoader sl;
    private DialogPane dialogPane;

    @BeforeEach
    public void setup() {
        dialogPane = new DialogPane();
        sl = new StageLoader(dialogPane);
    }

    @AfterEach
    public void after() {
        sl.dispose();
    }

    @Test
    public void test_noGraphic_noHeader() {
        // Since DialogPane is not set in a Dialog, PseudoClass is activated manually
        dialogPane.pseudoClassStateChanged(PseudoClass.getPseudoClass("no-header"), true);
        // add empty headerText to call updateHeaderArea
        dialogPane.setHeaderText("");
        BorderPane pane = new BorderPane();
        dialogPane.setContent(pane);
        dialogPane.applyCss();
        dialogPane.layout();

        Bounds paneBounds = pane.localToScene(pane.getLayoutBounds());
        assertEquals(0, paneBounds.getMinX(), 0.0);
        assertEquals(0, paneBounds.getMinY(), 0.0);
    }

    @Test
    public void test_graphic_noHeader() {
        // Since DialogPane is not set in a Dialog, PseudoClass is activated manually
        dialogPane.pseudoClassStateChanged(PseudoClass.getPseudoClass("no-header"), true);
        Rectangle graphic = new Rectangle(10, 10);
        dialogPane.setGraphic(graphic);
        BorderPane pane = new BorderPane();
        dialogPane.setContent(pane);
        dialogPane.applyCss();
        dialogPane.layout();

        final StackPane graphicContainer = (StackPane) graphic.getParent();
        final Insets padding = graphicContainer.getPadding();

        Bounds paneBounds = pane.localToScene(pane.getLayoutBounds());
        assertEquals(padding.getLeft() + graphic.getWidth() + padding.getRight(), paneBounds.getMinX(), 0.0);
        assertEquals(0, paneBounds.getMinY(), 0.0);
    }

    @Test
    public void test_graphic_padding_noHeader() {
        // Since DialogPane is not set in a Dialog, PseudoClass is activated manually
        dialogPane.pseudoClassStateChanged(PseudoClass.getPseudoClass("no-header"), true);

        final ImageView graphic = new ImageView(new Image(ContextMenuTest.class.getResource("icon.png").toExternalForm()));
        dialogPane.setGraphic(graphic);
        dialogPane.applyCss();

        final StackPane graphicContainer = (StackPane) graphic.getParent();
        final Insets padding = graphicContainer.getPadding();
        final double fontSize = Font.getDefault().getSize();

        // -fx-padding: 0.833em 0 0 0.833em;
        assertEquals(0.833 * fontSize, padding.getTop(), 0.01);
        assertEquals(0, padding.getRight(), 0.0);
        assertEquals(0, padding.getBottom(), 0.0);
        assertEquals(0.833 * fontSize, padding.getLeft(), 0.01);
    }

    @Test
    public void testLookupButtonIsReturningCorrectButton() {
        String id1 = "Test";

        dialogPane.getButtonTypes().setAll(ButtonType.OK);
        assertEquals(1, dialogPane.getButtonTypes().size());

        Node button = dialogPane.lookupButton(ButtonType.OK);
        button.setId(id1);

        verifyIdOfButtonInButtonBar(id1);

        String id2 = "Test2";

        dialogPane.getButtonTypes().setAll(ButtonType.OK);
        assertEquals(1, dialogPane.getButtonTypes().size());

        button = dialogPane.lookupButton(ButtonType.OK);
        button.setId(id2);

        verifyIdOfButtonInButtonBar(id2);
    }

    private void verifyIdOfButtonInButtonBar(String id) {
        for (Node children : dialogPane.getChildren()) {
            if (children instanceof ButtonBar) {
                ObservableList<Node> buttons = ((ButtonBar) children).getButtons();

                assertEquals(1, buttons.size());

                Node button = buttons.get(0);
                assertEquals(id, button.getId());
            }
        }
    }

    @Test
<<<<<<< HEAD
    public void headerBarIsLocatedAtTopOfDialogPane() {
        var headerBar = new HeaderBar();
        headerBar.setMinHeight(20);
        headerBar.setPrefHeight(20);
        dialogPane.setHeaderBar(headerBar);
        dialogPane.resize(1000, 1000);
        dialogPane.applyCss();
        dialogPane.layout();

        assertEquals(
            new BoundingBox(0, 0, 1000, 20),
            dialogPane.lookup("HeaderBar").getLayoutBounds());

        dialogPane.getChildren().stream()
            .filter(Node::isVisible)
            .filter(c -> c != headerBar)
            .forEach(child ->
                assertTrue(child.getLayoutY() >= headerBar.getHeight(), () ->
                    child.getClass().getSimpleName() + " must be located below HeaderBar, layoutY = " + child.getLayoutBounds())
            );
=======
    public void layoutIsRequestedWhenButtonTypesChange() {
        dialogPane.getButtonTypes().clear();
        dialogPane.layout();
        assertFalse(dialogPane.isNeedsLayout());

        dialogPane.getButtonTypes().add(ButtonType.OK);
        assertTrue(dialogPane.isNeedsLayout());
>>>>>>> 310a260c
    }
}<|MERGE_RESOLUTION|>--- conflicted
+++ resolved
@@ -26,10 +26,7 @@
 package test.javafx.scene.control;
 
 import static org.junit.jupiter.api.Assertions.*;
-<<<<<<< HEAD
 
-=======
->>>>>>> 310a260c
 import javafx.collections.ObservableList;
 import javafx.css.PseudoClass;
 import javafx.geometry.BoundingBox;
@@ -159,7 +156,16 @@
     }
 
     @Test
-<<<<<<< HEAD
+    public void layoutIsRequestedWhenButtonTypesChange() {
+        dialogPane.getButtonTypes().clear();
+        dialogPane.layout();
+        assertFalse(dialogPane.isNeedsLayout());
+
+        dialogPane.getButtonTypes().add(ButtonType.OK);
+        assertTrue(dialogPane.isNeedsLayout());
+    }
+
+    @Test
     public void headerBarIsLocatedAtTopOfDialogPane() {
         var headerBar = new HeaderBar();
         headerBar.setMinHeight(20);
@@ -180,14 +186,5 @@
                 assertTrue(child.getLayoutY() >= headerBar.getHeight(), () ->
                     child.getClass().getSimpleName() + " must be located below HeaderBar, layoutY = " + child.getLayoutBounds())
             );
-=======
-    public void layoutIsRequestedWhenButtonTypesChange() {
-        dialogPane.getButtonTypes().clear();
-        dialogPane.layout();
-        assertFalse(dialogPane.isNeedsLayout());
-
-        dialogPane.getButtonTypes().add(ButtonType.OK);
-        assertTrue(dialogPane.isNeedsLayout());
->>>>>>> 310a260c
     }
 }