/*
 * Copyright (c) 2020, 2022, Oracle and/or its affiliates. All rights reserved.
 * DO NOT ALTER OR REMOVE COPYRIGHT NOTICES OR THIS FILE HEADER.
 *
 * This code is free software; you can redistribute it and/or modify it
 * under the terms of the GNU General Public License version 2 only, as
 * published by the Free Software Foundation.  Oracle designates this
 * particular file as subject to the "Classpath" exception as provided
 * by Oracle in the LICENSE file that accompanied this code.
 *
 * This code is distributed in the hope that it will be useful, but WITHOUT
 * ANY WARRANTY; without even the implied warranty of MERCHANTABILITY or
 * FITNESS FOR A PARTICULAR PURPOSE.  See the GNU General Public License
 * version 2 for more details (a copy is included in the LICENSE file that
 * accompanied this code).
 *
 * You should have received a copy of the GNU General Public License version
 * 2 along with this work; if not, write to the Free Software Foundation,
 * Inc., 51 Franklin St, Fifth Floor, Boston, MA 02110-1301 USA.
 *
 * Please contact Oracle, 500 Oracle Parkway, Redwood Shores, CA 94065 USA
 * or visit www.oracle.com if you need additional information or have any
 * questions.
 */

package test.javafx.scene.control.skin;

import java.lang.ref.WeakReference;
import java.util.Collection;
import java.util.List;

import org.junit.After;
import org.junit.Before;
import org.junit.Test;
import org.junit.runner.RunWith;
import org.junit.runners.Parameterized;

import com.sun.javafx.tk.Toolkit;

import static javafx.scene.control.ControlShim.*;
import static org.junit.Assert.*;
import static test.com.sun.javafx.scene.control.infrastructure.ControlSkinFactory.*;

import javafx.scene.Scene;
import javafx.scene.control.Accordion;
import javafx.scene.control.ButtonBar;
import javafx.scene.control.ColorPicker;
import javafx.scene.control.ComboBox;
import javafx.scene.control.Control;
import javafx.scene.control.DatePicker;
import javafx.scene.control.MenuBar;
import javafx.scene.control.MenuButton;
import javafx.scene.control.Pagination;
import javafx.scene.control.PasswordField;
import javafx.scene.control.ScrollBar;
import javafx.scene.control.ScrollPane;
import javafx.scene.control.Skin;
import javafx.scene.control.Spinner;
import javafx.scene.control.SplitMenuButton;
import javafx.scene.control.SplitPane;
import javafx.scene.control.TableView;
import javafx.scene.control.TreeTableView;
import javafx.scene.layout.Pane;
import javafx.scene.layout.VBox;
import javafx.stage.Stage;

/**
 * Test memory leaks in Skin implementations.
 * <p>
 * This test is parameterized on control type.
 */
@RunWith(Parameterized.class)
public class SkinMemoryLeakTest {

    private Class<Control> controlClass;
    private Control control;

//--------- tests

    /**
     * default skin -> set another instance of default skin
     */
    @Test
    public void testMemoryLeakSameSkinClass() {
        installDefaultSkin(control);
        Skin<?> skin = control.getSkin();
        installDefaultSkin(control);

        WeakReference<?> weakRef = new WeakReference<>(skin);
        skin = null;
        attemptGC(weakRef);
        assertNull("Unused Skin must be gc'ed", weakRef.get());
    }

    @Test
    public void testControlChildrenSameSkinClass() {
        installDefaultSkin(control);
        int childCount = control.getChildrenUnmodifiable().size();
        installDefaultSkin(control);
        assertEquals("Old skin should dispose children when a new skin is set",
                childCount, control.getChildrenUnmodifiable().size());
    }

    @Test
    public void testSetSkinOfSameClass() {
        installDefaultSkin(control);
        Skin<?> oldSkin = control.getSkin();
        installDefaultSkin(control);
        Skin<?> newSkin = control.getSkin();

        assertNotEquals("New skin was not set", oldSkin, newSkin);
    }

    /**
     * default skin -> set alternative
     */
    @Test
    public void testMemoryLeakAlternativeSkin() {
        installDefaultSkin(control);
        // FIXME: JDK-8265406 - fragile test pattern
        WeakReference<?> weakRef = new WeakReference<>(replaceSkin(control));
        assertNotNull(weakRef.get());
        attemptGC(weakRef);
        assertEquals("Skin must be gc'ed", null, weakRef.get());
    }

    /**
     * default skin -> set alternative while showing
     */
    @Test
    public void testMemoryLeakAlternativeSkinShowing() {
        showControl(control, true);
        Skin<?> replacedSkin = replaceSkin(control);
        WeakReference<?> weakRef = new WeakReference<>(replacedSkin);
        assertNotNull(weakRef.get());
        // beware: this is important - we might get false reds without!
        Toolkit.getToolkit().firePulse();
        replacedSkin = null;
        attemptGC(weakRef);
        assertEquals("Skin must be gc'ed", null, weakRef.get());
    }

    @Test
    public void testControlChildren() {
        installDefaultSkin(control);
        int childCount = control.getChildrenUnmodifiable().size();
        String skinClass = control.getSkin().getClass().getSimpleName();
        replaceSkin(control);
        assertEquals(skinClass + " must remove direct children that it has added",
                childCount, control.getChildrenUnmodifiable().size());
    }

//------------ parameters

    // Note: name property not supported before junit 4.11
    @Parameterized.Parameters //(name = "{index}: {0} ")
    public static Collection<Object[]> data() {
        List<Class<Control>> controlClasses = getControlClasses();
        // FIXME as part of JDK-8241364
        // The default skins of these controls are leaking
        // step 1: file issues (where not yet done), add informal ignore to entry
        // step 2: fix and remove from list
        List<Class<? extends Control>> leakingClasses = List.of(
<<<<<<< HEAD
                ButtonBar.class,
=======
                Accordion.class,
>>>>>>> 6ab65a96
                ColorPicker.class,
                ComboBox.class,
                DatePicker.class,
                MenuBar.class,
                PasswordField.class,
                Spinner.class,
                SplitPane.class,
                TableView.class,
                TreeTableView.class
        );
        // remove the known issues to make the test pass
        controlClasses.removeAll(leakingClasses);
        return asArrays(controlClasses);
    }

    public SkinMemoryLeakTest(Class<Control> controlClass) {
        this.controlClass = controlClass;
    }

//------------ setup

    private Scene scene;
    private Stage stage;
    private Pane root;

   /**
     * Ensures the control is shown in an active scenegraph. Requests
     * focus on the control if focused == true.
     *
     * @param control the control to show
     * @param focused if true, requests focus on the added control
     */
    protected void showControl(Control control, boolean focused) {
        if (root == null) {
            root = new VBox();
            scene = new Scene(root);
            stage = new Stage();
            stage.setScene(scene);
        }
        if (!root.getChildren().contains(control)) {
            root.getChildren().add(control);
        }
        stage.show();
        if (focused) {
            stage.requestFocus();
            control.requestFocus();
            assertTrue(control.isFocused());
            assertSame(control, scene.getFocusOwner());
        }
    }

    @Before
    public void setup() {
        Thread.currentThread().setUncaughtExceptionHandler((thread, throwable) -> {
            if (throwable instanceof RuntimeException) {
                throw (RuntimeException)throwable;
            } else {
                Thread.currentThread().getThreadGroup().uncaughtException(thread, throwable);
            }
        });
        this.control = createControl(controlClass);
        assertNotNull(control);
    }

    @After
    public void cleanup() {
        if (stage != null) stage.hide();
        Thread.currentThread().setUncaughtExceptionHandler(null);
    }

}<|MERGE_RESOLUTION|>--- conflicted
+++ resolved
@@ -161,11 +161,6 @@
         // step 1: file issues (where not yet done), add informal ignore to entry
         // step 2: fix and remove from list
         List<Class<? extends Control>> leakingClasses = List.of(
-<<<<<<< HEAD
-                ButtonBar.class,
-=======
-                Accordion.class,
->>>>>>> 6ab65a96
                 ColorPicker.class,
                 ComboBox.class,
                 DatePicker.class,
