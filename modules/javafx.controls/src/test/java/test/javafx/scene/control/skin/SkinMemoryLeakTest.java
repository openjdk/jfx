/*
 * Copyright (c) 2020, 2022, Oracle and/or its affiliates. All rights reserved.
 * DO NOT ALTER OR REMOVE COPYRIGHT NOTICES OR THIS FILE HEADER.
 *
 * This code is free software; you can redistribute it and/or modify it
 * under the terms of the GNU General Public License version 2 only, as
 * published by the Free Software Foundation.  Oracle designates this
 * particular file as subject to the "Classpath" exception as provided
 * by Oracle in the LICENSE file that accompanied this code.
 *
 * This code is distributed in the hope that it will be useful, but WITHOUT
 * ANY WARRANTY; without even the implied warranty of MERCHANTABILITY or
 * FITNESS FOR A PARTICULAR PURPOSE.  See the GNU General Public License
 * version 2 for more details (a copy is included in the LICENSE file that
 * accompanied this code).
 *
 * You should have received a copy of the GNU General Public License version
 * 2 along with this work; if not, write to the Free Software Foundation,
 * Inc., 51 Franklin St, Fifth Floor, Boston, MA 02110-1301 USA.
 *
 * Please contact Oracle, 500 Oracle Parkway, Redwood Shores, CA 94065 USA
 * or visit www.oracle.com if you need additional information or have any
 * questions.
 */

package test.javafx.scene.control.skin;

import java.lang.ref.WeakReference;
import java.util.Collection;
import java.util.List;

import org.junit.After;
import org.junit.Before;
import org.junit.Test;
import org.junit.runner.RunWith;
import org.junit.runners.Parameterized;

import com.sun.javafx.tk.Toolkit;

import static javafx.scene.control.ControlShim.*;
import static org.junit.Assert.*;
import static test.com.sun.javafx.scene.control.infrastructure.ControlSkinFactory.*;

import javafx.scene.Scene;
import javafx.scene.control.Accordion;
import javafx.scene.control.ButtonBar;
import javafx.scene.control.ColorPicker;
import javafx.scene.control.ComboBox;
import javafx.scene.control.Control;
import javafx.scene.control.DatePicker;
import javafx.scene.control.MenuBar;
import javafx.scene.control.MenuButton;
import javafx.scene.control.Pagination;
import javafx.scene.control.PasswordField;
import javafx.scene.control.ScrollBar;
import javafx.scene.control.ScrollPane;
import javafx.scene.control.Skin;
import javafx.scene.control.Spinner;
import javafx.scene.control.SplitMenuButton;
import javafx.scene.control.SplitPane;
import javafx.scene.control.TableView;
import javafx.scene.control.TreeTableView;
import javafx.scene.layout.Pane;
import javafx.scene.layout.VBox;
import javafx.stage.Stage;

/**
 * Test memory leaks in Skin implementations.
 * <p>
 * This test is parameterized on control type.
 */
@RunWith(Parameterized.class)
public class SkinMemoryLeakTest {

    private Class<Control> controlClass;
    private Control control;

//--------- tests

    /**
     * default skin -> set another instance of default skin
     */
    @Test
    public void testMemoryLeakSameSkinClass() {
        installDefaultSkin(control);
        Skin<?> skin = control.getSkin();
        installDefaultSkin(control);

        WeakReference<?> weakRef = new WeakReference<>(skin);
        skin = null;
        attemptGC(weakRef);
        assertNull("Unused Skin must be gc'ed", weakRef.get());
    }

    @Test
    public void testControlChildrenSameSkinClass() {
        installDefaultSkin(control);
        int childCount = control.getChildrenUnmodifiable().size();
        installDefaultSkin(control);
        assertEquals("Old skin should dispose children when a new skin is set",
                childCount, control.getChildrenUnmodifiable().size());
    }

    @Test
    public void testSetSkinOfSameClass() {
        installDefaultSkin(control);
        Skin<?> oldSkin = control.getSkin();
        installDefaultSkin(control);
        Skin<?> newSkin = control.getSkin();

        assertNotEquals("New skin was not set", oldSkin, newSkin);
    }

    /**
     * default skin -> set alternative
     */
    @Test
    public void testMemoryLeakAlternativeSkin() {
        installDefaultSkin(control);
        // FIXME: JDK-8265406 - fragile test pattern
        WeakReference<?> weakRef = new WeakReference<>(replaceSkin(control));
        assertNotNull(weakRef.get());
        attemptGC(weakRef);
        assertEquals("Skin must be gc'ed", null, weakRef.get());
    }

    /**
     * default skin -> set alternative while showing
     */
    @Test
    public void testMemoryLeakAlternativeSkinShowing() {
        showControl(control, true);
        Skin<?> replacedSkin = replaceSkin(control);
        WeakReference<?> weakRef = new WeakReference<>(replacedSkin);
        assertNotNull(weakRef.get());
        // beware: this is important - we might get false reds without!
        Toolkit.getToolkit().firePulse();
        replacedSkin = null;
        attemptGC(weakRef);
        assertEquals("Skin must be gc'ed", null, weakRef.get());
    }

    @Test
    public void testControlChildren() {
        installDefaultSkin(control);
        int childCount = control.getChildrenUnmodifiable().size();
        String skinClass = control.getSkin().getClass().getSimpleName();
        replaceSkin(control);
        assertEquals(skinClass + " must remove direct children that it has added",
                childCount, control.getChildrenUnmodifiable().size());
    }

//------------ parameters

    // Note: name property not supported before junit 4.11
    @Parameterized.Parameters //(name = "{index}: {0} ")
    public static Collection<Object[]> data() {
        List<Class<Control>> controlClasses = getControlClasses();
        // FIXME as part of JDK-8241364
        // The default skins of these controls are leaking
        // step 1: file issues (where not yet done), add informal ignore to entry
        // step 2: fix and remove from list
        List<Class<? extends Control>> leakingClasses = List.of(
                //
<<<<<<< HEAD
                Accordion.class,

                //
=======
>>>>>>> e64e1292
                ColorPicker.class,

                //
                ComboBox.class,

                //
                DatePicker.class,

                //
                MenuBar.class,

                //
                PasswordField.class,

                //
                Spinner.class,

                //
<<<<<<< HEAD
                SplitMenuButton.class,
=======
                SplitPane.class,
>>>>>>> e64e1292

                //
                TableView.class,

                //
                TreeTableView.class
        );
        // remove the known issues to make the test pass
        controlClasses.removeAll(leakingClasses);
        return asArrays(controlClasses);
    }

    public SkinMemoryLeakTest(Class<Control> controlClass) {
        this.controlClass = controlClass;
    }

//------------ setup

    private Scene scene;
    private Stage stage;
    private Pane root;

   /**
     * Ensures the control is shown in an active scenegraph. Requests
     * focus on the control if focused == true.
     *
     * @param control the control to show
     * @param focused if true, requests focus on the added control
     */
    protected void showControl(Control control, boolean focused) {
        if (root == null) {
            root = new VBox();
            scene = new Scene(root);
            stage = new Stage();
            stage.setScene(scene);
        }
        if (!root.getChildren().contains(control)) {
            root.getChildren().add(control);
        }
        stage.show();
        if (focused) {
            stage.requestFocus();
            control.requestFocus();
            assertTrue(control.isFocused());
            assertSame(control, scene.getFocusOwner());
        }
    }

    @Before
    public void setup() {
        Thread.currentThread().setUncaughtExceptionHandler((thread, throwable) -> {
            if (throwable instanceof RuntimeException) {
                throw (RuntimeException)throwable;
            } else {
                Thread.currentThread().getThreadGroup().uncaughtException(thread, throwable);
            }
        });
        this.control = createControl(controlClass);
        assertNotNull(control);
    }

    @After
    public void cleanup() {
        if (stage != null) stage.hide();
        Thread.currentThread().setUncaughtExceptionHandler(null);
    }

}<|MERGE_RESOLUTION|>--- conflicted
+++ resolved
@@ -162,12 +162,6 @@
         // step 2: fix and remove from list
         List<Class<? extends Control>> leakingClasses = List.of(
                 //
-<<<<<<< HEAD
-                Accordion.class,
-
-                //
-=======
->>>>>>> e64e1292
                 ColorPicker.class,
 
                 //
@@ -186,11 +180,7 @@
                 Spinner.class,
 
                 //
-<<<<<<< HEAD
-                SplitMenuButton.class,
-=======
-                SplitPane.class,
->>>>>>> e64e1292
+                //SplitPane.class,
 
                 //
                 TableView.class,
