/*
 * Copyright (c) 2020, 2022, Oracle and/or its affiliates. All rights reserved.
 * DO NOT ALTER OR REMOVE COPYRIGHT NOTICES OR THIS FILE HEADER.
 *
 * This code is free software; you can redistribute it and/or modify it
 * under the terms of the GNU General Public License version 2 only, as
 * published by the Free Software Foundation.  Oracle designates this
 * particular file as subject to the "Classpath" exception as provided
 * by Oracle in the LICENSE file that accompanied this code.
 *
 * This code is distributed in the hope that it will be useful, but WITHOUT
 * ANY WARRANTY; without even the implied warranty of MERCHANTABILITY or
 * FITNESS FOR A PARTICULAR PURPOSE.  See the GNU General Public License
 * version 2 for more details (a copy is included in the LICENSE file that
 * accompanied this code).
 *
 * You should have received a copy of the GNU General Public License version
 * 2 along with this work; if not, write to the Free Software Foundation,
 * Inc., 51 Franklin St, Fifth Floor, Boston, MA 02110-1301 USA.
 *
 * Please contact Oracle, 500 Oracle Parkway, Redwood Shores, CA 94065 USA
 * or visit www.oracle.com if you need additional information or have any
 * questions.
 */

package test.javafx.scene.control.skin;

import static javafx.scene.control.ControlShim.installDefaultSkin;
import static org.junit.Assert.assertEquals;
import static org.junit.Assert.assertNotEquals;
import static org.junit.Assert.assertNotNull;
import static org.junit.Assert.assertNull;
import static org.junit.Assert.assertSame;
import static org.junit.Assert.assertTrue;
import static test.com.sun.javafx.scene.control.infrastructure.ControlSkinFactory.asArrays;
import static test.com.sun.javafx.scene.control.infrastructure.ControlSkinFactory.attemptGC;
import static test.com.sun.javafx.scene.control.infrastructure.ControlSkinFactory.createControl;
import static test.com.sun.javafx.scene.control.infrastructure.ControlSkinFactory.getControlClasses;
import static test.com.sun.javafx.scene.control.infrastructure.ControlSkinFactory.replaceSkin;

import java.lang.ref.WeakReference;
import java.util.Collection;
import java.util.List;

import javafx.scene.Scene;
import javafx.scene.control.Accordion;
import javafx.scene.control.ButtonBar;
import javafx.scene.control.ColorPicker;
import javafx.scene.control.ComboBox;
import javafx.scene.control.Control;
import javafx.scene.control.DatePicker;
import javafx.scene.control.MenuButton;
import javafx.scene.control.Pagination;
import javafx.scene.control.PasswordField;
import javafx.scene.control.ScrollBar;
import javafx.scene.control.ScrollPane;
import javafx.scene.control.Skin;
import javafx.scene.control.Spinner;
import javafx.scene.control.SplitMenuButton;
import javafx.scene.control.SplitPane;
import javafx.scene.control.TableView;
import javafx.scene.control.TreeTableView;
import javafx.scene.layout.Pane;
import javafx.scene.layout.VBox;
import javafx.stage.Stage;

import org.junit.After;
import org.junit.Before;
import org.junit.Test;
import org.junit.runner.RunWith;
import org.junit.runners.Parameterized;

import com.sun.javafx.tk.Toolkit;

/**
 * Test memory leaks in Skin implementations.
 * <p>
 * This test is parameterized on control type.
 */
@RunWith(Parameterized.class)
public class SkinMemoryLeakTest {

    private Class<Control> controlClass;
    private Control control;

//--------- tests

    /**
     * default skin -> set another instance of default skin
     */
    @Test
    public void testMemoryLeakSameSkinClass() {
        installDefaultSkin(control);
        Skin<?> skin = control.getSkin();
        WeakReference<?> weakRef = new WeakReference<>(skin);

        installDefaultSkin(control);

        skin = null;
        Toolkit.getToolkit().firePulse();

        attemptGC(weakRef);
        assertNull("Unused Skin must be gc'ed", weakRef.get());
    }

    /**
     * default skin -> set another instance of default skin,
     * with scene property set.
     */
    @Test
    public void testMemoryLeakSameSkinClassWithScene() {
        showControl(control, true);
        installDefaultSkin(control);
        Skin<?> skin = control.getSkin();
        WeakReference<?> weakRef = new WeakReference<>(skin);

        installDefaultSkin(control);

        skin = null;
        Toolkit.getToolkit().firePulse();

        attemptGC(weakRef);
        assertNull("Unused Skin must be gc'ed", weakRef.get());
    }

    @Test
    public void testControlChildrenSameSkinClass() {
        installDefaultSkin(control);
        int childCount = control.getChildrenUnmodifiable().size();
        installDefaultSkin(control);
        assertEquals("Old skin should dispose children when a new skin is set",
                childCount, control.getChildrenUnmodifiable().size());
    }

    @Test
    public void testSetSkinOfSameClass() {
        installDefaultSkin(control);
        Skin<?> oldSkin = control.getSkin();
        installDefaultSkin(control);
        Skin<?> newSkin = control.getSkin();

        assertNotEquals("New skin was not set", oldSkin, newSkin);
    }

    /**
     * default skin -> set alternative
     */
    @Test
    public void testMemoryLeakAlternativeSkin() {
        installDefaultSkin(control);
        Skin<?> replacedSkin = replaceSkin(control);
        WeakReference<?> weakRef = new WeakReference<>(replacedSkin);
        assertNotNull(weakRef.get());

        // beware: this is important - we might get false reds without!
        replacedSkin = null;
        Toolkit.getToolkit().firePulse();

        attemptGC(weakRef);
        assertEquals("Skin must be gc'ed", null, weakRef.get());
    }

    /**
     * default skin -> set alternative,
     * with scene property set
     */
    @Test
    public void testMemoryLeakAlternativeSkinWithScene() {
        showControl(control, true);
        installDefaultSkin(control);
        Skin<?> replacedSkin = replaceSkin(control);
        WeakReference<?> weakRef = new WeakReference<>(replacedSkin);
        assertNotNull(weakRef.get());

        // beware: this is important - we might get false reds without!
        replacedSkin = null;
        Toolkit.getToolkit().firePulse();

        attemptGC(weakRef);
        assertEquals("Skin must be gc'ed", null, weakRef.get());
    }

    /**
     * default skin -> set alternative while showing
     */
    @Test
    public void testMemoryLeakAlternativeSkinShowing() {
        showControl(control, true);
        Skin<?> replacedSkin = replaceSkin(control);
        WeakReference<?> weakRef = new WeakReference<>(replacedSkin);
        assertNotNull(weakRef.get());

        // beware: this is important - we might get false reds without!
        replacedSkin = null;
        Toolkit.getToolkit().firePulse();

        attemptGC(weakRef);
        assertEquals("Skin must be gc'ed", null, weakRef.get());
    }

    @Test
    public void testControlChildren() {
        installDefaultSkin(control);
        int childCount = control.getChildrenUnmodifiable().size();
        String skinClass = control.getSkin().getClass().getSimpleName();
        replaceSkin(control);
        assertEquals(skinClass + " must remove direct children that it has added",
                childCount, control.getChildrenUnmodifiable().size());
    }

//------------ parameters

    // Note: name property not supported before junit 4.11
    @Parameterized.Parameters //(name = "{index}: {0} ")
    public static Collection<Object[]> data() {
        List<Class<Control>> controlClasses = getControlClasses();
        // FIXME as part of JDK-8241364
        // The default skins of these controls are leaking
        // step 1: file issues (where not yet done), add informal ignore to entry
        // step 2: fix and remove from list
        List<Class<? extends Control>> leakingClasses = List.of(
                Accordion.class,
                ColorPicker.class,
                ComboBox.class,
                DatePicker.class,
<<<<<<< HEAD
=======
                MenuBar.class,
>>>>>>> 6ab65a96
                PasswordField.class,
                Spinner.class,
                SplitPane.class,
                TableView.class,
                TreeTableView.class
        );
        // remove the known issues to make the test pass
        controlClasses.removeAll(leakingClasses);
        return asArrays(controlClasses);
    }

    public SkinMemoryLeakTest(Class<Control> controlClass) {
        this.controlClass = controlClass;
    }

//------------ setup

    private Scene scene;
    private Stage stage;
    private Pane root;

   /**
     * Ensures the control is shown in an active scenegraph. Requests
     * focus on the control if focused == true.
     *
     * @param control the control to show
     * @param focused if true, requests focus on the added control
     */
    protected void showControl(Control control, boolean focused) {
        if (root == null) {
            root = new VBox();
            scene = new Scene(root);
            stage = new Stage();
            stage.setScene(scene);
        }
        if (!root.getChildren().contains(control)) {
            root.getChildren().add(control);
        }
        stage.show();
        if (focused) {
            stage.requestFocus();
            control.requestFocus();
            assertTrue(control.isFocused());
            assertSame(control, scene.getFocusOwner());
        }
    }

    @Before
    public void setup() {
        Thread.currentThread().setUncaughtExceptionHandler((thread, throwable) -> {
            if (throwable instanceof RuntimeException) {
                throw (RuntimeException)throwable;
            } else {
                Thread.currentThread().getThreadGroup().uncaughtException(thread, throwable);
            }
        });
        this.control = createControl(controlClass);
        assertNotNull(control);
    }

    @After
    public void cleanup() {
        if (stage != null) stage.hide();
        Thread.currentThread().setUncaughtExceptionHandler(null);
    }

}<|MERGE_RESOLUTION|>--- conflicted
+++ resolved
@@ -223,10 +223,6 @@
                 ColorPicker.class,
                 ComboBox.class,
                 DatePicker.class,
-<<<<<<< HEAD
-=======
-                MenuBar.class,
->>>>>>> 6ab65a96
                 PasswordField.class,
                 Spinner.class,
                 SplitPane.class,
