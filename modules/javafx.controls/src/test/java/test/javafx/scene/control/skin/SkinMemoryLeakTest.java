/*
 * Copyright (c) 2020, 2022, Oracle and/or its affiliates. All rights reserved.
 * DO NOT ALTER OR REMOVE COPYRIGHT NOTICES OR THIS FILE HEADER.
 *
 * This code is free software; you can redistribute it and/or modify it
 * under the terms of the GNU General Public License version 2 only, as
 * published by the Free Software Foundation.  Oracle designates this
 * particular file as subject to the "Classpath" exception as provided
 * by Oracle in the LICENSE file that accompanied this code.
 *
 * This code is distributed in the hope that it will be useful, but WITHOUT
 * ANY WARRANTY; without even the implied warranty of MERCHANTABILITY or
 * FITNESS FOR A PARTICULAR PURPOSE.  See the GNU General Public License
 * version 2 for more details (a copy is included in the LICENSE file that
 * accompanied this code).
 *
 * You should have received a copy of the GNU General Public License version
 * 2 along with this work; if not, write to the Free Software Foundation,
 * Inc., 51 Franklin St, Fifth Floor, Boston, MA 02110-1301 USA.
 *
 * Please contact Oracle, 500 Oracle Parkway, Redwood Shores, CA 94065 USA
 * or visit www.oracle.com if you need additional information or have any
 * questions.
 */

package test.javafx.scene.control.skin;

import static javafx.scene.control.ControlShim.installDefaultSkin;
import static org.junit.Assert.assertEquals;
import static org.junit.Assert.assertNotEquals;
import static org.junit.Assert.assertNotNull;
import static org.junit.Assert.assertNull;
import static org.junit.Assert.assertSame;
import static org.junit.Assert.assertTrue;
import static test.com.sun.javafx.scene.control.infrastructure.ControlSkinFactory.asArrays;
import static test.com.sun.javafx.scene.control.infrastructure.ControlSkinFactory.attemptGC;
import static test.com.sun.javafx.scene.control.infrastructure.ControlSkinFactory.createControl;
import static test.com.sun.javafx.scene.control.infrastructure.ControlSkinFactory.getControlClasses;
import static test.com.sun.javafx.scene.control.infrastructure.ControlSkinFactory.replaceSkin;

import java.lang.ref.WeakReference;
import java.util.Collection;
import java.util.List;

import javafx.scene.Scene;
import javafx.scene.control.Accordion;
import javafx.scene.control.ButtonBar;
import javafx.scene.control.ColorPicker;
import javafx.scene.control.ComboBox;
import javafx.scene.control.Control;
import javafx.scene.control.DatePicker;
import javafx.scene.control.MenuButton;
import javafx.scene.control.Pagination;
import javafx.scene.control.PasswordField;
import javafx.scene.control.ScrollBar;
import javafx.scene.control.ScrollPane;
import javafx.scene.control.Skin;
import javafx.scene.control.Spinner;
import javafx.scene.control.SplitMenuButton;
import javafx.scene.control.SplitPane;
import javafx.scene.control.TableView;
import javafx.scene.control.TreeTableView;
import javafx.scene.layout.Pane;
import javafx.scene.layout.VBox;
import javafx.stage.Stage;

import org.junit.After;
import org.junit.Before;
import org.junit.Test;
import org.junit.runner.RunWith;
import org.junit.runners.Parameterized;

import com.sun.javafx.tk.Toolkit;

/**
 * Test memory leaks in Skin implementations.
 * <p>
 * This test is parameterized on control type.
 */
@RunWith(Parameterized.class)
public class SkinMemoryLeakTest {

    private Class<Control> controlClass;
    private Control control;

//--------- tests

    /**
     * default skin -> set another instance of default skin
     */
    @Test
    public void testMemoryLeakSameSkinClass() {
        installDefaultSkin(control);
        Skin<?> skin = control.getSkin();
        WeakReference<?> weakRef = new WeakReference<>(skin);

        installDefaultSkin(control);

        skin = null;
        Toolkit.getToolkit().firePulse();

        attemptGC(weakRef);
        assertNull("Unused Skin must be gc'ed", weakRef.get());
    }

    /**
     * default skin -> set another instance of default skin,
     * with scene property set.
     */
    @Test
    public void testMemoryLeakSameSkinClassWithScene() {
        showControl(control, true);
        installDefaultSkin(control);
        Skin<?> skin = control.getSkin();
        WeakReference<?> weakRef = new WeakReference<>(skin);

        installDefaultSkin(control);

        skin = null;
        Toolkit.getToolkit().firePulse();

        attemptGC(weakRef);
        assertNull("Unused Skin must be gc'ed", weakRef.get());
    }

    @Test
    public void testControlChildrenSameSkinClass() {
        installDefaultSkin(control);
        int childCount = control.getChildrenUnmodifiable().size();
        installDefaultSkin(control);
        assertEquals("Old skin should dispose children when a new skin is set",
                childCount, control.getChildrenUnmodifiable().size());
    }

    @Test
    public void testSetSkinOfSameClass() {
        installDefaultSkin(control);
        Skin<?> oldSkin = control.getSkin();
        installDefaultSkin(control);
        Skin<?> newSkin = control.getSkin();

        assertNotEquals("New skin was not set", oldSkin, newSkin);
    }

    /**
     * default skin -> set alternative
     */
    @Test
    public void testMemoryLeakAlternativeSkin() {
        installDefaultSkin(control);
        Skin<?> replacedSkin = replaceSkin(control);
        WeakReference<?> weakRef = new WeakReference<>(replacedSkin);
        assertNotNull(weakRef.get());

        // beware: this is important - we might get false reds without!
        replacedSkin = null;
        Toolkit.getToolkit().firePulse();

        attemptGC(weakRef);
        assertEquals("Skin must be gc'ed", null, weakRef.get());
    }

    /**
     * default skin -> set alternative,
     * with scene property set
     */
    @Test
    public void testMemoryLeakAlternativeSkinWithScene() {
        showControl(control, true);
        installDefaultSkin(control);
        Skin<?> replacedSkin = replaceSkin(control);
        WeakReference<?> weakRef = new WeakReference<>(replacedSkin);
        assertNotNull(weakRef.get());

        // beware: this is important - we might get false reds without!
        replacedSkin = null;
        Toolkit.getToolkit().firePulse();

        attemptGC(weakRef);
        assertEquals("Skin must be gc'ed", null, weakRef.get());
    }

    /**
     * default skin -> set alternative while showing
     */
    @Test
    public void testMemoryLeakAlternativeSkinShowing() {
        showControl(control, true);
        Skin<?> replacedSkin = replaceSkin(control);
        WeakReference<?> weakRef = new WeakReference<>(replacedSkin);
        assertNotNull(weakRef.get());

        // beware: this is important - we might get false reds without!
        replacedSkin = null;
        Toolkit.getToolkit().firePulse();

        attemptGC(weakRef);
        assertEquals("Skin must be gc'ed", null, weakRef.get());
    }

    @Test
    public void testControlChildren() {
        installDefaultSkin(control);
        int childCount = control.getChildrenUnmodifiable().size();
        String skinClass = control.getSkin().getClass().getSimpleName();
        replaceSkin(control);
        assertEquals(skinClass + " must remove direct children that it has added",
                childCount, control.getChildrenUnmodifiable().size());
    }

//------------ parameters

    // Note: name property not supported before junit 4.11
    @Parameterized.Parameters //(name = "{index}: {0} ")
    public static Collection<Object[]> data() {
        List<Class<Control>> controlClasses = getControlClasses();
        // FIXME as part of JDK-8241364
        // The default skins of these controls are leaking
        // step 1: file issues (where not yet done), add informal ignore to entry
        // step 2: fix and remove from list
        List<Class<? extends Control>> leakingClasses = List.of(
                Accordion.class,
                ButtonBar.class,
                ColorPicker.class,
                ComboBox.class,
                DatePicker.class,
<<<<<<< HEAD
                //MenuBar.class,
                MenuButton.class,
=======
                MenuBar.class,
                //MenuButton.class,
>>>>>>> 4a19fe71
                //Pagination.class,
                PasswordField.class,
                //ScrollBar.class,
                //ScrollPane.class,
                // @Ignore("8245145")
                Spinner.class,
                //SplitMenuButton.class,
                SplitPane.class,
                TableView.class,
                TreeTableView.class
        );
        // remove the known issues to make the test pass
        controlClasses.removeAll(leakingClasses);
        return asArrays(controlClasses);
    }

    public SkinMemoryLeakTest(Class<Control> controlClass) {
        this.controlClass = controlClass;
    }

//------------ setup

    private Scene scene;
    private Stage stage;
    private Pane root;

   /**
     * Ensures the control is shown in an active scenegraph. Requests
     * focus on the control if focused == true.
     *
     * @param control the control to show
     * @param focused if true, requests focus on the added control
     */
    protected void showControl(Control control, boolean focused) {
        if (root == null) {
            root = new VBox();
            scene = new Scene(root);
            stage = new Stage();
            stage.setScene(scene);
        }
        if (!root.getChildren().contains(control)) {
            root.getChildren().add(control);
        }
        stage.show();
        if (focused) {
            stage.requestFocus();
            control.requestFocus();
            assertTrue(control.isFocused());
            assertSame(control, scene.getFocusOwner());
        }
    }

    @Before
    public void setup() {
        Thread.currentThread().setUncaughtExceptionHandler((thread, throwable) -> {
            if (throwable instanceof RuntimeException) {
                throw (RuntimeException)throwable;
            } else {
                Thread.currentThread().getThreadGroup().uncaughtException(thread, throwable);
            }
        });
        this.control = createControl(controlClass);
        assertNotNull(control);
    }

    @After
    public void cleanup() {
        if (stage != null) stage.hide();
        Thread.currentThread().setUncaughtExceptionHandler(null);
    }

}<|MERGE_RESOLUTION|>--- conflicted
+++ resolved
@@ -224,20 +224,8 @@
                 ColorPicker.class,
                 ComboBox.class,
                 DatePicker.class,
-<<<<<<< HEAD
-                //MenuBar.class,
-                MenuButton.class,
-=======
-                MenuBar.class,
-                //MenuButton.class,
->>>>>>> 4a19fe71
-                //Pagination.class,
                 PasswordField.class,
-                //ScrollBar.class,
-                //ScrollPane.class,
-                // @Ignore("8245145")
                 Spinner.class,
-                //SplitMenuButton.class,
                 SplitPane.class,
                 TableView.class,
                 TreeTableView.class
