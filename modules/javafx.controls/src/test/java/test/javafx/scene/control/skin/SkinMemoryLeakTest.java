/*
 * Copyright (c) 2020, 2022, Oracle and/or its affiliates. All rights reserved.
 * DO NOT ALTER OR REMOVE COPYRIGHT NOTICES OR THIS FILE HEADER.
 *
 * This code is free software; you can redistribute it and/or modify it
 * under the terms of the GNU General Public License version 2 only, as
 * published by the Free Software Foundation.  Oracle designates this
 * particular file as subject to the "Classpath" exception as provided
 * by Oracle in the LICENSE file that accompanied this code.
 *
 * This code is distributed in the hope that it will be useful, but WITHOUT
 * ANY WARRANTY; without even the implied warranty of MERCHANTABILITY or
 * FITNESS FOR A PARTICULAR PURPOSE.  See the GNU General Public License
 * version 2 for more details (a copy is included in the LICENSE file that
 * accompanied this code).
 *
 * You should have received a copy of the GNU General Public License version
 * 2 along with this work; if not, write to the Free Software Foundation,
 * Inc., 51 Franklin St, Fifth Floor, Boston, MA 02110-1301 USA.
 *
 * Please contact Oracle, 500 Oracle Parkway, Redwood Shores, CA 94065 USA
 * or visit www.oracle.com if you need additional information or have any
 * questions.
 */

package test.javafx.scene.control.skin;

import java.lang.ref.WeakReference;
import java.util.Collection;
import java.util.List;

import org.junit.After;
import org.junit.Before;
import org.junit.Test;
import org.junit.runner.RunWith;
import org.junit.runners.Parameterized;

import com.sun.javafx.tk.Toolkit;

import static javafx.scene.control.ControlShim.*;
import static org.junit.Assert.*;
import static test.com.sun.javafx.scene.control.infrastructure.ControlSkinFactory.*;

import javafx.scene.Scene;
import javafx.scene.control.Accordion;
import javafx.scene.control.ButtonBar;
import javafx.scene.control.ColorPicker;
import javafx.scene.control.ComboBox;
import javafx.scene.control.Control;
import javafx.scene.control.DatePicker;
import javafx.scene.control.MenuBar;
import javafx.scene.control.MenuButton;
import javafx.scene.control.Pagination;
import javafx.scene.control.PasswordField;
import javafx.scene.control.ScrollBar;
import javafx.scene.control.ScrollPane;
import javafx.scene.control.Skin;
import javafx.scene.control.Spinner;
import javafx.scene.control.SplitMenuButton;
import javafx.scene.control.SplitPane;
import javafx.scene.control.TableView;
import javafx.scene.control.TreeTableView;
import javafx.scene.layout.Pane;
import javafx.scene.layout.VBox;
import javafx.stage.Stage;

/**
 * Test memory leaks in Skin implementations.
 * <p>
 * This test is parameterized on control type.
 */
@RunWith(Parameterized.class)
public class SkinMemoryLeakTest {

    private Class<Control> controlClass;
    private Control control;

//--------- tests

    /**
     * default skin -> set another instance of default skin
     */
    @Test
    public void testMemoryLeakSameSkinClass() {
        installDefaultSkin(control);
        Skin<?> skin = control.getSkin();
        installDefaultSkin(control);

        WeakReference<?> weakRef = new WeakReference<>(skin);
        skin = null;
        attemptGC(weakRef);
        assertNull("Unused Skin must be gc'ed", weakRef.get());
    }

    @Test
    public void testControlChildrenSameSkinClass() {
        installDefaultSkin(control);
        int childCount = control.getChildrenUnmodifiable().size();
        installDefaultSkin(control);
        assertEquals("Old skin should dispose children when a new skin is set",
                childCount, control.getChildrenUnmodifiable().size());
    }

    @Test
    public void testSetSkinOfSameClass() {
        installDefaultSkin(control);
        Skin<?> oldSkin = control.getSkin();
        installDefaultSkin(control);
        Skin<?> newSkin = control.getSkin();

        assertNotEquals("New skin was not set", oldSkin, newSkin);
    }

    /**
     * default skin -> set alternative
     */
    @Test
    public void testMemoryLeakAlternativeSkin() {
        installDefaultSkin(control);
        // FIXME: JDK-8265406 - fragile test pattern
        WeakReference<?> weakRef = new WeakReference<>(replaceSkin(control));
        assertNotNull(weakRef.get());
        attemptGC(weakRef);
        assertEquals("Skin must be gc'ed", null, weakRef.get());
    }

    /**
     * default skin -> set alternative while showing
     */
    @Test
    public void testMemoryLeakAlternativeSkinShowing() {
        showControl(control, true);
        Skin<?> replacedSkin = replaceSkin(control);
        WeakReference<?> weakRef = new WeakReference<>(replacedSkin);
        assertNotNull(weakRef.get());
        // beware: this is important - we might get false reds without!
        Toolkit.getToolkit().firePulse();
        replacedSkin = null;
        attemptGC(weakRef);
        assertEquals("Skin must be gc'ed", null, weakRef.get());
    }

    @Test
    public void testControlChildren() {
        installDefaultSkin(control);
        int childCount = control.getChildrenUnmodifiable().size();
        String skinClass = control.getSkin().getClass().getSimpleName();
        replaceSkin(control);
        assertEquals(skinClass + " must remove direct children that it has added",
                childCount, control.getChildrenUnmodifiable().size());
    }

//------------ parameters

    // Note: name property not supported before junit 4.11
    @Parameterized.Parameters //(name = "{index}: {0} ")
    public static Collection<Object[]> data() {
        List<Class<Control>> controlClasses = getControlClasses();
        // FIXME as part of JDK-8241364
        // The default skins of these controls are leaking
        // step 1: file issues (where not yet done), add informal ignore to entry
        // step 2: fix and remove from list
        List<Class<? extends Control>> leakingClasses = List.of(
                //
                ColorPicker.class,

                //
                ComboBox.class,

                //
                DatePicker.class,

                //
                MenuBar.class,

                //
                PasswordField.class,

                //
                Spinner.class,
<<<<<<< HEAD
                SplitMenuButton.class,
                SplitPane.class
                //TableView.class,
                //TreeTableView.class
=======

                //
                SplitPane.class,

                //
                //TableView.class,

                //
                TreeTableView.class
>>>>>>> ba84ea24
        );
        // remove the known issues to make the test pass
        controlClasses.removeAll(leakingClasses);
        return asArrays(controlClasses);
    }

    public SkinMemoryLeakTest(Class<Control> controlClass) {
        this.controlClass = controlClass;
    }

//------------ setup

    private Scene scene;
    private Stage stage;
    private Pane root;

   /**
     * Ensures the control is shown in an active scenegraph. Requests
     * focus on the control if focused == true.
     *
     * @param control the control to show
     * @param focused if true, requests focus on the added control
     */
    protected void showControl(Control control, boolean focused) {
        if (root == null) {
            root = new VBox();
            scene = new Scene(root);
            stage = new Stage();
            stage.setScene(scene);
        }
        if (!root.getChildren().contains(control)) {
            root.getChildren().add(control);
        }
        stage.show();
        if (focused) {
            stage.requestFocus();
            control.requestFocus();
            assertTrue(control.isFocused());
            assertSame(control, scene.getFocusOwner());
        }
    }

    @Before
    public void setup() {
        Thread.currentThread().setUncaughtExceptionHandler((thread, throwable) -> {
            if (throwable instanceof RuntimeException) {
                throw (RuntimeException)throwable;
            } else {
                Thread.currentThread().getThreadGroup().uncaughtException(thread, throwable);
            }
        });
        this.control = createControl(controlClass);
        assertNotNull(control);
    }

    @After
    public void cleanup() {
        if (stage != null) stage.hide();
        Thread.currentThread().setUncaughtExceptionHandler(null);
    }

}<|MERGE_RESOLUTION|>--- conflicted
+++ resolved
@@ -178,22 +178,16 @@
 
                 //
                 Spinner.class,
-<<<<<<< HEAD
-                SplitMenuButton.class,
+
+                //
                 SplitPane.class
+
+                //
                 //TableView.class,
+
+                //
                 //TreeTableView.class
-=======
-
-                //
-                SplitPane.class,
-
-                //
-                //TableView.class,
-
-                //
-                TreeTableView.class
->>>>>>> ba84ea24
+                // TODO remove this code block since it should only contain comments.
         );
         // remove the known issues to make the test pass
         controlClasses.removeAll(leakingClasses);
