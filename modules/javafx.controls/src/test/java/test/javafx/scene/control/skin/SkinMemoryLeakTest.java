/*
 * Copyright (c) 2020, 2022, Oracle and/or its affiliates. All rights reserved.
 * DO NOT ALTER OR REMOVE COPYRIGHT NOTICES OR THIS FILE HEADER.
 *
 * This code is free software; you can redistribute it and/or modify it
 * under the terms of the GNU General Public License version 2 only, as
 * published by the Free Software Foundation.  Oracle designates this
 * particular file as subject to the "Classpath" exception as provided
 * by Oracle in the LICENSE file that accompanied this code.
 *
 * This code is distributed in the hope that it will be useful, but WITHOUT
 * ANY WARRANTY; without even the implied warranty of MERCHANTABILITY or
 * FITNESS FOR A PARTICULAR PURPOSE.  See the GNU General Public License
 * version 2 for more details (a copy is included in the LICENSE file that
 * accompanied this code).
 *
 * You should have received a copy of the GNU General Public License version
 * 2 along with this work; if not, write to the Free Software Foundation,
 * Inc., 51 Franklin St, Fifth Floor, Boston, MA 02110-1301 USA.
 *
 * Please contact Oracle, 500 Oracle Parkway, Redwood Shores, CA 94065 USA
 * or visit www.oracle.com if you need additional information or have any
 * questions.
 */

package test.javafx.scene.control.skin;

import java.lang.ref.WeakReference;
import java.util.Collection;
import java.util.List;

import org.junit.After;
import org.junit.Before;
import org.junit.Test;
import org.junit.runner.RunWith;
import org.junit.runners.Parameterized;

import com.sun.javafx.tk.Toolkit;

import static javafx.scene.control.ControlShim.*;
import static org.junit.Assert.*;
import static test.com.sun.javafx.scene.control.infrastructure.ControlSkinFactory.*;

import javafx.scene.Scene;
import javafx.scene.control.Accordion;
import javafx.scene.control.ButtonBar;
import javafx.scene.control.ColorPicker;
import javafx.scene.control.ComboBox;
import javafx.scene.control.Control;
import javafx.scene.control.DatePicker;
import javafx.scene.control.MenuBar;
import javafx.scene.control.MenuButton;
import javafx.scene.control.Pagination;
import javafx.scene.control.PasswordField;
import javafx.scene.control.ScrollBar;
import javafx.scene.control.ScrollPane;
import javafx.scene.control.Skin;
import javafx.scene.control.Spinner;
import javafx.scene.control.SplitMenuButton;
import javafx.scene.control.SplitPane;
import javafx.scene.control.TableView;
import javafx.scene.control.TreeTableView;
import javafx.scene.layout.Pane;
import javafx.scene.layout.VBox;
import javafx.stage.Stage;

/**
 * Test memory leaks in Skin implementations.
 * <p>
 * This test is parameterized on control type.
 */
@RunWith(Parameterized.class)
public class SkinMemoryLeakTest {

    private Class<Control> controlClass;
    private Control control;

//--------- tests

    /**
     * default skin -> set another instance of default skin
     */
    @Test
    public void testMemoryLeakSameSkinClass() {
        installDefaultSkin(control);
        Skin<?> skin = control.getSkin();
        installDefaultSkin(control);

        WeakReference<?> weakRef = new WeakReference<>(skin);
        skin = null;
        attemptGC(weakRef);
        assertNull("Unused Skin must be gc'ed", weakRef.get());
    }

    @Test
    public void testControlChildrenSameSkinClass() {
        installDefaultSkin(control);
        int childCount = control.getChildrenUnmodifiable().size();
        installDefaultSkin(control);
        assertEquals("Old skin should dispose children when a new skin is set",
                childCount, control.getChildrenUnmodifiable().size());
    }

    @Test
    public void testSetSkinOfSameClass() {
        installDefaultSkin(control);
        Skin<?> oldSkin = control.getSkin();
        installDefaultSkin(control);
        Skin<?> newSkin = control.getSkin();

        assertNotEquals("New skin was not set", oldSkin, newSkin);
    }

    /**
     * default skin -> set alternative
     */
    @Test
    public void testMemoryLeakAlternativeSkin() {
        installDefaultSkin(control);
        // FIXME: JDK-8265406 - fragile test pattern
        WeakReference<?> weakRef = new WeakReference<>(replaceSkin(control));
        assertNotNull(weakRef.get());
        attemptGC(weakRef);
        assertEquals("Skin must be gc'ed", null, weakRef.get());
    }

    /**
     * default skin -> set alternative while showing
     */
    @Test
    public void testMemoryLeakAlternativeSkinShowing() {
        showControl(control, true);
        Skin<?> replacedSkin = replaceSkin(control);
        WeakReference<?> weakRef = new WeakReference<>(replacedSkin);
        assertNotNull(weakRef.get());
        // beware: this is important - we might get false reds without!
        Toolkit.getToolkit().firePulse();
        replacedSkin = null;
        attemptGC(weakRef);
        assertEquals("Skin must be gc'ed", null, weakRef.get());
    }

    @Test
    public void testControlChildren() {
        installDefaultSkin(control);
        int childCount = control.getChildrenUnmodifiable().size();
        String skinClass = control.getSkin().getClass().getSimpleName();
        replaceSkin(control);
        assertEquals(skinClass + " must remove direct children that it has added",
                childCount, control.getChildrenUnmodifiable().size());
    }

//------------ parameters

    // Note: name property not supported before junit 4.11
    @Parameterized.Parameters //(name = "{index}: {0} ")
    public static Collection<Object[]> data() {
        List<Class<Control>> controlClasses = getControlClasses();
        // FIXME as part of JDK-8241364
        // The default skins of these controls are leaking
        // step 1: file issues (where not yet done), add informal ignore to entry
        // step 2: fix and remove from list
        List<Class<? extends Control>> leakingClasses = List.of(
                Accordion.class,
<<<<<<< HEAD
                ButtonBar.class,
                //ColorPicker.class,
                //ComboBox.class,
                //DatePicker.class,
=======
                ColorPicker.class,
                ComboBox.class,
                DatePicker.class,
>>>>>>> 6ab65a96
                MenuBar.class,
                PasswordField.class,
                Spinner.class,
                SplitPane.class,
                TableView.class,
                TreeTableView.class
        );
        // remove the known issues to make the test pass
        controlClasses.removeAll(leakingClasses);
        return asArrays(controlClasses);
    }

    public SkinMemoryLeakTest(Class<Control> controlClass) {
        this.controlClass = controlClass;
    }

//------------ setup

    private Scene scene;
    private Stage stage;
    private Pane root;

   /**
     * Ensures the control is shown in an active scenegraph. Requests
     * focus on the control if focused == true.
     *
     * @param control the control to show
     * @param focused if true, requests focus on the added control
     */
    protected void showControl(Control control, boolean focused) {
        if (root == null) {
            root = new VBox();
            scene = new Scene(root);
            stage = new Stage();
            stage.setScene(scene);
        }
        if (!root.getChildren().contains(control)) {
            root.getChildren().add(control);
        }
        stage.show();
        if (focused) {
            stage.requestFocus();
            control.requestFocus();
            assertTrue(control.isFocused());
            assertSame(control, scene.getFocusOwner());
        }
    }

    @Before
    public void setup() {
        Thread.currentThread().setUncaughtExceptionHandler((thread, throwable) -> {
            if (throwable instanceof RuntimeException) {
                throw (RuntimeException)throwable;
            } else {
                Thread.currentThread().getThreadGroup().uncaughtException(thread, throwable);
            }
        });
        this.control = createControl(controlClass);
        assertNotNull(control);
    }

    @After
    public void cleanup() {
        if (stage != null) stage.hide();
        Thread.currentThread().setUncaughtExceptionHandler(null);
    }

}<|MERGE_RESOLUTION|>--- conflicted
+++ resolved
@@ -162,16 +162,6 @@
         // step 2: fix and remove from list
         List<Class<? extends Control>> leakingClasses = List.of(
                 Accordion.class,
-<<<<<<< HEAD
-                ButtonBar.class,
-                //ColorPicker.class,
-                //ComboBox.class,
-                //DatePicker.class,
-=======
-                ColorPicker.class,
-                ComboBox.class,
-                DatePicker.class,
->>>>>>> 6ab65a96
                 MenuBar.class,
                 PasswordField.class,
                 Spinner.class,
