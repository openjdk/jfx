--- conflicted
+++ resolved
@@ -46,11 +46,7 @@
 public class KeyEventFirer {
     private final EventTarget target;
     private final Scene scene;
-<<<<<<< HEAD
-    private static HashMap<Character,KeyCode> keyCodes;
-=======
     private static HashMap<Character, KeyCode> keyCodes;
->>>>>>> 8b8112b8
 
     /**
      * Instantiates a KeyEventFirer on the given event target. KeyEvents are
@@ -379,11 +375,7 @@
 
     private static HashMap<Character, KeyCode> createKeyCodes(Object ... pairs) {
         HashMap<Character, KeyCode> m = new HashMap<>();
-<<<<<<< HEAD
-        for(int i=0; i<pairs.length; ) {
-=======
         for (int i = 0; i < pairs.length;) {
->>>>>>> 8b8112b8
             char c = ((String)pairs[i++]).charAt(0);
             KeyCode code = (KeyCode)pairs[i++];
             m.put(c, code);
