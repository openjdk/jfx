/*
 * Copyright (c) 2013, 2024, Oracle and/or its affiliates. All rights reserved.
 * DO NOT ALTER OR REMOVE COPYRIGHT NOTICES OR THIS FILE HEADER.
 *
 * This code is free software; you can redistribute it and/or modify it
 * under the terms of the GNU General Public License version 2 only, as
 * published by the Free Software Foundation.  Oracle designates this
 * particular file as subject to the "Classpath" exception as provided
 * by Oracle in the LICENSE file that accompanied this code.
 *
 * This code is distributed in the hope that it will be useful, but WITHOUT
 * ANY WARRANTY; without even the implied warranty of MERCHANTABILITY or
 * FITNESS FOR A PARTICULAR PURPOSE.  See the GNU General Public License
 * version 2 for more details (a copy is included in the LICENSE file that
 * accompanied this code).
 *
 * You should have received a copy of the GNU General Public License version
 * 2 along with this work; if not, write to the Free Software Foundation,
 * Inc., 51 Franklin St, Fifth Floor, Boston, MA 02110-1301 USA.
 *
 * Please contact Oracle, 500 Oracle Parkway, Redwood Shores, CA 94065 USA
 * or visit www.oracle.com if you need additional information or have any
 * questions.
 */

include "base",
        "graphics",
        "controls",
        // Add an entry for each incubator module here, leaving the incubator
        // placeholder lines as an example.
        // BEGIN: incubator placeholder
        //"incubator.mymod",
        // END: incubator placeholder
<<<<<<< HEAD

        // TODO: incubator template -- rename module, then remove this TODO comment
        "incubator.myfeature",

=======
>>>>>>> cc2499bd
        "swing",
        "swt",
        "fxml",
        "jsobject",
        "web",
        "media",
        "systemTests"

project(":base").projectDir = file("modules/javafx.base")
project(":graphics").projectDir = file("modules/javafx.graphics")
project(":controls").projectDir = file("modules/javafx.controls")
// Add an entry for each incubator module here, leaving the incubator
// placeholder lines as an example.
// BEGIN: incubator placeholder
//project(":incubator.mymod").projectDir = file("modules/jfx.incubator.mymod")
// END: incubator placeholder
<<<<<<< HEAD

// TODO: incubator template -- rename module, then remove this TODO comment
project(":incubator.myfeature").projectDir = file("modules/jfx.incubator.myfeature")

=======
>>>>>>> cc2499bd
project(":swing").projectDir = file("modules/javafx.swing")
project(":swt").projectDir = file("modules/javafx.swt")
project(":fxml").projectDir = file("modules/javafx.fxml")
project(":jsobject").projectDir = file("modules/jdk.jsobject")
project(":web").projectDir = file("modules/javafx.web")
project(":media").projectDir = file("modules/javafx.media")
project(":systemTests").projectDir = file("tests/system")

def closedDir = file("../rt-closed")
def buildClosed = closedDir.isDirectory()

if (buildClosed) {
    File supplementalSettingsFile = new File("../rt-closed/closed-settings.gradle");
    apply from: supplementalSettingsFile
}

include 'apps'
<|MERGE_RESOLUTION|>--- conflicted
+++ resolved
@@ -31,13 +31,9 @@
         // BEGIN: incubator placeholder
         //"incubator.mymod",
         // END: incubator placeholder
-<<<<<<< HEAD
 
         // TODO: incubator template -- rename module, then remove this TODO comment
         "incubator.myfeature",
-
-=======
->>>>>>> cc2499bd
         "swing",
         "swt",
         "fxml",
@@ -54,13 +50,9 @@
 // BEGIN: incubator placeholder
 //project(":incubator.mymod").projectDir = file("modules/jfx.incubator.mymod")
 // END: incubator placeholder
-<<<<<<< HEAD
 
 // TODO: incubator template -- rename module, then remove this TODO comment
 project(":incubator.myfeature").projectDir = file("modules/jfx.incubator.myfeature")
-
-=======
->>>>>>> cc2499bd
 project(":swing").projectDir = file("modules/javafx.swing")
 project(":swt").projectDir = file("modules/javafx.swt")
 project(":fxml").projectDir = file("modules/javafx.fxml")
