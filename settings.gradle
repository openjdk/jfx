--- conflicted
+++ resolved
@@ -23,7 +23,6 @@
  * questions.
  */
 
-<<<<<<< HEAD
 // RFE: incubator dependency
 include "base",
         "graphics",
@@ -41,12 +40,10 @@
         "swing",
         "swt",
         "fxml",
+        "jsobject",
         "web",
         "media",
         "systemTests"
-=======
-include "base", "graphics", "controls", "swing", "swt", "fxml", "jsobject", "web", "media", "systemTests"
->>>>>>> 6ac2dd3e
 
 project(":base").projectDir = file("modules/javafx.base")
 project(":graphics").projectDir = file("modules/javafx.graphics")
