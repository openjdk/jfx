--- conflicted
+++ resolved
@@ -23,9 +23,6 @@
  * questions.
  */
 
-<<<<<<< HEAD
-include "base", "graphics", "controls", "incubator.input", "incubator.richtext", "swing", "swt", "fxml", "jsobject", "web", "media", "systemTests"
-=======
 include "base",
         "graphics",
         "controls",
@@ -34,6 +31,8 @@
         // BEGIN: incubator placeholder
         //"incubator.mymod",
         // END: incubator placeholder
+        "incubator.input",
+        "incubator.richtext",
         "swing",
         "swt",
         "fxml",
@@ -41,21 +40,17 @@
         "web",
         "media",
         "systemTests"
->>>>>>> 67eed6d8
 
 project(":base").projectDir = file("modules/javafx.base")
 project(":graphics").projectDir = file("modules/javafx.graphics")
 project(":controls").projectDir = file("modules/javafx.controls")
-<<<<<<< HEAD
-project(":incubator.input").projectDir = file("modules/jfx.incubator.input")
-project(":incubator.richtext").projectDir = file("modules/jfx.incubator.richtext")
-=======
 // Add an entry for each incubator module here, leaving the incubator
 // placeholder lines as an example.
 // BEGIN: incubator placeholder
 //project(":incubator.mymod").projectDir = file("modules/jfx.incubator.mymod")
 // END: incubator placeholder
->>>>>>> 67eed6d8
+project(":incubator.input").projectDir = file("modules/jfx.incubator.input")
+project(":incubator.richtext").projectDir = file("modules/jfx.incubator.richtext")
 project(":swing").projectDir = file("modules/javafx.swing")
 project(":swt").projectDir = file("modules/javafx.swt")
 project(":fxml").projectDir = file("modules/javafx.fxml")
