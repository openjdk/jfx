--- conflicted
+++ resolved
@@ -367,13 +367,8 @@
 // some changes on assumptions on what should be built (like SWT / Swing) and
 // such and we could probably make it work.
 if (!IS_MAC && !IS_WINDOWS && !IS_LINUX) fail("Unsupported build OS ${OS_NAME}")
-<<<<<<< HEAD
 if (IS_WINDOWS && OS_ARCH != "x86" && OS_ARCH != "amd64" && !IS_AARCH64) {
-    fail("Unknown and unsupported build architecture: $OS_ARCH")
-=======
-if (IS_WINDOWS && OS_ARCH != "x86" && OS_ARCH != "amd64") {
     logger.warn("Unknown and unsupported build architecture: $OS_ARCH")
->>>>>>> a5183e53
 } else if (IS_MAC && OS_ARCH != "x86_64" && OS_ARCH != "aarch64") {
     logger.warn("Unknown and unsupported build architecture: $OS_ARCH")
 } else if (IS_LINUX && OS_ARCH != "i386" && OS_ARCH != "amd64" && !IS_AARCH64 && !IS_LOONGARCH64 && !IS_RISCV64) {
