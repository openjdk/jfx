--- conflicted
+++ resolved
@@ -4233,21 +4233,6 @@
             )
     }
 
-<<<<<<< HEAD
-=======
-    // FIXME: do we really need the index task for this modular jar?
-    def javafxSwtIndexTask = task("javafxSwtIndex$t.capital") {
-        //the following is a workaround for the lack of indexing in gradle 1.4 through 1.7
-        dependsOn(javafxSwtTask)
-
-        doLast() {
-            def destDir = javafxSwtTask.destinationDirectory.get()
-            def afName = javafxSwtTask.archiveFileName.get()
-            ant.jar (update: true, index: true, destfile: "${destDir}/${afName}")
-        }
-    }
-
->>>>>>> e6cf1df4
     def sdkTask = task("sdk$t.capital") {
         group = "Basic"
         dependsOn(javafxSwtTask)
