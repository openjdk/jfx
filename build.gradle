/*
 * Copyright (c) 2013, 2024, Oracle and/or its affiliates. All rights reserved.
 * DO NOT ALTER OR REMOVE COPYRIGHT NOTICES OR THIS FILE HEADER.
 *
 * This code is free software; you can redistribute it and/or modify it
 * under the terms of the GNU General Public License version 2 only, as
 * published by the Free Software Foundation.  Oracle designates this
 * particular file as subject to the "Classpath" exception as provided
 * by Oracle in the LICENSE file that accompanied this code.
 *
 * This code is distributed in the hope that it will be useful, but WITHOUT
 * ANY WARRANTY; without even the implied warranty of MERCHANTABILITY or
 * FITNESS FOR A PARTICULAR PURPOSE.  See the GNU General Public License
 * version 2 for more details (a copy is included in the LICENSE file that
 * accompanied this code).
 *
 * You should have received a copy of the GNU General Public License version
 * 2 along with this work; if not, write to the Free Software Foundation,
 * Inc., 51 Franklin St, Fifth Floor, Boston, MA 02110-1301 USA.
 *
 * Please contact Oracle, 500 Oracle Parkway, Redwood Shores, CA 94065 USA
 * or visit www.oracle.com if you need additional information or have any
 * questions.
 */

/**
 * The main build script for JavaFX.
 *
 * MUST FIX tasks to complete:
 *  - build check -- making sure the final artifact has the right bits
 *      - some things worth automatically sanity checking:
 *          - are there images in the javadocs?
 *          - are all of the expected dylibs etc there?
 *  - Perform sanity checking to make sure a JDK exists with javac, etc
 *  - Support building with no known JDK location, as long as javac, etc are on the path
 *  - Check all of the native flags. We're adding weight to some libs that don't need it, and so forth.
 *
 * Additional projects to work on as we go:
 *  - Add "developer debug". This is where the natives do not have debug symbols, but the Java code does
 *  - The genVSproperties.bat doesn't find the directory where RC.exe lives. So it is hard coded. Might be a problem.
 *  - special tasks for common needs, such as:
 *      - updating copyright headers
 *      - stripping trailing whitespace (?)
 *  - checkstyle
 *  - findbugs
 *  - re needs?
 *  - sqe testing
 *  - API change check
 *  - Pushing results to a repo?
 *  - ServiceWithSecurityManagerTest fails to complete when run from gradle.
 *  - Integrate Parfait reports for C code
 *  - FXML Project tests are not running
 *
 * Adding a new project or task:
 *  - Fix for JDK-8297071, introduces a restriction on assigning name for a project or task.
 *    - If the name of project or task contains word test/Test then it is considered as test task.
 *    - If the name of a task contains word shim/Shim then it is considered as shims task.
 *    - See TEST_ONLY flag, isTestTask() method, the tasks: shims and sdk for more clarity.
 */
defaultTasks = ["sdk"]

import java.nio.file.Files
import java.nio.file.StandardCopyOption
import java.time.Instant
import java.time.LocalDateTime
import java.time.ZoneOffset
import java.time.format.DateTimeFormatter
import java.time.temporal.ChronoUnit
import java.util.concurrent.CountDownLatch
import java.util.concurrent.ExecutorService
import java.util.concurrent.Executors
import java.util.concurrent.Future
import java.util.zip.ZipEntry
import java.util.zip.ZipFile
import java.util.zip.ZipOutputStream

/******************************************************************************
 *                              Utility methods                               *
 *****************************************************************************/

/**
 * If the given named property is not defined, then this method will define
 * it with the given defaultValue. Any properties defined by this method can
 * be substituted on the command line by using -P, or by specifying a
 * gradle.properties file in the user home dir
 *
 * @param name The name of the property to define
 * @param defaultValue The default value to assign the property
 */
void defineProperty(String name, String defaultValue) {
    if (!project.hasProperty(name)) {
        project.ext.set(name, defaultValue);
    }
}

/**
 * If the given named property is not defined, then this method will attempt to
 * look up the property in the props map, and use the defaultValue if it cannot be found.
 *
 * @param name The name of the property to look up and/or define
 * @param props The properties to look for the named property in, if it has not already been defined
 * @param defaultValue The default value if the property has not been defined and the
 *                     props map does not contain the named property
 */
void defineProperty(String name, Properties props, String defaultValue) {
    if (!project.hasProperty(name)) {
        project.ext.set(name, props.getProperty(name, defaultValue));
    }
}

/**
 * Converts cygwin style paths to windows style paths, but with a forward slash.
 * This method is safe to call from any platform, and will only do work if
 * called on Windows (in all other cases it simply returns the supplied path.
 *
 * @param path the path to convert
 * @return the path converted to windows style, if on windows, otherwise it
 *         is the supplied path.
 */
String cygpath(String path) {
    if (!IS_WINDOWS) return path;
    if (path == null || "".equals(path)) return path;
    String ret = path.replaceAll('\\\\', '/')
    logger.info("Converting path '$path' via cygpath to "+ret)
    return ret
}

/**
 * Converts cygwin file paths for java executables to windows style
 * executable paths by changing forward slashes to back slashes and
 * adding the '.exe' extension.
 * This method is safe to call from any platform, and will only do work if
 * called on Windows (in all other cases it simply returns the supplied path).
 *
 * @param path the path to convert
 * @return the path converted to windows style, if on windows, otherwise it
 *         is the supplied path.
 */
String cygpathExe(String path) {
    if (!IS_WINDOWS) return path;
    if (path == null || "".equals(path)) return path;
    String ret = path.replaceAll('/', '\\\\')
    logger.info("Converting path '$path' via cygpath to "+ret)
    return ret + ".exe"
}

void loadProperties(String sourceFileName) {
    def config = new Properties()
    def propFile = new File(sourceFileName)
    if (propFile.canRead()) {
        config.load(new FileInputStream(propFile))
        for (java.util.Map.Entry property in config) {
            def keySplit = property.key.split("\\.");
            def key = keySplit[0];
            for (int i = 1; i < keySplit.length; i++) {
                key = key + keySplit[i].capitalize();
            }
            ext[key] = property.value;
        }
    }
}

/**
 * Struct used to contain some information passed to the closure
 * passed to compileTargets.
 */
class CompileTarget {
    String name;
    String upper;
    String capital;
}

/**
 * Iterates over each of the compile targets, passing the given closure
 * a CompileTarget instance.
 *
 * @param c The closure to call
 */
void compileTargets(Closure c) {
    if (COMPILE_TARGETS == "") {
        return
    }
    COMPILE_TARGETS.split(",").each { target ->
        CompileTarget ct = new CompileTarget();
        ct.name = target;
        ct.upper = target.trim().toUpperCase(Locale.ROOT)
        ct.capital = target.trim().capitalize()
        c(ct)
    }
}

/**
 * Manages the execution of some closure which is responsible for producing
 * content for a properties file built at build time and stored in the
 * root project's $buildDir, and then loading that properties file and
 * passing it to the processor closure.
 *
 * This is used on windows to produce a properties file containing all the
 * windows visual studio paths and environment variables, and on Linux
 * for storing the results of pkg-config calls.
 *
 * @param name the name of the file to produce
 * @param loader a closure which is invoked, given the properties file. This
 *        closure is invoked only if the properties file needs to be created
 *        and is responsible for populating the properties file.
 * @param processor a closure which is invoked every time this method is
 *        called and which will be given a Properties object, fully populated.
 *        The processor is then responsible for doing whatever it is that it
 *        must do with those properties (such as setting up environment
 *        variables used in subsequent native builds, or whatnot).
 */
void setupTools(String name, Closure loader, Closure processor) {
    // Check to see whether $buildDir/$name.properties file exists. If not,
    // then generate it. Once generated, we need to read the properties file to
    // help us define the defaults for this block of properties
    File propFile = file("$buildDir/${name}.properties");
    if (!propFile.exists() || propFile.length() == 0) {
        // Create the properties file
        propFile.getParentFile().mkdirs();
        propFile.createNewFile();
        loader(propFile);
    }

    // Try reading the properties in order to define the properties. If the property file cannot
    // be located, then we will throw an exception because we cannot guess these values
    InputStream propStream = null;
    try {
        Properties properties = new Properties();
        propStream = new FileInputStream(propFile);
        properties.load(propStream);
        processor(properties);
    } finally {
        try { propStream.close() } catch (Exception e) { }
    }
}

String[] parseJavaVersion(String jRuntimeVersion) {
    def jVersion = jRuntimeVersion.split("[-\\+]")[0]
    def tmpBuildNumber = "0"
    if (jVersion.startsWith("1.")) {
        // This is a pre-JEP-223 version string
        def dashbIdx = jRuntimeVersion.lastIndexOf("-b")
        if (dashbIdx != -1) {
            tmpBuildNumber = jRuntimeVersion.substring(dashbIdx + 2)
        }
    } else {
        // This is a post-JEP-223 version string
        def plusIdx = jRuntimeVersion.indexOf("+")
        if (plusIdx != -1) {
            tmpBuildNumber = jRuntimeVersion.substring(plusIdx + 1)
        }
    }
    def jBuildNumber = tmpBuildNumber.split("[-\\+]")[0]
    def versionInfo = new String[2];
    versionInfo[0] = jVersion
    versionInfo[1] = jBuildNumber
    return versionInfo
}

/**
 * Fails the build with the specified error message
 *
 * @param msg the reason for the failure
 */
void fail(String msg) {
    throw new GradleException("FAIL: " + msg);
}

/**
 * Rewrites the ZIP or JAR archive, setting the timestamp of each entry to
 * the local date and time in UTC of the instant provided.
 *
 * Note that using the method 'eachFile(Closure)' of the Zip Task for this
 * purpose fails to modify the JAR entries for META-INF and MANIFEST.MF
 * because the manifest file is generated by Gradle instead of copied.
 *
 * Also note that the ZIP format has no notion of time zone. The UTC date
 * and time can be set in optional extra fields, but only in addition to
 * the local "MS-DOS date and time." To avoid depending on the time zone
 * of the build machine, this method provides the local date and time in
 * UTC by calling 'setTimeLocal(LocalDateTime)'.
 *
 * An alternative solution is to set the default time zone of the
 * JVM temporarily to UTC while providing the UTC date and time with
 * 'setLastModifiedTime(FileTime)'. This solution stores the precise instant
 * on the time-line, but it also increases the size of the archive by adding
 * an extra Extended Timestamp field for each entry.
 *
 * @param archive the ZIP or JAR archive file to rewrite
 * @param instant the instant for the timestamp of each entry
 */
void setFileTimestamps(Provider<RegularFile> archive, Instant instant) {
    def dosTime = LocalDateTime.ofInstant(instant, ZoneOffset.UTC)
    def oldFile = archive.get().getAsFile()
    def zipFile = new ZipFile(oldFile)
    def newName = oldFile.getName() + ".new"
    def newFile = new File(oldFile.getParentFile(), newName)
    def output = new ZipOutputStream(new FileOutputStream(newFile))
    zipFile.entries().each { ZipEntry entry ->
        def clone = new ZipEntry(entry)
        def input = zipFile.getInputStream(entry)
        clone.setTimeLocal(dosTime)
        output.putNextEntry(clone)
        input.transferTo(output)
        output.closeEntry()
        input.close()
    }
    output.close()
    zipFile.close()
    Files.move(newFile.toPath(), oldFile.toPath(), StandardCopyOption.REPLACE_EXISTING)
}

/******************************************************************************
 *                                                                            *
 *                   Definition of project properties                         *
 *                                                                            *
 *  All properties defined using ext. are immediately available throughout    *
 *  the script as variables that can be used. These variables are attached    *
 *  to the root project (whereas if they were defined as def variables then   *
 *  they would only be available within the root project scope).              *
 *                                                                            *
 *  All properties defined using the "defineProperty" method can be replaced  *
 *  on the command line by using the -P flag. For example, to override the    *
 *  location of the binary plug, you would specify -PBINARY_PLUG=some/where   *
 *                                                                            *
 *****************************************************************************/

// If the ../rt-closed directory exists, then we are doing a closed build.
// In this case, build and property files will be read from
// ../rt-closed/closed-build.gradle and ../rt-closed/closed-properties.gradle
// respectively

def closedDir = file("../rt-closed")
def buildClosed = closedDir.isDirectory()
ext.BUILD_CLOSED = buildClosed

ext.RUNARGSFILE = "run.args"
ext.COMPILEARGSFILE = "compile.args"
ext.RUNJAVAPOLICYFILE = 'run.java.policy'

ext.TESTCOMPILEARGSFILE = "testcompile.args"
ext.TESTRUNARGSFILE = "testrun.args"
ext.TESTJAVAPOLICYFILE = 'test.java.policy'

// the file containing "extra" --add-exports
ext.EXTRAADDEXPORTS = 'buildSrc/addExports'

ext.MODULESOURCEPATH = "modulesourcepath.args"

// These variables indicate what platform is running the build. Is
// this build running on a Mac, Windows, or Linux machine? 32 or 64 bit?
ext.OS_NAME = System.getProperty("os.name").toLowerCase()
ext.OS_ARCH = System.getProperty("os.arch")
ext.ARCH_NAME = "x64"
ext.IS_64 = OS_ARCH.toLowerCase().contains("64")
ext.IS_AARCH64 = OS_ARCH.toLowerCase().contains("aarch64")
ext.IS_LOONGARCH64 = OS_ARCH.toLowerCase().contains("loongarch64")
ext.IS_RISCV64 = OS_ARCH.toLowerCase().contains("riscv64")
ext.IS_MAC = OS_NAME.contains("mac") || OS_NAME.contains("darwin")
ext.IS_WINDOWS = OS_NAME.contains("windows")
ext.IS_LINUX = OS_NAME.contains("linux")

ext.MAVEN_GROUP_ID = "org.openjfx"

// Enable native access from modules with native code
ext.enableNativeGraphics='--enable-native-access=javafx.graphics'
ext.enableNativeAll='--enable-native-access=javafx.graphics,javafx.media,javafx.web'

// Verify that the architecture & OS are supported configurations. Note that
// at present building on PI is not supported, but we would only need to make
// some changes on assumptions on what should be built (like SWT / Swing) and
// such and we could probably make it work.
if (!IS_MAC && !IS_WINDOWS && !IS_LINUX) fail("Unsupported build OS ${OS_NAME}")
if (IS_WINDOWS && OS_ARCH != "x86" && OS_ARCH != "amd64" && !IS_AARCH64) {
    logger.warn("Unknown and unsupported build architecture: $OS_ARCH")
} else if (IS_MAC && OS_ARCH != "x86_64" && OS_ARCH != "aarch64") {
    logger.warn("Unknown and unsupported build architecture: $OS_ARCH")
} else if (IS_LINUX && OS_ARCH != "i386" && OS_ARCH != "amd64" && !IS_AARCH64 && !IS_LOONGARCH64 && !IS_RISCV64) {
    logger.warn("Unknown and unsupported build architecture: $OS_ARCH")
}

if (IS_64) {
    if (IS_AARCH64) {
        ARCH_NAME = "aarch64"
    } else if (IS_LOONGARCH64) {
        ARCH_NAME = "loongarch64"
    } else if (IS_RISCV64) {
        ARCH_NAME = "riscv64"
    } else {
        ARCH_NAME = "x64"
    }
} else {
    ARCH_NAME = "x32"
}

// Get the JDK_HOME automatically based on the version of Java used to execute gradle. Or, if specified,
// use a user supplied JDK_HOME, STUB_RUNTIME, JAVAC, all of which may be specified
// independently (or we'll try to get the right one based on other supplied info). Sometimes the
// JRE might be the thing that is being used instead of the JRE embedded in the JDK, such as:
//    c:\Program Files (x86)\Java\jdk1.8.0\jre
//    c:\Program Files (x86)\Java\jre8\
// Because of this, you may sometimes get the jdk's JRE (in which case the logic we used to have here
// was correct and consistent with all other platforms), or it might be the standalone JRE (for the love!).
def envJavaHome = cygpath(System.getenv("JDK_HOME"))
if (envJavaHome == null || envJavaHome.equals("")) envJavaHome = cygpath(System.getenv("JAVA_HOME"))
def javaHome = envJavaHome == null || envJavaHome.equals("") ? System.getProperty("java.home") : envJavaHome
def javaHomeFile = file(javaHome)
defineProperty("JDK_HOME",
        javaHomeFile.name == "jre" ?
        javaHomeFile.getParent().toString() :
        javaHomeFile.name.startsWith("jre") ?
        new File(javaHomeFile.getParent(), "jdk1.${javaHomeFile.name.substring(3)}.0").toString() :
        javaHome) // we have to bail and set it to something and this is as good as any!
ext.JAVA_HOME = JDK_HOME

defineProperty("JAVA", cygpathExe("$JDK_HOME/bin/java"))
defineProperty("JAVAC", cygpathExe("$JDK_HOME/bin/javac"))
defineProperty("JAVADOC", cygpathExe("$JDK_HOME/bin/javadoc"))
defineProperty("JMOD", cygpathExe("$JDK_HOME/bin/jmod"))
defineProperty("JDK_DOCS", "https://docs.oracle.com/en/java/javase/21/docs/api/")
defineProperty("JDK_JMODS", cygpath(System.getenv("JDK_JMODS")) ?: cygpath(System.getenv("JDK_HOME") + "/jmods"))

defineProperty("javaRuntimeVersion", System.getProperty("java.runtime.version"))
def javaVersionInfo = parseJavaVersion(javaRuntimeVersion)
defineProperty("javaVersion", javaVersionInfo[0])
defineProperty("javaBuildNumber", javaVersionInfo[1])

defineProperty("libAVRepositoryURL", "https://github.com/libav/libav/archive")
defineProperty("FFmpegRepositoryURL", "https://www.ffmpeg.org/releases/")
defineProperty("icuRepositoryURL", "https://github.com/unicode-org/icu/releases/")

defineProperty("icuVersion", "74.2")

loadProperties("$projectDir/build.properties")

def supplementalPreBuildFile = file("$closedDir/closed-pre-build.gradle");
def supplementalBuildFile = file("$closedDir/closed-build.gradle");

if (BUILD_CLOSED) {
    apply from: supplementalPreBuildFile
}

// GRADLE_VERSION_CHECK specifies whether to fail the build if the
// gradle version check fails
defineProperty("GRADLE_VERSION_CHECK", "true")
ext.IS_GRADLE_VERSION_CHECK = Boolean.parseBoolean(GRADLE_VERSION_CHECK)

// JAVA_TARGET_VERSION specifies the minimum compile and runtime Java version that we will target when building the JavaFX classes
ext.JAVA_TARGET_VERSION = Integer.parseInt(jfxJdkTargetVersion)

// JFX_DEPS_URL specifies the optional location of an alternate local repository
defineProperty("JFX_DEPS_URL", "")

// JDK_DOCS_LINK specifies the optional URL for offline javadoc linking
defineProperty("JDK_DOCS_LINK", "")

// COMPILE_WEBKIT specifies whether to build all of webkit.
defineProperty("COMPILE_WEBKIT", "false")
ext.IS_COMPILE_WEBKIT = Boolean.parseBoolean(COMPILE_WEBKIT)

// COMPILE_MEDIA specifies whether to build all of media.
defineProperty("COMPILE_MEDIA", "false")
ext.IS_COMPILE_MEDIA = Boolean.parseBoolean(COMPILE_MEDIA)

// BUILD_LIBAV_STUBS specifies whether to download and build libav/ffmpeg libraries
defineProperty("BUILD_LIBAV_STUBS", "false")
ext.IS_BUILD_LIBAV_STUBS = IS_LINUX ? Boolean.parseBoolean(BUILD_LIBAV_STUBS) : false

// BUILD_WORKING_LIBAV specifies whether to build libav/ffmpeg libraries with
// decoder, demuxer, etc. required to run media. Valid only if BUILD_LIBAV_STUBS is true.
defineProperty("BUILD_WORKING_LIBAV", "false")
ext.IS_BUILD_WORKING_LIBAV = IS_LINUX ? Boolean.parseBoolean(BUILD_WORKING_LIBAV) : false

// COMPILE_PANGO specifies whether to build javafx_font_pango.
defineProperty("COMPILE_PANGO", "${IS_LINUX}")
ext.IS_COMPILE_PANGO = Boolean.parseBoolean(COMPILE_PANGO)

// COMPILE_HARFBUZZ specifies whether to use Harfbuzz.
defineProperty("COMPILE_HARFBUZZ", "false")
ext.IS_COMPILE_HARFBUZZ = Boolean.parseBoolean(COMPILE_HARFBUZZ)

// COMPILE_PARFAIT specifies whether to build parfait
defineProperty("COMPILE_PARFAIT", "false")
ext.IS_COMPILE_PARFAIT = Boolean.parseBoolean(COMPILE_PARFAIT)

defineProperty("STATIC_BUILD", "false")
ext.IS_STATIC_BUILD = Boolean.parseBoolean(STATIC_BUILD)

if (IS_STATIC_BUILD && IS_COMPILE_MEDIA) {
    throw new GradleException("Can not have COMPILE_MEDIA when STATIC_BUILD is enabled");
}

// By default, target architecture = host architecture, but we allow different ones.
// On Apple Silicon, default architecture must be "arm64", because clang does not accept
// aarch64 as -arch parameter.
defineProperty("TARGET_ARCH", (IS_MAC && IS_AARCH64) ? "arm64" : OS_ARCH)

// BUILD_TOOLS_DOWNLOAD_SCRIPT specifies a path of a gradle script which downloads
// required build tools.
defineProperty("BUILD_TOOLS_DOWNLOAD_SCRIPT", "")

// Define the SWT.jar that we are going to have to download during the build process based
// on what platform we are compiling from (not based on our target).
ext.SWT_FILE_NAME =
    IS_MAC && IS_AARCH64 ? "org.eclipse.swt.cocoa.macosx.aarch64_3.124.200.v20231113-1355" :
    IS_MAC && !IS_AARCH64 ? "org.eclipse.swt.cocoa.macosx.x86_64_3.124.200.v20231113-1355" :
    IS_WINDOWS ? "org.eclipse.swt.win32.win32.x86_64_3.124.200.v20231113-1355" :
    IS_LINUX && IS_AARCH64 ? "org.eclipse.swt.gtk.linux.aarch64_3.124.200.v20231113-1355" :
    IS_LINUX && !IS_AARCH64 ? "org.eclipse.swt.gtk.linux.x86_64_3.124.200.v20231113-1355" : ""

// Specifies whether to run full tests (true) or smoke tests (false)
defineProperty("FULL_TEST", "false")
ext.IS_FULL_TEST = Boolean.parseBoolean(FULL_TEST);

defineProperty("FORCE_TESTS", "false")
ext.IS_FORCE_TESTS = Boolean.parseBoolean(FORCE_TESTS);

// Specifies whether to run robot-based visual tests (only used when FULL_TEST is also enabled)
defineProperty("USE_ROBOT", "false")
ext.IS_USE_ROBOT = Boolean.parseBoolean(USE_ROBOT);

// Specified whether to run tests in headless mode
defineProperty("HEADLESS_TEST", "false")
ext.IS_HEADLESS_TEST = Boolean.parseBoolean(HEADLESS_TEST);

// Specifies whether to run system tests that depend on AWT (only used when FULL_TEST is also enabled)
defineProperty("AWT_TEST", "true")
ext.IS_AWT_TEST = Boolean.parseBoolean(AWT_TEST);

// Specifies whether to run system tests that depend on SWT (only used when FULL_TEST is also enabled)
defineProperty("SWT_TEST", "true")
ext.IS_SWT_TEST = Boolean.parseBoolean(SWT_TEST);

// Specifies whether to run unstable tests (true) - tests that don't run well with Hudson builds
// These tests should be protected with :
//    assumeTrue(Boolean.getBoolean("unstable.test"));
defineProperty("UNSTABLE_TEST", "false")
ext.IS_UNSTABLE_TEST = Boolean.parseBoolean(UNSTABLE_TEST);

// Default timeout values to use in JUnit for tests and lifecycle methods
// that don't specify one
defineProperty("JUNIT_TEST_TIMEOUT", "120s")
defineProperty("JUNIT_LIFECYCLE_TIMEOUT", "20s")

// Toggle diagnostic output from the Gradle workaround and the Sandbox test apps.
defineProperty("WORKER_DEBUG", "false")
ext.IS_WORKER_DEBUG = Boolean.parseBoolean(WORKER_DEBUG);

// Specify the build configuration (Release, Debug, or DebugNative)
defineProperty("CONF", "Debug")
ext.IS_DEBUG_JAVA = CONF == "Debug" || CONF == "DebugNative"
ext.IS_DEBUG_NATIVE = CONF == "DebugNative"
ext.IS_RELEASE = !ext.IS_DEBUG_JAVA

// Specifies whether to enable the Maven publishing tasks
defineProperty("MAVEN_PUBLISH", "false")
ext.IS_MAVEN_PUBLISH = Boolean.parseBoolean(MAVEN_PUBLISH)

// Define the compiler lint warnings to enable.
//
// We define a separate set of options for normal classes, test classes
// (including shims), and tool classes (including JSLC).
// A project (module) can add project-specific lint options for each
// category if desired.
// extraLintOptions
// extraToolLintOptions
// extraTestLintOptions
//
// The lint options can be overriden on the command line. If set to the
// empty string, then no lint warnings are enabled; even project-specific
// lint options are disabled. If not empty, then it is parsed as a space
// or comma separated list of names. See the javac documentation for a list
// of valid lint options.

def defaultLintOptions =
        "removal" + "," +
        "missing-explicit-ctor"
defineProperty("LINT", defaultLintOptions)
ext.IS_LINT = LINT != ""

def defaultToolLintOptions = ""
defineProperty("TOOL_LINT", defaultToolLintOptions)
ext.IS_TOOL_LINT = TOOL_LINT != ""

def defaultTestLintOptions =
        "-options" + "," +
        "removal"
defineProperty("TEST_LINT", defaultTestLintOptions)
ext.IS_TEST_LINT = TEST_LINT != ""

defineProperty("JAVAC_WERROR", "true")
ext.IS_JAVAC_WERROR = Boolean.parseBoolean(JAVAC_WERROR)

defineProperty("TOOL_JAVAC_WERROR", "false")
ext.IS_TOOL_JAVAC_WERROR = Boolean.parseBoolean(TOOL_JAVAC_WERROR)

defineProperty("TEST_JAVAC_WERROR", "true")
ext.IS_TEST_JAVAC_WERROR = Boolean.parseBoolean(TEST_JAVAC_WERROR)

// Doclint options (all enabled by default)
defineProperty("DOC_LINT", "all")
ext.IS_DOC_LINT = DOC_LINT != ""

defineProperty("DOC_WERROR", "true")
ext.IS_DOC_WERROR = Boolean.parseBoolean(DOC_WERROR)

// Specifies whether to use the "useDepend" option when compiling Java sources
defineProperty("USE_DEPEND", "true")
ext.IS_USE_DEPEND = Boolean.parseBoolean(USE_DEPEND)

// Specifies whether to use the "incremental" option when compiling Java sources
defineProperty("INCREMENTAL", "false")
ext.IS_INCREMENTAL = Boolean.parseBoolean(INCREMENTAL)

// Specifies whether to include the Null3D pipeline (for perf debugging)
defineProperty("INCLUDE_NULL3D", "false")
ext.IS_INCLUDE_NULL3D = Boolean.parseBoolean(INCLUDE_NULL3D)

// Specifies whether to include the ES2 pipeline if available
defineProperty("INCLUDE_ES2", IS_WINDOWS ? "false" : "true")
ext.IS_INCLUDE_ES2 = Boolean.parseBoolean(INCLUDE_ES2)

// Specifies whether to generate code coverage statistics when running tests
defineProperty("JCOV", "false")
ext.DO_JCOV = Boolean.parseBoolean(JCOV)

// Specifies whether to use Cygwin when building OpenJFX. This should only ever
// be set to false for development builds (that skip building media and webkit).
defineProperty("USE_CYGWIN", "true")
ext.IS_USE_CYGWIN = Boolean.parseBoolean(USE_CYGWIN)

// Define the number of threads to use when compiling (specifically for native compilation, including webkit)
defineProperty("NUM_COMPILE_THREADS", "${Runtime.runtime.availableProcessors()}")

//
// The next three sections of properties are used to generate the
// VersionInfo class, and the Windows DLL manifest.
//

// The following properties should be left alone by developers and set only from Hudson.
defineProperty("HUDSON_JOB_NAME", "not_hudson")
defineProperty("HUDSON_BUILD_NUMBER","0000")
defineProperty("PROMOTED_BUILD_NUMBER", "0")
defineProperty("MILESTONE_FCS", "false")
ext.IS_MILESTONE_FCS = Boolean.parseBoolean(MILESTONE_FCS)

// The following properties define the product name for Oracle JDK and OpenJDK
// for VersionInfo and the DLL manifest.
if (BUILD_CLOSED) {
    defineProperty("PRODUCT_NAME", "Java(TM)")
    defineProperty("COMPANY_NAME", "Oracle Corporation")
    defineProperty("PLATFORM_NAME", "Platform SE")
} else {
    defineProperty("PRODUCT_NAME", "OpenJFX")
    defineProperty("COMPANY_NAME", "N/A")
    defineProperty("PLATFORM_NAME", "Platform")
}

// The following properties are set based on properties defined in
// build.properties. The release version and suffix should be updated
// in that file.
def relVer = 0
if (jfxReleasePatchVersion == "0") {
    if (jfxReleaseSecurityVersion == "0") {
        if (jfxReleaseMinorVersion == "0") {
            relVer = "${jfxReleaseMajorVersion}"
        } else {
            relVer = "${jfxReleaseMajorVersion}.${jfxReleaseMinorVersion}"
        }
    } else {
        relVer = "${jfxReleaseMajorVersion}.${jfxReleaseMinorVersion}.${jfxReleaseSecurityVersion}"
    }
} else {
    relVer = "${jfxReleaseMajorVersion}.${jfxReleaseMinorVersion}.${jfxReleaseSecurityVersion}.${jfxReleasePatchVersion}"
}
defineProperty("RELEASE_VERSION", relVer)
defineProperty("RELEASE_VERSION_PADDED", "${jfxReleaseMajorVersion}.${jfxReleaseMinorVersion}.${jfxReleaseSecurityVersion}.${jfxReleasePatchVersion}")

def buildInstant = Instant.now().truncatedTo(ChronoUnit.SECONDS)
def sourceDateEpoch = System.getenv("SOURCE_DATE_EPOCH")
if (sourceDateEpoch != null) {
    def epochSeconds = Long.parseLong(sourceDateEpoch)
    buildInstant = Instant.ofEpochSecond(epochSeconds)
}
// Creates the timestamp in UTC using the ISO 8601 extended format.
def extendedTimestamp = buildInstant.toString()
// Creates the timestamp in UTC using the historical ad hoc format, which is
// valid for the OPT field of the version string. An alternative to the ad hoc
// format is the ISO 8601 basic format with the pattern "yyyyMMdd'T'HHmmssX".
def zonedTime = ZonedDateTime.ofInstant(buildInstant, ZoneOffset.UTC)
def formatter = DateTimeFormatter.ofPattern("yyyy-MM-dd-HHmmss")
def buildTimestamp = zonedTime.format(formatter)
defineProperty("BUILD_TIMESTAMP", buildTimestamp)
def relSuffix = ""
def relOpt = ""
if (HUDSON_JOB_NAME == "not_hudson") {
    relSuffix = "-internal"
    relOpt = "-${buildTimestamp}"
} else {
    relSuffix = IS_MILESTONE_FCS ? "" : jfxReleaseSuffix
}
defineProperty("RELEASE_SUFFIX", relSuffix)
defineProperty("RELEASE_VERSION_SHORT", "${RELEASE_VERSION}${RELEASE_SUFFIX}")
defineProperty("RELEASE_VERSION_LONG", "${RELEASE_VERSION_SHORT}+${PROMOTED_BUILD_NUMBER}${relOpt}")
defineProperty("MAVEN_VERSION", IS_MAVEN_PUBLISH ? (IS_MILESTONE_FCS ? "${RELEASE_VERSION_SHORT}" : "${RELEASE_VERSION_LONG}") : "")

// Check whether the COMPILE_TARGETS property has been specified (if so, it was done by
// the user and not by this script). If it has not been defined then default
// to building the normal desktop build for this machine
project.ext.set("defaultHostTarget", IS_MAC ? "mac" : IS_WINDOWS ? "win" : IS_LINUX ? "linux" : "");
defineProperty("COMPILE_TARGETS", "$defaultHostTarget")

// Flag indicating whether to import cross compile tools
def importCrossTools = false
if (hasProperty("IMPORT_CROSS_TOOLS")) {
    importCrossTools = Boolean.parseBoolean(IMPORT_CROSS_TOOLS);
}
ext.IS_IMPORT_CROSS_TOOLS = importCrossTools

// Location of the cross compile tools
def crossToolsDir = "../crosslibs"
if (hasProperty("CROSS_TOOLS_DIR")) {
    crossToolsDir = CROSS_TOOLS_DIR
}
ext.CROSS_TOOLS_DIR = file(crossToolsDir)

// For backward compatibility, -PBUILD_SDK_FOR_TEST=false will set TEST_ONLY to true
defineProperty("BUILD_SDK_FOR_TEST", "true")
def buildSdkForTest = Boolean.parseBoolean(BUILD_SDK_FOR_TEST)

// Specifies whether to run only test tasks using the already built javafx.* modules
// and shim classes, instead of rebuilding them.
// If true, then all non test tasks, except verifyJava are disabled. see task sdk and isTestTask method.
defineProperty("TEST_ONLY", "false")
ext.IS_TEST_ONLY = Boolean.parseBoolean(TEST_ONLY) || !buildSdkForTest

ext.IS_TEST_SDK = false
if (hasProperty("TEST_SDK_PATH")) {
    if (!IS_TEST_ONLY) {
        fail("TEST_ONLY must be set to true when using an external TEST_SDK_PATH for running tests: include -PTEST_ONLY=true")
    }
    def sdkShimsPath = file("${TEST_SDK_PATH}")
    def sdkPath = file("${TEST_SDK_PATH}/sdk")
    def shimsPath = file("${TEST_SDK_PATH}/shims")
    if (!sdkShimsPath.exists() || !sdkShimsPath.isDirectory() ||
             !sdkPath.exists() || !sdkPath.isDirectory() ||
           !shimsPath.exists() || !shimsPath.isDirectory()) {
        fail("The provided TEST_SDK_PATH=${TEST_SDK_PATH} is invalid")
    }
    ext.IS_TEST_SDK = true
} else {
    defineProperty("TEST_SDK_PATH", "${rootProject.buildDir}")
}

// Make sure JDK_HOME/bin/java exists
if (!file(JAVA).exists()) throw new Exception("Missing or incorrect path to 'java': '$JAVA'. Perhaps bad JDK_HOME? $JDK_HOME")
if (!file(JAVAC).exists()) throw new Exception("Missing or incorrect path to 'javac': '$JAVAC'. Perhaps bad JDK_HOME? $JDK_HOME")
if (!file(JAVADOC).exists()) throw new Exception("Missing or incorrect path to 'javadoc': '$JAVADOC'. Perhaps bad JDK_HOME? $JDK_HOME")

// Determine the verion of Java in JDK_HOME. It looks like this:
//
// $ java -version
// java version "1.7.0_45"
// Java(TM) SE Runtime Environment (build 1.7.0_45-b18)
// Java HotSpot(TM) 64-Bit Server VM (build 24.45-b08, mixed mode)
//
// We need to parse the second line
def inStream = new java.io.BufferedReader(new java.io.InputStreamReader(new java.lang.ProcessBuilder(JAVA, "-fullversion").start().getErrorStream()));
try {
    String v = inStream.readLine().trim();
    if (v != null) {
        int ib = v.indexOf("full version \"");
        if (ib != -1) {
            String str = v.substring(ib);
            String ver = str.substring(str.indexOf("\"") + 1, str.size() - 1);

            defineProperty("jdkRuntimeVersion", ver)
            def jdkVersionInfo = parseJavaVersion(ver)
            defineProperty("jdkVersion", jdkVersionInfo[0])
            defineProperty("jdkBuildNumber", jdkVersionInfo[1])

            // Define global properties based on the version of Java
            // For example, we could define a "jdk18OrLater" property as
            // follows that could then be used to implement conditional build
            // logic based on whether we were running on JDK 18 or later,
            // should the need arise.
//            def status = compareJdkVersion(jdkVersion, "18")
//            ext.jdk18OrLater = (status >= 0)
        }
    }
} finally {
    inStream.close();
}
if (!project.hasProperty("jdkRuntimeVersion")) throw new Exception("Unable to determine the version of Java in JDK_HOME at $JDK_HOME");


// Determine whether the javafx.* modules are present in the JDK. To do this,
// we will execute "java --list-modules" and search for javafx.base.
ext.HAS_JAVAFX_MODULES = false;
def inStream2 = new java.io.BufferedReader(new java.io.InputStreamReader(new java.lang.ProcessBuilder(JAVA, "--list-modules").start().getInputStream()));
try {
    String v;
    while ((v = inStream2.readLine()) != null) {
        v = v.trim();
        if (v.startsWith("javafx.base")) ext.HAS_JAVAFX_MODULES = true;
    }
} finally {
    inStream2.close();
}

// The HAS_JAVAFX_MODULES flag will be used to determine the mode for building
// and running the applications and tests.
// If HAS_JAVAFX_MODULES is true, then we will build / test javafx modules
// for exporting to a JDK build. If HAS_JAVAFX_MODULES is false, then we will
// build / test a standalone sdk for running with a JDK that does not include
// the javafx modules.


/**
 * Fetch/Check that external tools are present for the build. This method
 * will conditionally download the packages from project defined ivy repositories
 * and unpack them into the specified destdir
 *
 * @param configName A unique name to distinguish the configuration (ie "ARMSFV6")
 * @param packages A list of required packages (with extensions .tgz, .zip)
 * @param destdir where the packages should be unpacked
 * @param doFetch if true, the named packages will be download
 */
void fetchExternalTools(String configName, List packages, File destdir, boolean doFetch) {
    if (doFetch) {
        // create a unique configuration for this fetch
        def String fetchToolsConfig = "fetchTools$configName"
        rootProject.configurations.create(fetchToolsConfig)

        def List<String> fetchedPackages = []
        def int fetchCount = 0

        packages.each { pkgname->
            def int dotdex = pkgname.lastIndexOf('.')
            def int dashdex = pkgname.lastIndexOf('-')
            def String basename = pkgname.substring(0,dashdex)
            def String ver = pkgname.substring(dashdex+1,dotdex)
            def String ext = pkgname.substring(dotdex+1)
            def File pkgdir = file("$destdir/$basename-$ver")

            if (!pkgdir.isDirectory()) {
                rootProject.dependencies.add(fetchToolsConfig, "javafx:$basename:$ver", {
                    artifact {
                        name = basename
                        type = ext
                    }
                })
                println "adding $pkgname as a downloadable item did not find $pkgdir"
                fetchedPackages.add(pkgname)
                fetchCount++
            }
        }

        //fetch all the missing packages
        if (fetchedPackages.size() > 0) {
            destdir.mkdirs()

            logger.quiet "fetching missing packages $fetchedPackages"
            copy {
                from rootProject.configurations[fetchToolsConfig]
                into destdir
            }

            // unpack the fetched packages
            fetchedPackages.each { pkgname->
                logger.quiet "expanding the package $pkgname"
                def srcball = file("${destdir}/${pkgname}")

                if (!srcball.exists()) {
                    throw new GradleException("Failed to fetch $pkgname");
                }

                def String basename = pkgname.substring(0,pkgname.lastIndexOf("."))
                def File pkgdir = file("$destdir/$basename")

                if (pkgname.endsWith(".tgz") || pkgname.endsWith("tar.gz")) {
                    if (IS_LINUX || IS_MAC) {
                        // use native tar to support symlinks
                        pkgdir.mkdirs()
                        exec {
                            workingDir pkgdir
                            commandLine "tar", "zxf", "${srcball}"
                         }
                    } else {
                        copy {
                            from tarTree(resources.gzip("${srcball}"))
                            into pkgdir
                        }
                    }
                } else if (pkgname.endsWith(".zip")) {
                     copy {
                         from zipTree("${srcball}")
                         into pkgdir
                     }
                } else {
                    throw new GradleException("Unhandled package type for compile package ${pkgname}")
                }
                srcball.delete();
            }
        } else {
            logger.quiet "all tool packages are present $packages"
        }
    } else { // !doFetch - so just check they are present
        // check that all the dirs are really there
        def List<String> errors = []
        packages.each { pkgname->
            def String basename = pkgname.substring(0,pkgname.lastIndexOf("."))
            def File pkgdir = file("$destdir/$basename")

            if (!pkgdir.isDirectory()) {
                errors.add(pkgname)
            }
        }
        if (errors.size() > 0) {
            throw new GradleException("Error: missing tool packages: $errors")
        } else {
            logger.quiet "all tool packages are present $packages"
        }
    }
}

// Make a forked ANT call.
// This needs to be forked so that ant can be used with the right JDK and updated modules
// for testing obscure things like packaging of apps
void ant(String conf,   // platform configuration
         String dir,    // directory to run from
         String target, // ant target
         List<String>  params // parameters (usually -Dxxx=yyy)
         ) {
    // Try to use ANT_HOME
    String antHomeEnv = System.getenv("ANT_HOME")
    String antHome = antHomeEnv != null ? cygpath(antHomeEnv) : null;
    String ant = (antHome != null && !antHome.equals("")) ? "$antHome/bin/ant" : "ant";

    List<String> cmdArgs = new ArrayList<String>()
    if (IS_WINDOWS) {
        cmdArgs += !ant.matches("\\s+") ? '"' + ant + '"' : ant
    }

    cmdArgs += "-Dbuild.compiler=javac1.7"

    if ((conf != null) && !rootProject.defaultHostTarget.equals(conf)) {
        def targetProperties = rootProject.ext[conf.trim().toUpperCase()]
        cmdArgs += "-Dcross.platform=$conf"
        if (targetProperties.containsKey('arch')) {
            cmdArgs += "-Dcross.platform.arch=${targetProperties.arch}"
        }
    }

    if (params != null) {
        params.each() { s->
            cmdArgs += IS_WINDOWS && !s.matches("\\s+") ? '"' + s + '"' : s
        }
    }

    if (IS_MILESTONE_FCS) {
        cmdArgs += '-Djfx.release.suffix=""'
    }

    cmdArgs += target

    exec {
        workingDir = dir
        environment("JDK_HOME", JDK_HOME)
        environment("JAVA_HOME", JDK_HOME)
        if (IS_WINDOWS) {
            environment([
                    "VCINSTALLDIR"         : WINDOWS_VS_VCINSTALLDIR,
                    "VSINSTALLDIR"         : WINDOWS_VS_VSINSTALLDIR,
                    "DEVENVDIR"            : WINDOWS_VS_DEVENVDIR,
                    "MSVCDIR"              : WINDOWS_VS_MSVCDIR,
                    "INCLUDE"              : WINDOWS_VS_INCLUDE,
                    "LIB"                  : WINDOWS_VS_LIB,
                    "LIBPATH"              : WINDOWS_VS_LIBPATH,
                    "PATH"                 : WINDOWS_VS_PATH
            ]);
            commandLine "cmd", "/s", "/c", '"' + String.join(" ", cmdArgs) + '"'
        } else {
            commandLine ant
            args(cmdArgs)
        }
    }
}

List<String> computeLibraryPath(boolean working) {
    List<String> lp = []

    if (HAS_JAVAFX_MODULES) {
        List<String> modsWithNative = [ 'javafx.graphics', 'javafx.media', 'javafx.web' ]

        // the build/modular-sdk area
        def platformPrefix = ""
        def bundledSdkDirName = "${platformPrefix}modular-sdk"
        def bundledSdkDir = "${rootProject.buildDir}/${bundledSdkDirName}"
        def modulesLibsDir = "${bundledSdkDir}/modules_libs"

        modsWithNative.each() { m ->
            lp << cygpath("${modulesLibsDir}/${m}")
        }
    } else {
        def platformPrefix = ""
        def standaloneSdkDirName = "${platformPrefix}sdk"
        def standaloneSdkDir = "${TEST_SDK_PATH}/${standaloneSdkDirName}"
        def modulesLibName = IS_WINDOWS ? "bin" : "lib"
        def modulesLibsDir = "${standaloneSdkDir}/${modulesLibName}"
        lp << cygpath("${modulesLibsDir}")
    }

    return lp
}

// Return list with the arguments needed for --patch-module or --module-path
// for the provided projects. Used with Java executables ie. tests
List<String> computePatchModuleArgs(List<String> deps, boolean test, boolean includeJLP) {
    List<String> pma = []

    if (HAS_JAVAFX_MODULES) {
        deps.each { String projname ->
            def proj = project(projname)
            if (proj.hasProperty("moduleName")) {
                File dir;
                if (test && proj.sourceSets.hasProperty('shims')) {
                    dir = file("${rootProject.buildDir}/shims")
                } else {
                    dir = file("${rootProject.buildDir}/modular-sdk/modules")
                }
                String moduleName = proj.ext.moduleName
                String dirpath = cygpath("${dir}/${moduleName}")
                pma += "--patch-module=${moduleName}=${dirpath}"
            }
        }
    } else {
        String mp = null
        deps.each { String projname ->
            def proj = project(projname)
            if (proj.hasProperty("moduleName")) {
                String moduleName = proj.ext.moduleName
                File dir;
                if (test && proj.sourceSets.hasProperty('shims')) {
                    dir = file("${TEST_SDK_PATH}/shims/${moduleName}")
                } else {
                    dir = file("${TEST_SDK_PATH}/sdk/lib/${moduleName}.jar")
                }
                if (mp == null) {
                    mp = dir.path
                } else {
                    mp = mp + File.pathSeparator + dir.path
                }
            }
        }

        // in some cases like base we could end up with an empty
        // path... make sure we don't pass one back
        if (mp == null) {
            return null
        }

        pma += '--module-path'
        pma += mp

        String addm = null
        deps.each {String projname ->
            def proj = project(projname)
            if (proj.hasProperty("moduleName") && proj.buildModule) {
                if (addm == null) {
                    addm = proj.moduleName
                } else {
                    addm = addm + "," + proj.moduleName
                }
            }
        }
        if (addm != null) {
            pma += "--add-modules=${addm}"
        }
    }

    if (includeJLP) {
        pma += "-Djava.library.path=" + computeLibraryPath(true).join(File.pathSeparator)
    }

    return pma
}

// Return a list containing the --upgrade-module-path or --module-path
// used with Javac
List<String> computeModulePathArgs(String  pname, List<String> deps, boolean test) {
    List<String> mpa = HAS_JAVAFX_MODULES ? [ '--upgrade-module-path' ] : [ '--module-path' ]
    String mp = null
    deps.each { String projname ->
        def proj = project(projname)
        // for a non test set of args, we don't want the current module in the list
        // for a test test, we do need it to update what we built

        if (proj.hasProperty("moduleName") &&
                proj.buildModule &&
                !(!test && proj.name.equals(pname))) {

            File dir;
            if (test && proj.sourceSets.hasProperty('shims')) {
                dir = new File(proj.sourceSets.shims.java.getDestinationDirectory().get().getAsFile(), proj.ext.moduleName);
            } else {
                dir = new File(proj.sourceSets.main.java.getDestinationDirectory().get().getAsFile(), proj.ext.moduleName);
            }
            if (mp == null) {
                mp = dir.path
            } else {
                mp = mp + File.pathSeparator + dir.path
            }
        }
    }

    // in some cases like base we could end up with an empty
    // path... make sure we don't pass one back
    if (mp == null) {
        return null
    }

    mpa += mp

    if (!HAS_JAVAFX_MODULES) {
        String addm = null
        deps.each {String projname ->
            def proj = project(projname)
            // for a non test set of args, we don't want the current module in the list
            // for a test test, we do need it to update what we built

            if (proj.hasProperty("moduleName") &&
                    proj.buildModule &&
                    !(!test && proj.name.equals(pname))) {

                if (addm == null) {
                    addm = proj.moduleName
                } else {
                    addm = addm + "," + proj.moduleName
                }
            }
        }
        if (addm != null) {
            mpa += "--add-modules=${addm}"
        }
    }

    return mpa
}


void writeArgsFile(boolean isCompile, File dest, List<String> libpath, List<String> modpath, List<String> modules) {

    dest.delete()

    logger.info("Creating file ${dest.path}")

    if (libpath != null) {
        dest <<  "-Djava.library.path=\"\\\n"
        libpath.each() { e->
            dest << "  "
            dest << e
            dest << File.pathSeparator
            dest << "\\\n"
        }
        dest <<  "  \"\n"
    }

    if (HAS_JAVAFX_MODULES) {
        modpath.each { e ->
            dest <<  "--patch-module=\""
            dest << e
            dest << "\"\n"
        }
    } else {
        if (modpath.size() == 1) {
            dest <<  "--module-path=\""
            dest << modpath[0]
            dest << "\"\n"
        } else {
            dest <<  "--module-path=\"\\\n"
            modpath.each() { e->
                dest << "  "
                dest << e
                dest << File.pathSeparator
                dest << "\\\n"
            }
            dest <<  "  \"\n"
        }
    }

    if (modules != null) {
        dest <<  "--add-modules="
        dest << modules.join(",")
        dest << "\n"
        if (!isCompile) {
            dest << enableNativeAll
            dest << "\n"
        }
    }
}

void writeCompileArgsFile(File dest, List<String> libpath, List<String> modpath, List<String> modules) {
    writeArgsFile(true, dest, libpath, modpath, modules)
}

void writeRunArgsFile(File dest, List<String> libpath, List<String> modpath, List<String> modules) {
    writeArgsFile(false, dest, libpath, modpath, modules)
}

// perform common project manipulation for modules
void commonModuleSetup(Project p, List<String> moduleChain) {

    p.ext.moduleChain = moduleChain

    if (p.hasProperty("moduleName")) {
        p.ext.moduleDir = new File (p.sourceSets.main.java.getDestinationDirectory().get().getAsFile(), "${p.moduleName}")
        if (p.sourceSets.hasProperty('shims')) {
            p.ext.moduleShimsDir = new File (p.sourceSets.shims.java.getDestinationDirectory().get().getAsFile(), "${p.moduleName}")
        }
    }

    def mpa = computeModulePathArgs(p.name, moduleChain, false)
    if (mpa != null) {
        p.ext.modulePathArgs = mpa
    }

    p.ext.testModulePathArgs = computePatchModuleArgs(moduleChain, true, false)
    p.ext.patchModuleArgs = computePatchModuleArgs(moduleChain ,false, true)
    p.ext.testPatchModuleArgs = computePatchModuleArgs(moduleChain, true, true)

    moduleChain.each() {e ->
        if (!e.equals(p.name)) {
            p.compileJava.dependsOn(project(e).classes)
            p.compileTestJava.dependsOn(project(e).testClasses)
        }
    }

    // read in any addExports file
    File addExportsFile = new File(p.projectDir,"src/test/addExports")
    if (addExportsFile.exists()) {
        List<String> ae = []
        addExportsFile.eachLine { line ->
            line = line.trim()
            if (!(line.startsWith("#") || line.equals(""))) {
                ae += line.split(' ')
            }
        }
        p.ext.testAddExports  = ae.flatten()
    }

    // read in the temporary addExports file EXTRAADDEXPORTS)
    //
    // These extra --add-exports will be used in two places and so we
    // create/modify two items:
    // p.testAddExports - add the extra items so they are included in test builds
    //
    // p.extraAddExports - for use in any other place where we don't automatically update
    //    for example any non modular, non 'test' compile, any compile that does not
    //    use a module-source-path that includes the dependent modules
    //
    // Note that we don't modify the modular build (main, shims) because they use
    // module-info directly, and we don't want to cover up any missing items there.
    //
    if (!rootProject.hasProperty("EXTRA_ADDEXPORTS_ARGS")) {
        List<String> extraAddExportsList = []
        String fullae = ""
        File tmpaddExportsFile = new File(rootProject.projectDir, EXTRAADDEXPORTS)
        if (tmpaddExportsFile.exists()) {
            String nl = System.getProperty("line.separator")
            tmpaddExportsFile.eachLine { line ->
                line = line.trim()
                fullae += line + nl
                if (!(line.startsWith("#") || line.equals(""))) {
                    extraAddExportsList += line.split(' ')
                }
            }
        }
        // This string is used in the creation of the build/*.args files
        // so we preserve comments
        if (!extraAddExportsList.isEmpty()) {
            rootProject.ext.EXTRA_ADDEXPORTS_STRING = fullae
        }
        rootProject.ext.EXTRA_ADDEXPORTS_ARGS = extraAddExportsList
    }

    if (HAS_JAVAFX_MODULES) {
        // use this variable, because it shows we have a non empty addition
        if (rootProject.hasProperty("EXTRA_ADDEXPORTS_STRING")) {
            p.ext.extraAddExports = EXTRA_ADDEXPORTS_ARGS.flatten()
            if (p.hasProperty("testAddExports")) {
                p.testAddExports += EXTRA_ADDEXPORTS_ARGS.flatten()
            }
        }
    }
}

if (BUILD_TOOLS_DOWNLOAD_SCRIPT != "") {
    println "Include build tools download script:${BUILD_TOOLS_DOWNLOAD_SCRIPT}"
    apply from: BUILD_TOOLS_DOWNLOAD_SCRIPT
}

// Now we need to define the native compilation tasks. The set of parameters to
// native compilation depends on the target platform (and also to some extent what platform
// you are compiling on). These settings are contained in various gradle files
// such as mac.gradle and linux.gradle and armhf.gradle. Additionally, the developer
// can specify COMPILE_FLAGS_FILE to be a URL or path to a different gradle file
// that will contain the appropriate flags.
defineProperty("COMPILE_FLAGS_FILES", COMPILE_TARGETS.split(",").collect {"buildSrc/${it.trim()}.gradle"}.join(","))
if (COMPILE_TARGETS == "all") {
    def tmp = []
    File buildSrcDir = file("buildSrc")
    buildSrcDir.listFiles().each { File f ->
        if (f.isFile() && f.name.endsWith(".gradle") && !f.name.equals("build.gradle")) {
            def target = f.name.substring(0, f.name.lastIndexOf('.gradle')).toUpperCase(Locale.ROOT)
            apply from: f
            if (project.ext["${target}"].canBuild) {
                tmp.add(target)
            }
        }
    }
    COMPILE_FLAGS_FILES = tmp.collect { "buildSrc/${it}.gradle"}.join(",")
    COMPILE_TARGETS = tmp.collect { "${it.toLowerCase()}"}.join(",")
} else {
    COMPILE_FLAGS_FILES.split(",").each {
        logger.info("Applying COMPILE_FLAGS_FILE '$it'")
        apply from: it
    }
}

if (COMPILE_TARGETS != "") {
    def tmp = []
    COMPILE_TARGETS.split(",").each {target ->
        if (project.ext["${target.toUpperCase(Locale.ROOT)}"].canBuild) {
            tmp.add(target)
        }
    }
    COMPILE_TARGETS = tmp.collect { "${it.toLowerCase()}"}.join(",")
}

// Sanity check the expected properties all exist
compileTargets { t ->
    // Every platform must define these variables
    if (!project.hasProperty(t.upper)) throw new Exception("ERROR: Incorrectly configured compile flags file, missing ${t.name} property")
    def props = project.ext[t.upper];
    // TODO: we could remove libDest in favor of modLibDest
    ["compileSwing", "compileSWT", "libDest"].each { prop ->
        if (!props.containsKey(prop)) throw new Exception("ERROR: Incorrectly configured compile flags file, missing ${prop} property on ${t.name}")
    }
}

// Various build flags may be set by the different target files, such as
// whether to build Swing, SWT, etc. We iterate over all
// compile targets and look for these settings in our properties. Note that
// these properties cannot be set from the command line, but are set by
// the target build files such as armv6hf.gradle or mac.gradle.
ext.COMPILE_SWING = false;
ext.COMPILE_SWT = false;
compileTargets { t ->
    def targetProperties = project.rootProject.ext[t.upper]

    if (targetProperties.compileSwing) COMPILE_SWING = true
    if (targetProperties.compileSWT) COMPILE_SWT = true

    if (!targetProperties.containsKey('compileWebnodeNative')) {
        // unless specified otherwise, we will compile native Webnode if IS_COMPILE_WEBKIT
        targetProperties.compileWebnodeNative = true
    }

    if (!targetProperties.containsKey('compileMediaNative')) {
        // unless specified otherwise, we will compile native Media if IS_COMPILE_MEDIA
        targetProperties.compileMediaNative = true
    }

    if (!targetProperties.containsKey('includeSWT')) targetProperties.includeSWT = true
    if (!targetProperties.containsKey('includeSwing')) targetProperties.includeSwing = true
    if (!targetProperties.containsKey('includeNull3d')) targetProperties.includeNull3d = true
    if (!targetProperties.containsKey('includeMonocle')) targetProperties.includeMonocle = false
    if (!targetProperties.containsKey('includeEGL')) targetProperties.includeEGL = false

    if (!targetProperties.containsKey('includeGTK')) targetProperties.includeGTK = IS_LINUX

    if (!targetProperties.containsKey('modLibDest')) targetProperties.modLibDest = targetProperties.libDest

    // This value is used as a prefix for various directories under ./build,
    // such as sdk, to allow for a common name for the hosted build
    // (for use when building apps) and a unique name for cross builds.
    if (rootProject.defaultHostTarget.equals(t.name)) {
        // use a simple common default for the "host" build
        targetProperties.platformPrefix=""
    } else {
        // and a more complex one for cross builds
        targetProperties.platformPrefix="${t.name}-"
    }
}

/******************************************************************************
 *                                                                            *
 *                         Build Setup Sanity Checks                          *
 *                                                                            *
 *  Here we do a variety of checks so that if the version of Java you are     *
 *  building with is misconfigured, or you are using the wrong version of     *
 *  gradle, etc you will get some kind of helpful error / warning message     *
 *                                                                            *
 *****************************************************************************/

// Sanity check that we actually have a list of compile targets to execute
if (COMPILE_TARGETS == null || COMPILE_TARGETS == "") {
    throw new Exception("Unable to determine compilation platform, must specify valid COMPILE_TARGETS!")
}

// Verify that CONF is something useful
if (CONF != "Release" && CONF != "Debug" && CONF != "DebugNative") {
    logger.warn("Unknown configuration CONF='$CONF'. Treating as 'Release'")
}

// If the number of compile threads is less than 1 then we have a problem!
if (Integer.parseInt(NUM_COMPILE_THREADS.toString()) < 1) {
    logger.warn("NUM_COMPILE_THREADS was specified as '$NUM_COMPILE_THREADS' which is less than the minimum value of 1. " +
            "Building with a value of 1 instead.")
    NUM_COMPILE_THREADS = 1
}

// Check gradle version
if (gradle.gradleVersion != jfxGradleVersion) {
    def ver = gradle.gradleVersion.split("[\\.]");
    def verMin = jfxGradleVersionMin.split("[\\.]");
    def gradleMajor = Integer.parseInt(ver[0]);
    def gradleMinor = Integer.parseInt(ver[1].split("[^0-9]")[0]);
    def gradleMajorMin = Integer.parseInt(verMin[0]);
    def gradleMinorMin = Integer.parseInt(verMin[1].split("[^0-9]")[0]);
    def err = "";
    if (gradleMajor < gradleMajorMin || (gradleMajor == gradleMajorMin && gradleMinor < gradleMinorMin)) {
        err = "Gradle version too old: ${gradle.gradleVersion}; must be at least ${jfxGradleVersionMin}"
    }

    if (IS_GRADLE_VERSION_CHECK && err != "") {
        fail(err);
    }

    logger.warn("*****************************************************************");
    logger.warn("Unsupported gradle version $gradle.gradleVersion in use.");
    logger.warn("Only version $jfxGradleVersion is supported. Use this version at your own risk");
    if ( err != "") logger.warn(err);
    logger.warn("*****************************************************************");
}

// Look for stub runtime in bundled sdk, standalone sdk, or boot JDK

// Allows automatic provisioning of webkit+media shared libraries
// from official OpenJFX releases, downloaded from MavenCentral
defineProperty("STUB_RUNTIME_OPENJFX", "")
ext.IS_STUB_RUNTIME_OPENJFX = !STUB_RUNTIME_OPENJFX.isBlank()

def String cachedBundledRuntime = cygpath("$projectDir") + "/../caches/modular-sdk"
def String cachedStandaloneRuntime = cygpath("$projectDir") + "/../caches/sdk"
def String jdkStubRuntime = cygpath("$JDK_HOME")
def String openjfxStubRuntime = cygpath("$projectDir") + "/buildSrc/build/openjfxStub"

def defaultStubRuntime = ""
if (file(cachedBundledRuntime).exists()) {
    defaultStubRuntime = cachedBundledRuntime
} else if (file(cachedStandaloneRuntime).exists()) {
    defaultStubRuntime = cachedStandaloneRuntime
} else if (BUILD_CLOSED) {
    defaultStubRuntime = cachedBundledRuntime
} else if (IS_STUB_RUNTIME_OPENJFX) {
    defaultStubRuntime = openjfxStubRuntime
} else {
    defaultStubRuntime = jdkStubRuntime
}

defineProperty("STUB_RUNTIME", defaultStubRuntime)

if (STUB_RUNTIME.endsWith("/modular-sdk")) {
    def stubModulesLib = "$STUB_RUNTIME/modules_libs"
    defineProperty("MEDIA_STUB", "$stubModulesLib/javafx.media")
    defineProperty("WEB_STUB", "$stubModulesLib/javafx.web")
} else {
    def libraryStub = IS_WINDOWS ? "$STUB_RUNTIME/bin" : "$STUB_RUNTIME/lib"

    defineProperty("MEDIA_STUB", libraryStub)
    defineProperty("WEB_STUB", libraryStub)
}

ext.UPDATE_STUB_CACHE = (BUILD_CLOSED && STUB_RUNTIME != "" && !file(STUB_RUNTIME).isDirectory())


/******************************************************************************
 *                                                                            *
 *                      Logging of Properties and Settings                    *
 *                                                                            *
 *  Log some of the settings we've determined. We could log more here, it     *
 *  doesn't really hurt.                                                      *
 *                                                                            *
 *****************************************************************************/

logger.quiet("gradle.gradleVersion: $gradle.gradleVersion")
logger.quiet("OS_NAME: $OS_NAME")
logger.quiet("OS_ARCH: $OS_ARCH")
logger.quiet("JAVA_HOME: $JAVA_HOME")
logger.quiet("JDK_HOME: $JDK_HOME")
logger.quiet("java.runtime.version: ${javaRuntimeVersion}")
logger.quiet("java version: ${javaVersion}")
logger.quiet("java build number: ${javaBuildNumber}")
logger.quiet("jdk.runtime.version: ${jdkRuntimeVersion}")
logger.quiet("jdk version: ${jdkVersion}")
logger.quiet("jdk build number: ${jdkBuildNumber}")
logger.quiet("minimum jdk version: ${jfxBuildJdkVersionMin}")
logger.quiet("minimum jdk build number: ${jfxBuildJdkBuildnumMin}")
logger.quiet("Java target version: ${JAVA_TARGET_VERSION}")

if (IS_LINUX) {
    logger.quiet("GCC version: ${jfxBuildLinuxGccVersion}")
} else if (IS_WINDOWS) {
    logger.quiet("MSVC version: ${jfxBuildWindowsMsvcVersion}")
} else if (IS_MAC) {
    logger.quiet("XCODE version: ${jfxBuildMacosxXcodeVersion}")
}
logger.quiet("cmake version: ${jfxBuildCmakeVersion}")
logger.quiet("ninja version: ${jfxBuildNinjaVersion}")
logger.quiet("ant version: ${jfxBuildAntVersion}")

logger.quiet("HAS_JAVAFX_MODULES: $HAS_JAVAFX_MODULES")
logger.quiet("STUB_RUNTIME: $STUB_RUNTIME")
logger.quiet("CONF: $CONF")
logger.quiet("NUM_COMPILE_THREADS: $NUM_COMPILE_THREADS")
logger.quiet("COMPILE_TARGETS: $COMPILE_TARGETS")
logger.quiet("COMPILE_FLAGS_FILES: $COMPILE_FLAGS_FILES")
logger.quiet("HUDSON_JOB_NAME: $HUDSON_JOB_NAME")
logger.quiet("HUDSON_BUILD_NUMBER: $HUDSON_BUILD_NUMBER")
logger.quiet("PROMOTED_BUILD_NUMBER: $PROMOTED_BUILD_NUMBER")
logger.quiet("PRODUCT_NAME: $PRODUCT_NAME")
logger.quiet("BUILD_TIMESTAMP: $BUILD_TIMESTAMP")
logger.quiet("RELEASE_VERSION: $RELEASE_VERSION")
logger.quiet("RELEASE_SUFFIX: $RELEASE_SUFFIX")
logger.quiet("RELEASE_VERSION_SHORT: $RELEASE_VERSION_SHORT")
logger.quiet("RELEASE_VERSION_LONG: $RELEASE_VERSION_LONG")
logger.quiet("RELEASE_VERSION_PADDED: $RELEASE_VERSION_PADDED")
logger.quiet("MAVEN_PUBLISH: $MAVEN_PUBLISH")
logger.quiet("MAVEN_VERSION: $MAVEN_VERSION")
logger.quiet("UPDATE_STUB_CACHE: $UPDATE_STUB_CACHE")

/******************************************************************************
 *                                                                            *
 *                Definition of Native Code Compilation Tasks                 *
 *                                                                            *
 *    - CCTask compiles native code. Specifically it will compile .m, .c,     *
 *      .cpp, or .cc files. It uses the headers provided by running           *
 *      'javac -h' plus additional platform specific headers. It will         *
 *      compile into .obj files.                                              *
 *    - LinkTask will perform native linking and create the .dll / .so /      *
 *      .dylib as necessary.                                                  *
 *                                                                            *
 *****************************************************************************/

// Save a reference to the buildSrc.jar file because we need it for actually
// compiling things, not just for the sake of this build script
// (such as generating the JSL files, etc)
ext.BUILD_SRC = rootProject.files("buildSrc/build/libs/buildSrc.jar")

/**
 * Convenience method for creating cc, link, and "native" tasks in the given project. These
 * tasks are parameterized by name, so that we can produce, for example, ccGlass, etc
 * named tasks.
 *
 * @param project The project to add tasks to
 * @param name The name of the project, such as "prism-common". This name is used
 *        in the name of the generated task, such as ccPrismCommon, and also
 *        in the name of the final library, such as libprism-common.dylib.
 */
void addNative(Project project, String name) {
    // TODO if we want to handle 32/64 bit windows in the same build,
    // Then we will need to modify the win compile target to be win32 or win64
    def capitalName = name.split("-").collect{it.capitalize()}.join()
    def nativeTask = project.task("native$capitalName", group: "Build") {
        description = "Generates JNI headers, compiles, and builds native dynamic library for $name for all compile targets"
    }
    def cleanTask = project.task("cleanNative$capitalName", type: Delete, group: "Build") {
        description = "Clean native objects for $name"
    }
    if (project.hasProperty("nativeAllTask")) project.nativeAllTask.dependsOn nativeTask
    project.assemble.dependsOn(nativeTask)
    if (project.hasProperty("cleanNativeAllTask")) project.cleanNativeAllTask.dependsOn cleanTask

    // Each of the different compile targets will be placed in a sub directory
    // of these root dirs, with the name of the dir being the name of the target
    def nativeRootDir = project.file("$project.buildDir/native/$name")
    def libRootDir = project.file("$project.buildDir/libs/$name")
    // For each compile target, create a cc / link pair
    compileTargets { t ->
        def targetProperties = project.rootProject.ext[t.upper]
        def library = targetProperties.library
        def properties = targetProperties.get(name)
        def nativeDir = file("$nativeRootDir/${t.name}")
        def headerDir = file("${project.buildDir}/gensrc/headers/${project.moduleName}")

        // If there is not a library clause in the properties, assume it is not wanted
        if (!targetProperties.containsKey(name)) {
            println("Ignoring native library ${name}. Not defined in ${t.name} project properties");
            return
        }

        // check for the property disable${name} = true
        def String disableKey = "disable${name}"
        def boolean disabled = targetProperties.containsKey(disableKey) ? targetProperties.get(disableKey) : false
        if (disabled) {
            println("Native library ${name} disabled in ${t.name} project properties");
            return
        }

        def variants = properties.containsKey("variants") ? properties.variants : [""];
        variants.each { variant ->
            def variantProperties = variant == "" ? properties : properties.get(variant)
            def capitalVariant = variant.capitalize()
            def ccOutput = variant == "" ? nativeDir : file("$nativeDir/$variant")
            def ccTask = project.task("cc${t.capital}$capitalName$capitalVariant", type: CCTask, group: "Build") {
                description = "Compiles native sources for ${name} for ${t.name}${capitalVariant != '' ? ' for variant ' + capitalVariant : ''}"
                matches = ".*\\.c|.*\\.cpp|.*\\.m|.*\\.cc"
                headers = headerDir
                output(ccOutput)
                params.addAll(variantProperties.ccFlags)
                compiler = variantProperties.compiler
                source(variantProperties.nativeSource)
                cleanTask.delete ccOutput
            }
            def linkTask = project.task("link${t.capital}$capitalName$capitalVariant", type: LinkTask, dependsOn: ccTask, group: "Build") {
                description = "Creates native dynamic library for $name for ${t.name}${capitalVariant != '' ? ' for variant ' + capitalVariant : ''}"
                objectDir = ccOutput
                linkParams.addAll(variantProperties.linkFlags)
                lib = file("$libRootDir/${t.name}/${variant == '' ? library(properties.lib) : library(variantProperties.lib)}")
                linker = variantProperties.linker
                cleanTask.delete "$libRootDir/${t.name}"
            }
            nativeTask.dependsOn(linkTask)
            if (IS_WINDOWS && t.name == "win" && (!IS_STATIC_BUILD || name == "glass")) {
                def rcTask = project.task("rc$capitalName$capitalVariant", type: CompileResourceTask, group: "Build") {
                    description = "Compiles native sources for $name"
                    matches = ".*\\.rc"
                    compiler = variantProperties.rcCompiler
                    source(variantProperties.rcSource)
                    if (variantProperties.rcFlags) {
                        rcParams.addAll(variantProperties.rcFlags)
                    }
                    output(ccOutput)
                }
                linkTask.dependsOn rcTask;
            }
        }

        def useLipo = targetProperties.containsKey('useLipo') ? targetProperties.useLipo : false
        if (useLipo) {
            def lipoTask = project.task("lipo${t.capital}$capitalName", type: LipoTask, group: "Build") {
                description = "Creates native fat library for $name for ${t.name}"
                libDir = file("$libRootDir/${t.name}")
                lib = file("$libRootDir/${t.name}/${library(properties.lib)}")
            }
            nativeTask.dependsOn(lipoTask)
        }
    }
}

void addJSL(Project project, String name, String pkg, List<String> addExports, Closure compile) {
    def lowerName = name.toLowerCase()

    def modulePath = "${project.sourceSets.main.java.getDestinationDirectory().get().getAsFile()}"
    modulePath += File.pathSeparator + "${rootProject.projectDir}/modules/javafx.base/build/classes/java/main"
    def compileCompilers = project.task("compile${name}Compilers",
            type: JavaCompile,
            dependsOn: project.compileJava) {
        description = "Compile the $name JSL Compilers"

        classpath =
               project.files(project.sourceSets.jslc.java.getDestinationDirectory().get().getAsFile()) +
               project.configurations.antlr
        source = [project.file("src/main/jsl-$lowerName")]
        destinationDirectory = project.file("$project.buildDir/classes/jsl-compilers/$lowerName")

        options.compilerArgs.addAll([
            "-implicit:none",
            "--module-path", modulePath,
            "--add-modules=javafx.graphics"
            ])
        if (addExports != null) {
            options.compilerArgs.addAll(addExports)
        }
    }

    def generateShaders = project.task("generate${name}Shaders",
            dependsOn: compileCompilers) {
        description = "Generate $name shaders from JSL"
        def sourceDir = project.file("src/main/jsl-$lowerName")
        def destinationDir = project.file("$project.buildDir/gensrc/jsl-$lowerName")
        inputs.dir sourceDir
        outputs.dir destinationDir
        doLast {
            compile(sourceDir, destinationDir)
        }
    }

    def compileHLSLShaders = project.task("compile${name}HLSLShaders",
            dependsOn: generateShaders,
            type: CompileHLSLTask) {
        enabled = IS_WINDOWS
        description = "Compile $name HLSL files into .obj files"
        matches = ".*\\.hlsl"
        output project.file("$project.buildDir/hlsl/$name/$pkg")
        source project.file("$project.buildDir/gensrc/jsl-$lowerName/$pkg")
    }

    def processShaders = project.task("process${name}Shaders",
            dependsOn: [generateShaders, compileHLSLShaders],
            type: Copy,
            description: "Copy hlsl / frag shaders to build/resources/jsl-$lowerName") {
        from("$project.buildDir/hlsl/$name") {
            include "**/*.obj"
        }
        from("$project.buildDir/gensrc/jsl-$lowerName") {
            include("**/*.frag")
        }
        into project.moduleDir
    }

    project.processShaders.dependsOn(processShaders)
    project.sourceSets.shaders.output.dir("$project.buildDir/gensrc/jsl-$lowerName", builtBy: processShaders )

    def processShimsShaders = project.task("process${name}ShimsShaders",
            dependsOn: [generateShaders, compileHLSLShaders],
            type: Copy,
            description: "Copy hlsl / frag shaders to shims") {
        from("$project.buildDir/hlsl/$name") {
            include "**/*.obj"
        }
        from("$project.buildDir/gensrc/jsl-$lowerName") {
            include("**/*.frag")
        }
        into project.moduleShimsDir
    }

    project.processShimsShaders.dependsOn(processShimsShaders)

}

void addMavenPublication(Project project, List<String> projectDependencies) {
    if (!IS_MAVEN_PUBLISH) {
        return
    }

    if (!project.hasProperty("moduleName")) {
        fail("Project ${project} has no module name")
    }
    projectDependencies.each { projName ->
        def dep = project.project(":$projName")
        if (!dep.hasProperty("moduleName")) {
            fail("${project} dependency ${dep} has no module name")
        }
    }

    project.apply plugin: 'maven-publish'

    project.group = MAVEN_GROUP_ID
    project.version = MAVEN_VERSION

    if (project.name == 'base') {
        project.publishing {
            publications {
                javafx(MavenPublication) {
                    artifactId = 'javafx'
                    artifacts = []
                }
            }
        }
    }

    gradle.taskGraph.whenReady { g ->
        project.tasks.findAll { it.name == 'generatePomFileForJavafxPublication'}.each { it ->
            it.doLast {
                copy {
                    into project.file("${project.buildDir}/publications/javafx")
                    from file("${rootProject.projectDir}/javafx.pom")
                    rename "javafx.pom", "pom-default.xml"
                    filter { line ->
                        line.replaceAll("@VERSION@", MAVEN_VERSION)
                    }
                }
            }
        }
    }

    project.publishing {
        repositories {
            maven {
                def repositoryUrl = project.hasProperty('repositoryUrl') ? project.getProperty('repositoryUrl') : ""
                def repositoryUsername = project.hasProperty('repositoryUsername') ? project.getProperty('repositoryUsername') : ""
                def repositoryPassword = project.hasProperty('repositoryPassword') ? project.getProperty('repositoryPassword') : ""
                url repositoryUrl
                credentials {
                   username repositoryUsername
                   password repositoryPassword
                }
            }
        }
    }

    compileTargets { t ->
        project.publishing {
            publications {
                maven(MavenPublication) {
                    def artifactName = project.moduleName.replace('.', '-')
                    artifactId = artifactName

                    afterEvaluate {
                        artifact project.tasks."moduleEmptyPublicationJar$t.capital"
                        artifact project.tasks."modularPublicationJar$t.capital" {
                            archiveClassifier.set("$t.name")
                        }
                    }

                    pom.withXml {
                        Node parent = asNode().appendNode("parent")
                        parent.appendNode("groupId", MAVEN_GROUP_ID)
                        parent.appendNode("artifactId", "javafx")
                        parent.appendNode("version", MAVEN_VERSION)

                        Node dependencies = asNode().appendNode("dependencies")

                        Node projectDependencyPlatform = dependencies.appendNode("dependency")
                        projectDependencyPlatform.appendNode("groupId", MAVEN_GROUP_ID)
                        projectDependencyPlatform.appendNode("artifactId", artifactName)
                        projectDependencyPlatform.appendNode("version", MAVEN_VERSION)
                        projectDependencyPlatform.appendNode("classifier", "\${javafx.platform}")

                        if (!projectDependencies.empty) {
                            projectDependencies.each { projName ->
                                def dep = project.project(":$projName")
                                def depName = dep.moduleName.replace('.', '-')
                                Node projectDependency = dependencies.appendNode("dependency")
                                projectDependency.appendNode("groupId", MAVEN_GROUP_ID)
                                projectDependency.appendNode("artifactId", depName)
                                projectDependency.appendNode("version", MAVEN_VERSION)
                           }
                        }
                    }
                }
            }

        }
    }
}

/**
 * Verifies that all of the *.java files in a source tree have the
 * correct package name. If not, fail the build.
 *
 * @param sourceRoot the root of the source tree to check
 * @param hasModuleName true if the sources under sourceRoot are being
 * compiled as modules, with the immediate child directories being the
 * root(s) of the named modules being compiled. In this case the package
 * root is one directory below the sourceRoot.
 */
void validatePackages(File sourceRoot, boolean hasModuleName) {
    if (!sourceRoot.isDirectory()) {
        return;
    }
    def err = false;
    String sourceString = sourceRoot.toString().replace("\\", "/")
    def startPos = sourceString.length() + 1
    logger.info("validating packages for ${sourceRoot}")
    def inputFiles = fileTree(dir: sourceRoot, include: "**/*.java")
    inputFiles.each { file ->
        def packageRoot = file.toString().replace("\\", "/").substring(startPos)
        if (hasModuleName) {
            packageRoot = packageRoot.substring(packageRoot.indexOf("/") + 1)
        }
        def endPos = packageRoot.lastIndexOf("/")
        def pkgEx = endPos > -1 ?  packageRoot.substring(0, endPos).replace("/", ".") : ""
        def pkg = ""
        file.withReader { reader ->
            def line
            while ((line = reader.readLine()) != null) {
                def words = line.trim().split("[ ;]+")
                if (words.length > 1 && words[0] == "package") {
                    pkg = words[1]
                    break;
                }
            }
        }
        if (pkg != pkgEx) {
            err = true
            println "*** ERROR: File location <${file}> does not match package name <${pkg}>"
        }
    }
    if (err) {
        fail("Package validation failed")
    }
}

/**
 * Add a task to the given project to validate that the package names
 * of all java files in the given source sets have the correct package
 * name. If not, fail the build.
 */
void addValidateSourceSets(Project project,
                           Collection<SourceSet> sourceSets,
                           Collection<SourceSet> modSourceSets) {
    def validateSourceSetsTask = project.task("validateSourceSets") {
        doLast {
            // Accumulate the root directories from all sourceSets.
            // We use a Set to elide duplicates (the shims sourceset
            // will include the dirs from the main sourceset)
            Set<File> sourceRoots = []
            sourceSets.each { srcSet ->
                srcSet.java.srcDirs.each { rootDir ->
                    sourceRoots += rootDir
                }
            }
            sourceRoots.each { rootDir ->
                validatePackages(rootDir, false)
            }

            Set<File> modSourceRoots = []
            modSourceSets.each { srcSet ->
                srcSet.java.srcDirs.each { rootDir ->
                    modSourceRoots += rootDir
                }
            }
            modSourceRoots.each { rootDir ->
                validatePackages(rootDir, true)
            }
        }
    }

    // Run this for all projects when compiling the test sources
    // (i.e., when running "gradle test")
    project.compileTestJava.dependsOn(validateSourceSetsTask)
}

void addValidateSourceSets(Project project, Collection<SourceSet> sourceSets) {
    addValidateSourceSets(project, sourceSets, []);
}


/**
 * Parses a JDK version string. The string must be in one of the following
 * two formats:
 *
 *     major.minor.subminor
 * or
 *     major.minor.subminor_update
 *
 * In both cases a list of 4 integers is returned, with element 3 set to
 * 0 in the former case.
 */
List parseJdkVersion(String version) {
    def arr = version.split("[_\\.]");
    def intArr = [];
    arr.each { s -> intArr += Integer.parseInt(s); }
    while (intArr.size() < 4) intArr += 0;
    return intArr;
}

/**
 * Returns -1, 0, or 1 depending on whether JDK version "a" is less than,
 * equal to, or grater than version "b".
 */
int compareJdkVersion(String a, String b) {
    def aIntArr = parseJdkVersion(a);
    def bIntArr = parseJdkVersion(b);

    for (int i = 0; i < 4; i++) {
        if (aIntArr[i] < bIntArr[i]) return -1;
        if (aIntArr[i] > bIntArr[i]) return  1;
    }
    return 0;
}

/**
 * Returns true if the name of task or name of task's project contains word test/Test.
 */
boolean isTestTask(Task task) {
    return (task.project.name.contains("test") || task.project.name.contains("Test")
                 || task.name.contains("test") || task.name.contains("Test"))
}

// Task to verify the minimum level of Java needed to build JavaFX
task verifyJava() {
    doLast {
        def status = compareJdkVersion(jdkVersion, jfxBuildJdkVersionMin);
        if (status < 0) {
            fail("java version mismatch: JDK version (${jdkVersion}) < minimum version (${jfxBuildJdkVersionMin})")
        } else if (status == 0) {
            def buildNum = Integer.parseInt(jdkBuildNumber)
            def minBuildNum = Integer.parseInt(jfxBuildJdkBuildnumMin)
            if (buildNum != 0 && buildNum < minBuildNum) {
                fail("JDK build number ($buildNum) < minimum build number ($minBuildNum)")
            }
        }
    }
}

task updateCacheIfNeeded() {
    // an empty task we can add to as needed for UPDATE_STUB_CACHE
}

task createTestArgfiles {
    // an empty task we can add to as needed
}

task createRunArgFiles {
    // an empty task we can add to as needed
}

/*****************************************************************************
*        Project definitions (dependencies, etc)                             *
*****************************************************************************/

void addJCov(p, test) {
    test.doFirst {
        def jcovJVMArgument =
                "include=javafx," +
                "include=com.sun.javafx," +
                "include=com.sun.glass," +
                "include=com.sun.openpisces," +
                "include=com.sun.pisces," +
                "include=com.sun.prism," +
                "include=com.sun.scenario," +
                "include=com.sun.webkit," +
                "exclude=com," +
                "exclude=java," +
                "exclude=javax," +
                "exclude=\"**.test\"," +
                "exclude=\"**.*Test\"," +
                "file=build/reports/jcov/report.xml," +
                "merge=merge";
        test.jvmArgs("-javaagent:${p.configurations.testClasspath.files.find { it.name.startsWith('jcov') }}=$jcovJVMArgument");
        p.mkdir p.file("build/reports/jcov")
    }
    test.doLast {
        def reportFile = p.file("build/reports/jcov/report.xml")
        if (reportFile.exists()) {
            p.javaexec {
                workingDir = p.file("build/reports/jcov")
                classpath = p.files(p.configurations.testClasspath.files.find { it.name.startsWith('jcov') })
                mainClass = "com.sun.tdk.jcov.Helper"
                args = [
                        "RepGen",
                        "-exclude", "\"**.test\"",
                        "-exclude", "\"**.*Test\"",
                        "-output", ".",
                        "-source", p.sourceSets.main.java.srcDirs.collect{p.file(it)}.join(":"),
                        "report.xml"
                ]
            }
        }
    }
}

allprojects {

    // Setup the repositories that we'll download libraries from.
    // By default we use Maven Central for most things. The custom "ivy"
    // repo is for downloading SWT. The way it works is to setup the
    // download URL such that it will resolve to the actual jar file to
    // download. See SWT_FILE_NAME for the name of the jar that will be
    // used as the "artifact" in the pattern below.
    // If JFX_DEPS_URL is set, then that overrides the default
    // repositories. This allows the dependencies to be cached locally.

    if (JFX_DEPS_URL != "") {
        repositories {
            ivy {
                url JFX_DEPS_URL
                metadataSources {
                    artifact()
                }
                patternLayout {
                    artifact "[artifact]-[revision](-[classifier]).[ext]"
                    artifact "[artifact].[ext]"
                }
            }
        }
    }

    if (JFX_DEPS_URL == "") {
        repositories {
            mavenCentral()
            ivy {
                url "https://download.eclipse.org/eclipse/updates/4.30/R-4.30-202312010110/plugins/"
                metadataSources {
                    artifact()
                }
                patternLayout {
                    artifact "[artifact].[ext]"
                }
            }
        }
    }

    if (JFX_DEPS_URL == "" && IS_BUILD_LIBAV_STUBS) {
        repositories {
            ivy {
                url libAVRepositoryURL
                metadataSources {
                    artifact()
                }
                patternLayout {
                    artifact "[artifact].[ext]"
                }
            }
            ivy {
                url FFmpegRepositoryURL
                metadataSources {
                    artifact()
                }
                patternLayout {
                    artifact "[artifact].[ext]"
                }
            }
        }
    }

    if (JFX_DEPS_URL == "" && IS_COMPILE_WEBKIT) {
        def icuReleaseVersion = icuVersion.replaceAll('\\.', '-')
        repositories {
            ivy {
                url icuRepositoryURL
                metadataSources {
                    artifact()
                }
                patternLayout {
                    artifact "download/release-$icuReleaseVersion/[artifact].[ext]"
                }
            }
        }
    }

    // We want to configure all projects as java projects and use the same compile settings
    // etc, except for the root project which we just want to ignore (and for now media)
    if (project == rootProject) {
       return
    }
    if (project.path.startsWith(":apps")) {
        // Lets handle the apps tree differently, as it is a collection of ant builds,
        // and the ant importer collides with the 'apply plugin:java'
        return
    }

    // All of our projects are java projects

    apply plugin: "java"

    // Set sourceCompatibility to the target release of Java. Most modules
    // set compiler.options.release (to the same target version), which will
    // override this setting, but it is needed for those modules that can't.
    java {
        sourceCompatibility = JAVA_TARGET_VERSION
    }

    // By default all of our projects require junit for testing so we can just
    // setup this dependency here.
    dependencies {
        testImplementation group: "junit", name: "junit", version: "4.13.2"
        testImplementation group: "org.hamcrest", name: "hamcrest-core", version: "1.3"
        testImplementation group: "org.junit.jupiter", name: "junit-jupiter", version: "5.8.1"
        testImplementation group: "org.junit.jupiter", name: "junit-jupiter-api", version: "5.8.1"
        testImplementation group: "org.junit.jupiter", name: "junit-jupiter-params", version: "5.8.1"
        testImplementation group: "org.opentest4j", name: "opentest4j", version: "1.2.0"
        testImplementation group: "org.apiguardian", name: "apiguardian-api", version: "1.1.2"
        testRuntimeOnly group: "org.junit.jupiter", name: "junit-jupiter-engine", version: "5.8.1"
        testRuntimeOnly group: "org.junit.platform", name: "junit-platform-commons", version: "1.8.1"
        testRuntimeOnly group: "org.junit.platform", name: "junit-platform-engine", version: "1.8.1"
        testRuntimeOnly group: "org.junit.platform", name: "junit-platform-launcher", version: "1.8.1"
        testRuntimeOnly group: "org.junit.vintage", name: "junit-vintage-engine", version: "5.8.1"

        if (BUILD_CLOSED && DO_JCOV)  {
            testImplementation name: "jcov"
        }
    }

    compileJava.dependsOn verifyJava

    // At the moment the ASM library shipped with Gradle that is used to
    // discover the different test classes fails on Java 8, so in order
    // to have sourceCompatibility set to 1.8 I have to also turn scanForClasses off
    // and manually specify the includes / excludes. At the moment we use
    // Java 7 but when we switch to 8 this will be needed, and probably again when
    // we start building with Java 9.
    test {
        useJUnitPlatform();

        // Always run tests
        outputs.upToDateWhen { false }

        executable = JAVA;
        enableAssertions = true;
        testLogging.exceptionFormat = "full";
        scanForTestClasses = true;
        include("**/*.*");
        if (BUILD_CLOSED && DO_JCOV) {
            addJCov(project, test)
        }

        if (IS_HEADLESS_TEST) {
            systemProperty 'glass.platform', 'Monocle'
            systemProperty 'monocle.platform', 'Headless'
            systemProperty 'prism.order', 'sw'
            systemProperty 'com.sun.javafx.gestures.zoom', 'true'
            systemProperty 'com.sun.javafx.gestures.rotate', 'true'
            systemProperty 'com.sun.javafx.gestures.scroll', 'true'
        }

        systemProperty 'unstable.test', IS_UNSTABLE_TEST
        systemProperty 'junit.jupiter.execution.timeout.test.method.default', JUNIT_TEST_TIMEOUT
        systemProperty 'junit.jupiter.execution.timeout.lifecycle.method.default', JUNIT_LIFECYCLE_TIMEOUT
    }

    compileTestJava {
    }
}

// These strings define the module-source-path to be used in compilation.
// They need to contain the full paths to the sources and the * will be
// used to infer the module name that is used.
project.ext.defaultModuleSourcePath =
    cygpath(rootProject.projectDir.path + '/modules/*/src/main/java') +
        File.pathSeparator  +
    cygpath(rootProject.projectDir.path + '/modules/*/build/gensrc/{java,jsl-decora,jsl-prism}')

// graphics pass one
project.ext.defaultModuleSourcePath_GraphicsOne =
    cygpath(rootProject.projectDir.path + '/modules/*/src/main/java') +
        File.pathSeparator  +
    cygpath(rootProject.projectDir.path + '/modules/*/build/gensrc/{java,jsl-decora,jsl-prism}')

// web pass one
project.ext.defaultModuleSourcePath_WebOne =
    cygpath(rootProject.projectDir.path + '/modules/*/src/main/java')

// Compiling the test shim files too.
project.ext.defaultModuleSourcePathShim =
    cygpath(rootProject.projectDir.path + '/modules/*/src/{main,shims}/java') +
        File.pathSeparator  +
    cygpath(rootProject.projectDir.path + '/modules/*/build/gensrc/{java,jsl-decora,jsl-prism}')

// The "base" project is our first module and the most basic one required for
// all other modules. It is useful even for non-GUI applications.
project(":base") {
    project.ext.buildModule = true
    project.ext.includeSources = true
    project.ext.moduleRuntime = true
    project.ext.moduleName = "javafx.base"

// TODO: the following is an example of enabling module-specific lint opts
//    project.ext.extraLintOptions =
//        "deprecation" + "," +
//        "divzero"

    sourceSets {
        main
        shims {
            java {
                compileClasspath += sourceSets.main.output
                runtimeClasspath += sourceSets.main.output
            }
        }
        test {
            java {
                compileClasspath += sourceSets.shims.output
                runtimeClasspath += sourceSets.shims.output
            }
        }
    }

    dependencies {
        testImplementation sourceSets.main.output
        testImplementation sourceSets.shims.output
    }

    commonModuleSetup(project, [ 'base' ])

    project.ext.moduleSourcePath = defaultModuleSourcePath
    project.ext.moduleSourcePathShim = defaultModuleSourcePathShim

    // We need to take the VersionInfo.java file and replace the various
    // properties within it
    def replacements = [
        "BUILD_TIMESTAMP": BUILD_TIMESTAMP,
        "HUDSON_JOB_NAME": HUDSON_JOB_NAME,
        "HUDSON_BUILD_NUMBER": HUDSON_BUILD_NUMBER,
        "RELEASE_SUFFIX": RELEASE_SUFFIX,
        "RELEASE_VERSION_SHORT": RELEASE_VERSION_SHORT,
        "RELEASE_VERSION_LONG": RELEASE_VERSION_LONG];
    task processVersionInfo(type: Copy, description: "Replace params in VersionInfo and copy file to destination") {
        doFirst { mkdir "$buildDir/gensrc/java" }
        from "src/main/version-info"
        into "$buildDir/gensrc/java/com/sun/javafx/runtime"
        filter {line->
            replacements.each() {k, v ->
                line = line.replace("@$k@", v.toString());
            }
            line
        }
    }

    // Make sure to include $buildDir/gensrc/java that we previously created.
    // We DO NOT want to include src/main/version-info

    sourceSets.main.java.srcDirs += "$buildDir/gensrc/java"

    compileJava.dependsOn processVersionInfo
    addMavenPublication(project, [])

    addValidateSourceSets(project, sourceSets)

    test {
        if (IS_TEST_SDK) {
            logger.info "Skipping VersionInfoTest when TEST_SDK_PATH is set."
            exclude("test/com/sun/javafx/runtime/VersionInfoTest*");
        }
    }
}

// The graphics module is needed for any graphical JavaFX application. It requires
// the base module and includes the scene graph, layout, css, prism, windowing, etc.
// This is a fairly complicated module. There are many different types of native components
// that all need to be compiled.
project(":graphics") {

    project.ext.buildModule = true
    project.ext.includeSources = true
    project.ext.moduleRuntime = true
    project.ext.moduleName = "javafx.graphics"

    // FIXME: Remove this setting when JDK-8334137 is fixed
    // Disable javac -Werror until we stop using sun.misc.Unsafe
    project.ext.disableJavacWerror = true

    getConfigurations().create("antlr");

    sourceSets {
        jslc   // JSLC gramar subset
        main
        shims {
            java {
                compileClasspath += sourceSets.main.output
                runtimeClasspath += sourceSets.main.output
            }
        }
        shaders // generated shaders (prism & decora)
        test {
            java {
                compileClasspath += sourceSets.shims.output
                runtimeClasspath += sourceSets.shims.output
            }
        }
        stub
    }

    dependencies {
        antlr group: "org.antlr", name: "antlr4", version: "4.7.2", classifier: "complete"
        testImplementation project(":base").sourceSets.test.output
        implementation project(':base')
    }

    project.ext.moduleSourcePath = defaultModuleSourcePath_GraphicsOne
    project.ext.moduleSourcePathShim = defaultModuleSourcePathShim

    commonModuleSetup(project, [ 'base', 'graphics' ])

    List<String> decoraAddExports = [
            '--add-exports=javafx.graphics/com.sun.scenario.effect=ALL-UNNAMED',
            '--add-exports=javafx.graphics/com.sun.scenario.effect.light=ALL-UNNAMED',
            '--add-exports=javafx.graphics/com.sun.scenario.effect.impl.state=ALL-UNNAMED'
            ]
    /*
    Graphics compilation is "complicated" by the generated shaders.

    We have two shader groups - Decora and Prism.

    The shader groups each will generate a custom compiler that
    then genarates the shader code. These compilers rely on the JSLC
    gramar parser which is antlr generated and compile separately.

    The decora compiler relies on compileJava - which is sourceSet.main.java
    It also accesses module private packages, so will need add-exports

    Once the shader java code is generated, we can compileFullJava

    After that, we can generate the required native header and then build the native code
    */

    project.task("processShaders") {
        // an empty task to hang the prism and decora shaders on
    }

    project.task("processShimsShaders") {
        // an empty task to hang the prism and decora shaders on
    }

    compileShimsJava.dependsOn("processShimsShaders")

    // Generate the JSLC support grammar
    project.task("generateGrammarSource", type: JavaExec) {
        // use antlr to generate our grammar.
        // note: the antlr plugin creates some issues with the other compiles
        // so we will do this by hand

        File wd = file(project.projectDir.path + "/src/jslc/antlr")
        File outDir = file("$buildDir/gensrc/antlr")
        def inJSL = "com/sun/scenario/effect/compiler/JSL.g4"
        if (IS_WINDOWS) {
            // antlr needs backslashes on Windows
            inJSL = inJSL.replace("/", "\\")
        }

        executable = JAVA
        classpath = project.configurations.antlr
        workingDir = wd
        mainClass = "org.antlr.v4.Tool"

        args = [
            "-o",
            outDir.toString(),
            "-package",
            "com.sun.scenario.effect.compiler",
            "-visitor",
            inJSL ]

        inputs.dir wd
        outputs.dir outDir
    }
    sourceSets.jslc.java.srcDirs += "$buildDir/gensrc/antlr"

    // and compile the JSLC support classes
    compileJslcJava.dependsOn(generateGrammarSource)
    compileJslcJava.classpath = project.configurations.antlr

    compileJava.dependsOn(compileJslcJava)

    // this task is the "second pass" compile of all of the module classes
    project.task("compileFullJava", type: JavaCompile, dependsOn: processShaders) {
        description = "Compile all of the graphics java classes - main and shaders"

        classpath = configurations.compileClasspath

        source = project.sourceSets.main.java.srcDirs
        source += "$buildDir/gensrc/java"
        source += project.sourceSets.shaders.output

        destinationDirectory = project.sourceSets.main.java.destinationDirectory
        options.compilerArgs.addAll([
            '-h', "$buildDir/gensrc/headers/",  // Note: this creates the native headers
            '-implicit:none',
            '--module-version', "$RELEASE_VERSION_SHORT",
            '--module-source-path', defaultModuleSourcePath
            ] )
    }
    classes.dependsOn(compileFullJava)

    project.sourceSets.shims.java.srcDirs += project.sourceSets.shaders.output
    project.sourceSets.shims.java.srcDirs += "$buildDir/gensrc/jsl-prism"
    project.sourceSets.shims.java.srcDirs += "$buildDir/gensrc/jsl-decora"

    compileShimsJava.dependsOn(compileFullJava)

    // Create a single "native" task which will depend on all the individual native tasks for graphics
    project.ext.nativeAllTask = task("native", group: "Build", description: "Compiles and Builds all native libraries for Graphics");
    project.ext.cleanNativeAllTask = task("cleanNative", group: "Build", description: "Clean all native libraries and objects for Graphics");

    // Add tasks for native compilation
    addNative(project, "glass");
    addNative(project, "prism")
    addNative(project, "prismSW")
    addNative(project, "font")
    addNative(project, "iio")
    if (IS_INCLUDE_ES2) {
        addNative(project, "prismES2")
    }

    if (IS_COMPILE_PANGO) {
        addNative(project, "fontFreetype")
        addNative(project, "fontPango")
    }

    if (IS_WINDOWS) {
        addNative(project, "prismD3D")
        // TODO need to hook this up to be executed only if PassThroughVS.h is missing or PassThroughVS.hlsl is changed
        task generateD3DHeaders(group: "Build") {
            enabled = IS_WINDOWS
            inputs.file "src/main/native-prism-d3d/hlsl/Mtl1PS.hlsl"
            inputs.file "src/main/native-prism-d3d/hlsl/Mtl1VS.hlsl"
            inputs.file "src/main/native-prism-d3d/PassThroughVS.hlsl"
            outputs.dir "$buildDir/headers/PrismD3D/"
            outputs.dir "$buildDir/headers/PrismD3D/hlsl/"
            description = "Generate headers by compiling hlsl files"
            doLast {
                mkdir file("$buildDir/headers/PrismD3D/hlsl")
                def PS_3D_SRC = file("src/main/native-prism-d3d/hlsl/Mtl1PS.hlsl")
                def VS_3D_SRC = file("src/main/native-prism-d3d/hlsl/Mtl1VS.hlsl")
                def PASSTHROUGH_VS_SRC = file("src/main/native-prism-d3d/PassThroughVS.hlsl")
                def jobs = [
                        ["$FXC", "/nologo", "/T", "vs_3_0", "/Fh", "$buildDir/headers/PrismD3D/PassThroughVS.h", "/E", "passThrough", "$PASSTHROUGH_VS_SRC"],
                        ["$FXC", "/nologo", "/T", "ps_3_0", "/Fh", "$buildDir/headers/PrismD3D/hlsl/Mtl1PS.h", "/DSpec=0", "/DSType=0", "$PS_3D_SRC"],
                        ["$FXC", "/nologo", "/T", "ps_3_0", "/Fh", "$buildDir/headers/PrismD3D/hlsl/Mtl1PS_i.h", "/DSpec=0", "/DSType=0", "/DIllumMap=1", "$PS_3D_SRC"],
                        ["$FXC", "/nologo", "/T", "ps_3_0", "/Fh", "$buildDir/headers/PrismD3D/hlsl/Mtl1PS_s1n.h", "/DSpec=1", "/DSType=0", "$PS_3D_SRC"],
                        ["$FXC", "/nologo", "/T", "ps_3_0", "/Fh", "$buildDir/headers/PrismD3D/hlsl/Mtl1PS_s2n.h", "/DSpec=2", "/DSType=0", "$PS_3D_SRC"],
                        ["$FXC", "/nologo", "/T", "ps_3_0", "/Fh", "$buildDir/headers/PrismD3D/hlsl/Mtl1PS_s3n.h", "/DSpec=3", "/DSType=0", "$PS_3D_SRC"],
                        ["$FXC", "/nologo", "/T", "ps_3_0", "/Fh", "$buildDir/headers/PrismD3D/hlsl/Mtl1PS_s1t.h", "/DSpec=1", "/DSType=1", "$PS_3D_SRC"],
                        ["$FXC", "/nologo", "/T", "ps_3_0", "/Fh", "$buildDir/headers/PrismD3D/hlsl/Mtl1PS_s2t.h", "/DSpec=2", "/DSType=1", "$PS_3D_SRC"],
                        ["$FXC", "/nologo", "/T", "ps_3_0", "/Fh", "$buildDir/headers/PrismD3D/hlsl/Mtl1PS_s3t.h", "/DSpec=3", "/DSType=1", "$PS_3D_SRC"],
                        ["$FXC", "/nologo", "/T", "ps_3_0", "/Fh", "$buildDir/headers/PrismD3D/hlsl/Mtl1PS_s1c.h", "/DSpec=1", "/DSType=2", "$PS_3D_SRC"],
                        ["$FXC", "/nologo", "/T", "ps_3_0", "/Fh", "$buildDir/headers/PrismD3D/hlsl/Mtl1PS_s2c.h", "/DSpec=2", "/DSType=2", "$PS_3D_SRC"],
                        ["$FXC", "/nologo", "/T", "ps_3_0", "/Fh", "$buildDir/headers/PrismD3D/hlsl/Mtl1PS_s3c.h", "/DSpec=3", "/DSType=2", "$PS_3D_SRC"],
                        ["$FXC", "/nologo", "/T", "ps_3_0", "/Fh", "$buildDir/headers/PrismD3D/hlsl/Mtl1PS_s1m.h", "/DSpec=1", "/DSType=3", "$PS_3D_SRC"],
                        ["$FXC", "/nologo", "/T", "ps_3_0", "/Fh", "$buildDir/headers/PrismD3D/hlsl/Mtl1PS_s2m.h", "/DSpec=2", "/DSType=3", "$PS_3D_SRC"],
                        ["$FXC", "/nologo", "/T", "ps_3_0", "/Fh", "$buildDir/headers/PrismD3D/hlsl/Mtl1PS_s3m.h", "/DSpec=3", "/DSType=3", "$PS_3D_SRC"],
                        ["$FXC", "/nologo", "/T", "ps_3_0", "/Fh", "$buildDir/headers/PrismD3D/hlsl/Mtl1PS_b1n.h", "/DSpec=1", "/DSType=0", "/DBump=1", "$PS_3D_SRC"],
                        ["$FXC", "/nologo", "/T", "ps_3_0", "/Fh", "$buildDir/headers/PrismD3D/hlsl/Mtl1PS_b2n.h", "/DSpec=2", "/DSType=0", "/DBump=1", "$PS_3D_SRC"],
                        ["$FXC", "/nologo", "/T", "ps_3_0", "/Fh", "$buildDir/headers/PrismD3D/hlsl/Mtl1PS_b3n.h", "/DSpec=3", "/DSType=0", "/DBump=1", "$PS_3D_SRC"],
                        ["$FXC", "/nologo", "/T", "ps_3_0", "/Fh", "$buildDir/headers/PrismD3D/hlsl/Mtl1PS_b1t.h", "/DSpec=1", "/DSType=1", "/DBump=1", "$PS_3D_SRC"],
                        ["$FXC", "/nologo", "/T", "ps_3_0", "/Fh", "$buildDir/headers/PrismD3D/hlsl/Mtl1PS_b2t.h", "/DSpec=2", "/DSType=1", "/DBump=1", "$PS_3D_SRC"],
                        ["$FXC", "/nologo", "/T", "ps_3_0", "/Fh", "$buildDir/headers/PrismD3D/hlsl/Mtl1PS_b3t.h", "/DSpec=3", "/DSType=1", "/DBump=1", "$PS_3D_SRC"],
                        ["$FXC", "/nologo", "/T", "ps_3_0", "/Fh", "$buildDir/headers/PrismD3D/hlsl/Mtl1PS_b1c.h", "/DSpec=1", "/DSType=2", "/DBump=1", "$PS_3D_SRC"],
                        ["$FXC", "/nologo", "/T", "ps_3_0", "/Fh", "$buildDir/headers/PrismD3D/hlsl/Mtl1PS_b2c.h", "/DSpec=2", "/DSType=2", "/DBump=1", "$PS_3D_SRC"],
                        ["$FXC", "/nologo", "/T", "ps_3_0", "/Fh", "$buildDir/headers/PrismD3D/hlsl/Mtl1PS_b3c.h", "/DSpec=3", "/DSType=2", "/DBump=1", "$PS_3D_SRC"],
                        ["$FXC", "/nologo", "/T", "ps_3_0", "/Fh", "$buildDir/headers/PrismD3D/hlsl/Mtl1PS_b1m.h", "/DSpec=1", "/DSType=3", "/DBump=1", "$PS_3D_SRC"],
                        ["$FXC", "/nologo", "/T", "ps_3_0", "/Fh", "$buildDir/headers/PrismD3D/hlsl/Mtl1PS_b2m.h", "/DSpec=2", "/DSType=3", "/DBump=1", "$PS_3D_SRC"],
                        ["$FXC", "/nologo", "/T", "ps_3_0", "/Fh", "$buildDir/headers/PrismD3D/hlsl/Mtl1PS_b3m.h", "/DSpec=3", "/DSType=3", "/DBump=1", "$PS_3D_SRC"],
                        ["$FXC", "/nologo", "/T", "ps_3_0", "/Fh", "$buildDir/headers/PrismD3D/hlsl/Mtl1PS_s1ni.h", "/DSpec=1", "/DSType=0", "/DIllumMap=1", "$PS_3D_SRC"],
                        ["$FXC", "/nologo", "/T", "ps_3_0", "/Fh", "$buildDir/headers/PrismD3D/hlsl/Mtl1PS_s2ni.h", "/DSpec=2", "/DSType=0", "/DIllumMap=1", "$PS_3D_SRC"],
                        ["$FXC", "/nologo", "/T", "ps_3_0", "/Fh", "$buildDir/headers/PrismD3D/hlsl/Mtl1PS_s3ni.h", "/DSpec=3", "/DSType=0", "/DIllumMap=1", "$PS_3D_SRC"],
                        ["$FXC", "/nologo", "/T", "ps_3_0", "/Fh", "$buildDir/headers/PrismD3D/hlsl/Mtl1PS_s1ti.h", "/DSpec=1", "/DSType=1", "/DIllumMap=1", "$PS_3D_SRC"],
                        ["$FXC", "/nologo", "/T", "ps_3_0", "/Fh", "$buildDir/headers/PrismD3D/hlsl/Mtl1PS_s2ti.h", "/DSpec=2", "/DSType=1", "/DIllumMap=1", "$PS_3D_SRC"],
                        ["$FXC", "/nologo", "/T", "ps_3_0", "/Fh", "$buildDir/headers/PrismD3D/hlsl/Mtl1PS_s3ti.h", "/DSpec=3", "/DSType=1", "/DIllumMap=1", "$PS_3D_SRC"],
                        ["$FXC", "/nologo", "/T", "ps_3_0", "/Fh", "$buildDir/headers/PrismD3D/hlsl/Mtl1PS_s1ci.h", "/DSpec=1", "/DSType=2", "/DIllumMap=1", "$PS_3D_SRC"],
                        ["$FXC", "/nologo", "/T", "ps_3_0", "/Fh", "$buildDir/headers/PrismD3D/hlsl/Mtl1PS_s2ci.h", "/DSpec=2", "/DSType=2", "/DIllumMap=1", "$PS_3D_SRC"],
                        ["$FXC", "/nologo", "/T", "ps_3_0", "/Fh", "$buildDir/headers/PrismD3D/hlsl/Mtl1PS_s3ci.h", "/DSpec=3", "/DSType=2", "/DIllumMap=1", "$PS_3D_SRC"],
                        ["$FXC", "/nologo", "/T", "ps_3_0", "/Fh", "$buildDir/headers/PrismD3D/hlsl/Mtl1PS_s1mi.h", "/DSpec=1", "/DSType=3", "/DIllumMap=1", "$PS_3D_SRC"],
                        ["$FXC", "/nologo", "/T", "ps_3_0", "/Fh", "$buildDir/headers/PrismD3D/hlsl/Mtl1PS_s2mi.h", "/DSpec=2", "/DSType=3", "/DIllumMap=1", "$PS_3D_SRC"],
                        ["$FXC", "/nologo", "/T", "ps_3_0", "/Fh", "$buildDir/headers/PrismD3D/hlsl/Mtl1PS_s3mi.h", "/DSpec=3", "/DSType=3", "/DIllumMap=1", "$PS_3D_SRC"],
                        ["$FXC", "/nologo", "/T", "ps_3_0", "/Fh", "$buildDir/headers/PrismD3D/hlsl/Mtl1PS_b1ni.h", "/DSpec=1", "/DSType=0", "/DBump=1", "/DIllumMap=1", "$PS_3D_SRC"],
                        ["$FXC", "/nologo", "/T", "ps_3_0", "/Fh", "$buildDir/headers/PrismD3D/hlsl/Mtl1PS_b2ni.h", "/DSpec=2", "/DSType=0", "/DBump=1", "/DIllumMap=1", "$PS_3D_SRC"],
                        ["$FXC", "/nologo", "/T", "ps_3_0", "/Fh", "$buildDir/headers/PrismD3D/hlsl/Mtl1PS_b3ni.h", "/DSpec=3", "/DSType=0", "/DBump=1", "/DIllumMap=1", "$PS_3D_SRC"],
                        ["$FXC", "/nologo", "/T", "ps_3_0", "/Fh", "$buildDir/headers/PrismD3D/hlsl/Mtl1PS_b1ti.h", "/DSpec=1", "/DSType=1", "/DBump=1", "/DIllumMap=1", "$PS_3D_SRC"],
                        ["$FXC", "/nologo", "/T", "ps_3_0", "/Fh", "$buildDir/headers/PrismD3D/hlsl/Mtl1PS_b2ti.h", "/DSpec=2", "/DSType=1", "/DBump=1", "/DIllumMap=1", "$PS_3D_SRC"],
                        ["$FXC", "/nologo", "/T", "ps_3_0", "/Fh", "$buildDir/headers/PrismD3D/hlsl/Mtl1PS_b3ti.h", "/DSpec=3", "/DSType=1", "/DBump=1", "/DIllumMap=1", "$PS_3D_SRC"],
                        ["$FXC", "/nologo", "/T", "ps_3_0", "/Fh", "$buildDir/headers/PrismD3D/hlsl/Mtl1PS_b1ci.h", "/DSpec=1", "/DSType=2", "/DBump=1", "/DIllumMap=1", "$PS_3D_SRC"],
                        ["$FXC", "/nologo", "/T", "ps_3_0", "/Fh", "$buildDir/headers/PrismD3D/hlsl/Mtl1PS_b2ci.h", "/DSpec=2", "/DSType=2", "/DBump=1", "/DIllumMap=1", "$PS_3D_SRC"],
                        ["$FXC", "/nologo", "/T", "ps_3_0", "/Fh", "$buildDir/headers/PrismD3D/hlsl/Mtl1PS_b3ci.h", "/DSpec=3", "/DSType=2", "/DBump=1", "/DIllumMap=1", "$PS_3D_SRC"],
                        ["$FXC", "/nologo", "/T", "ps_3_0", "/Fh", "$buildDir/headers/PrismD3D/hlsl/Mtl1PS_b1mi.h", "/DSpec=1", "/DSType=3", "/DBump=1", "/DIllumMap=1", "$PS_3D_SRC"],
                        ["$FXC", "/nologo", "/T", "ps_3_0", "/Fh", "$buildDir/headers/PrismD3D/hlsl/Mtl1PS_b2mi.h", "/DSpec=2", "/DSType=3", "/DBump=1", "/DIllumMap=1", "$PS_3D_SRC"],
                        ["$FXC", "/nologo", "/T", "ps_3_0", "/Fh", "$buildDir/headers/PrismD3D/hlsl/Mtl1PS_b3mi.h", "/DSpec=3", "/DSType=3", "/DBump=1", "/DIllumMap=1", "$PS_3D_SRC"],
                        ["$FXC", "/nologo", "/T", "vs_3_0", "/Fh", "$buildDir/headers/PrismD3D/hlsl/Mtl1VS_Obj.h", "/DVertexType=VsInput", "$VS_3D_SRC"]
                ]
                final ExecutorService executor = Executors.newFixedThreadPool(Integer.parseInt(project.NUM_COMPILE_THREADS.toString()));
                final CountDownLatch latch = new CountDownLatch(jobs.size());
                List futures = new ArrayList<Future>();
                jobs.each { cmd ->
                    futures.add(executor.submit(new Runnable() {
                        @Override public void run() {
                            try {
                                exec {
                                    commandLine cmd
                                }
                            } finally {
                                latch.countDown();
                            }
                        }
                    }));
                }
                latch.await();
                // Looking for whether an exception occurred while executing any of the futures.
                // By calling "get()" on each future an exception will be thrown if one had occurred
                // on the background thread.
                futures.each {it.get();}
            }
        }

        ccWinPrismD3D.dependsOn generateD3DHeaders
    }

    // The Decora and Prism JSL files have to be generated in a very specific set of steps.
    //      1) Compile the *Compile.java classes. These live in src/main/jsl-* and will be
    //         output to $buildDir/classes/jsl-compilers/* (where * == decora or prism).
    //      2) Generate source files from the JSL files contained in src/main/jsl-*. These
    //         will be output to $buildDir/gensrc/jsl-*
    //      3) Compile the JSL Java sources in $buildDir/gensrc/jsl-* and put the output
    //         into classes/jsl-*
    //      4) Compile the native JSL sources in $buildDir/gensrc/jsl-* and put the obj
    //         files into native/jsl-* and the resulting library into libs/jsl-*.dll|so|dylib
    //      5) Modify the jar step to include classes/jsl-*
    // The native library must be copied over during SDK creation time in the "sdk" task. In
    // addition to these steps, the clean task is created. Note that I didn't bother to create
    // a new task for each of the decora files, preferring instead just to create a rule?? Also
    // need "clean" tasks for each compile task.

    def modulePath = "${project.sourceSets.main.java.getDestinationDirectory().get().getAsFile()}"
    modulePath += File.pathSeparator + "${rootProject.projectDir}/modules/javafx.base/build/classes/java/main"
    addJSL(project, "Decora", "com/sun/scenario/effect/impl/hw/d3d/hlsl", decoraAddExports) { sourceDir, destinationDir ->
        [[fileName: "ColorAdjust", generator: "CompileJSL", outputs: "-all"],
         [fileName: "Brightpass", generator: "CompileJSL", outputs: "-all"],
         [fileName: "SepiaTone", generator: "CompileJSL", outputs: "-all"],
         [fileName: "PerspectiveTransform", generator: "CompileJSL", outputs: "-all"],
         [fileName: "DisplacementMap", generator: "CompileJSL", outputs: "-all"],
         [fileName: "InvertMask", generator: "CompileJSL", outputs: "-all"],
         [fileName: "Blend", generator: "CompileBlend", outputs: "-all"],
         [fileName: "PhongLighting", generator: "CompilePhong", outputs: "-all"],
         [fileName: "LinearConvolve", generator: "CompileLinearConvolve", outputs: "-hw"],
         [fileName: "LinearConvolveShadow", generator: "CompileLinearConvolve", outputs: "-hw"]].each { settings ->
            javaexec {
                executable = JAVA
                workingDir = project.projectDir
                mainClass = settings.generator
                classpath = configurations.compileClasspath + configurations.antlr
                classpath += files(project.sourceSets.jslc.java.getDestinationDirectory().get().getAsFile())

                classpath += files("${project.projectDir}/src/jslc/resources")

                classpath += files("$buildDir/classes/jsl-compilers/decora")
                jvmArgs += "--module-path=$modulePath"
                jvmArgs += "--add-modules=javafx.graphics"
                jvmArgs += decoraAddExports
                args += ["-i", sourceDir, "-o", destinationDir, "-t", "-pkg", "com/sun/scenario/effect", "$settings.outputs", "$settings.fileName"]
            }
        }
    }


    task nativeDecora(dependsOn: compileDecoraHLSLShaders, group: "Build") {
        description = "Generates JNI headers, compiles, and builds native dynamic library for Decora"
    }
    task cleanNativeDecora(type: Delete, group: "Build") {
        description = "Clean native objects for Decora"
    }

    def headerDir = file("$buildDir/gensrc/headers/javafx.graphics")
    def nativeRootDir = project.file("$project.buildDir/native/jsl-decora")
    def libRootDir = project.file("$project.buildDir/libs/jsl-decora")
    // For each compile target, create cc and link tasks
    compileTargets { t ->
        def target = t.name
        def upperTarget = t.upper
        def capitalTarget = t.capital
        def targetProperties = rootProject.ext[upperTarget];
        def library = targetProperties.library
        def properties = targetProperties.get('decora')
        def nativeDir = file("$nativeRootDir/$target");

        def variants = properties.containsKey("variants") ? properties.variants : [""];
        variants.each { variant ->
            def variantProperties = variant == "" ? properties : properties.get(variant)
            def capitalVariant = variant.capitalize()
            def ccOutput = variant == "" ? nativeDir : file("$nativeDir/$variant")

            def ccTask = task("compileDecoraNativeShaders$capitalTarget$capitalVariant", type: CCTask, dependsOn: generateDecoraShaders) {
                description = "Compiles Decora SSE natives for ${t.name}${capitalVariant != '' ? ' for variant ' + capitalVariant : ''}"
                matches = ".*\\.cc"
                source file("$buildDir/gensrc/jsl-decora")
                source file(project.projectDir.path + "/src/main/native-decora")
                headers = headerDir
                params.addAll(variantProperties.ccFlags)
                output(ccOutput)
                compiler = variantProperties.compiler
                cleanNativeDecora.delete ccOutput
            }

            def linkTask = task("linkDecoraNativeShaders$capitalTarget$capitalVariant", type: LinkTask, dependsOn: ccTask) {
                description = "Creates native dynamic library for Decora SSE ${t.name}${capitalVariant != '' ? ' for variant ' + capitalVariant : ''}"
                objectDir = ccOutput
                linkParams.addAll(variantProperties.linkFlags)
                lib = file("$libRootDir/$t.name/${library(variantProperties.lib)}")
                linker = variantProperties.linker
                cleanNativeDecora.delete "$libRootDir/$t.name/"
            }

            if (IS_WINDOWS && target == "win") {
                def rcTask = project.task("rcDecoraNativeShaders$capitalTarget$capitalVariant", type: CompileResourceTask) {
                    description = "Compiles native sources for Decora SSE"
                    matches = ".*\\.rc"
                    compiler = variantProperties.rcCompiler
                    source(variantProperties.rcSource)
                    if (variantProperties.rcFlags) {
                        rcParams.addAll(variantProperties.rcFlags)
                    }
                    output(ccOutput)
                }
                linkTask.dependsOn rcTask;
            }

            nativeDecora.dependsOn(linkTask)
        }
    }

    // Prism JSL
    addJSL(project, "Prism", "com/sun/prism/d3d/hlsl", null) { sourceDir, destinationDir ->
        def inputFiles = fileTree(dir: sourceDir)
        inputFiles.include "**/*.jsl"
        inputFiles.each { file ->
            javaexec {
                executable = JAVA
                workingDir = project.projectDir
                mainClass = "CompileJSL"
                classpath = configurations.compileClasspath + configurations.antlr
                classpath += files(project.sourceSets.jslc.java.getDestinationDirectory().get().getAsFile())
                classpath += files(project.sourceSets.jslc.resources)
                classpath += files("$buildDir/classes/jsl-compilers/prism",
                    project.projectDir.path + "/src/main/jsl-prism") // for the .stg
                args = ["-i", sourceDir, "-o", destinationDir, "-t", "-pkg", "com/sun/prism", "-d3d", "-es2", "-name", "$file"]
            }
        }
    }

    task initShaderDirs() {
        doLast {
            // Create empty hlsl dirs on all platforms for IDE support
            file("$project.buildDir/hlsl/Decora").mkdirs()
            file("$project.buildDir/hlsl/Prism").mkdirs()
            file("$project.buildDir/gensrc/jsl-prism").mkdirs()
            file("$project.buildDir/gensrc/jsl-decora").mkdirs()
        }
    }
    project.processShaders.dependsOn(initShaderDirs)

    nativePrism.dependsOn compilePrismHLSLShaders;

    project.nativeAllTask.dependsOn nativeDecora
    project.cleanNativeAllTask.dependsOn cleanNativeDecora
    assemble.dependsOn nativeDecora
    processResources.dependsOn processDecoraShaders, processPrismShaders

    test {
        def cssDir = file("${TEST_SDK_PATH}/shims/${moduleName}/javafx")
        jvmArgs enableNativeGraphics
        jvmArgs "-Djavafx.toolkit=test.com.sun.javafx.pgstub.StubToolkit",
            "-DCSS_META_DATA_TEST_DIR=$cssDir"
        enableAssertions = true
        testLogging.exceptionFormat = "full"
        scanForTestClasses = true
        include "**/*.*"
        if (BUILD_CLOSED && DO_JCOV) {
            addJCov(project, test)
        }
    }

    // To enable the IDEs to all be happy (no red squiggles) we need to have the libraries
    // available in some known location. Maybe in the future the Gradle plugins to each
    // of the IDEs will be good enough that we won't need this hack anymore.
    classes {
        doLast {
            // Copy all of the download libraries to the libs directory for the sake of the IDEs
            File libsDir = rootProject.file("build/libs");

            // In some IDEs (Eclipse for example), touching these libraries
            // cauese a full build within the IDE. When gradle is used
            // outside of the IDE, for example to build the native code,
            // a full rebuild is caused within the IDE. The fix is to check
            // for the presence of the target files in the lib directory
            // and not copy the files if all are present.

            libsDir.mkdirs();

            def allLibsPresent = true
            def libNames = [ "antlr4-4.7.2-complete.jar" ]
            libNames.each { name ->
                File f = new File(libsDir, name)
                if (!f.exists()) allLibsPresent = false
            }
            if (allLibsPresent) return;

            for (File f : [configurations.compileClasspath.files, configurations.antlr.files].flatten()) {
                copy {
                    into libsDir
                    from f.getParentFile()
                    include "**/antlr4-4.7.2-complete.jar"
                    includeEmptyDirs = false
                }
            }
        }
    }

    addMavenPublication(project, [ 'base' ])

    addValidateSourceSets(project, sourceSets)
}

project(":controls") {
    project.ext.buildModule = true
    project.ext.includeSources = true
    project.ext.moduleRuntime = true
    project.ext.moduleName = "javafx.controls"

    sourceSets {
        main
        shims {
            java {
                compileClasspath += sourceSets.main.output
                runtimeClasspath += sourceSets.main.output
            }
        }
        test {
            java {
                compileClasspath += sourceSets.shims.output
                runtimeClasspath += sourceSets.shims.output
            }
        }
    }

    project.ext.moduleSourcePath = defaultModuleSourcePath
    project.ext.moduleSourcePathShim = defaultModuleSourcePathShim

    commonModuleSetup(project, [ 'base', 'graphics', 'controls' ])

    dependencies {
        testImplementation project(":graphics").sourceSets.test.output
        testImplementation project(":base").sourceSets.test.output
        implementation project(':base')
        implementation project(':graphics')
    }

    test {
        def cssDir = file("${TEST_SDK_PATH}/shims/${moduleName}/javafx")
        jvmArgs enableNativeGraphics
        jvmArgs "-Djavafx.toolkit=test.com.sun.javafx.pgstub.StubToolkit",
            "-DCSS_META_DATA_TEST_DIR=$cssDir"
    }

    def modulePath = "${project.sourceSets.main.java.getDestinationDirectory().get().getAsFile()}"
    modulePath += File.pathSeparator + "${rootProject.projectDir}/modules/javafx.graphics/build/classes/java/main"
    modulePath += File.pathSeparator + "${rootProject.projectDir}/modules/javafx.base/build/classes/java/main"
    processResources {
      doLast {
        def cssFiles = fileTree(dir: "$moduleDir/com/sun/javafx/scene/control/skin")
        cssFiles.include "**/*.css"
        cssFiles.each { css ->
            logger.info("converting CSS to BSS ${css}");

            javaexec {
                executable = JAVA
                workingDir = project.projectDir
                jvmArgs += patchModuleArgs
                jvmArgs += "--module-path=$modulePath"
                jvmArgs += "--add-modules=javafx.graphics"
                mainClass = "com.sun.javafx.css.parser.Css2Bin"
                args css
            }
        }
      }
    }

    def copyShimBssTask = project.task("copyShimBss", type: Copy,
                            dependsOn: [project.tasks.getByName("compileJava"),
                                        project.tasks.getByName("processResources")]) {
        from project.moduleDir
        into project.moduleShimsDir
        include "**/*.bss"
    }
    processShimsResources.dependsOn(copyShimBssTask)

    addMavenPublication(project, [ 'graphics' ])

    addValidateSourceSets(project, sourceSets)
}

project(":incubator.input") {
    project.ext.buildModule = true
    project.ext.includeSources = true
    project.ext.moduleRuntime = true
    project.ext.moduleName = "jfx.incubator.input"
    project.ext.incubating = true

    sourceSets {
        main
        shims {
            java {
                compileClasspath += sourceSets.main.output
                runtimeClasspath += sourceSets.main.output
            }
        }
        test {
            java {
                compileClasspath += sourceSets.shims.output
                runtimeClasspath += sourceSets.shims.output
            }
        }
    }

    project.ext.moduleSourcePath = defaultModuleSourcePath
    project.ext.moduleSourcePathShim = defaultModuleSourcePathShim

    commonModuleSetup(project, [
        'base',
        'graphics',
        'controls',
        'incubator.input'
    ])

    dependencies {
        testImplementation project(":base").sourceSets.test.output
        testImplementation project(":graphics").sourceSets.test.output
        testImplementation project(":controls").sourceSets.test.output
        implementation project(':base')
        implementation project(':graphics')
        implementation project(':controls')
    }

    test {
        jvmArgs "-Djavafx.toolkit=test.com.sun.javafx.pgstub.StubToolkit"
    }

    def modulePath = "${project.sourceSets.main.java.getDestinationDirectory().get().getAsFile()}"
    modulePath += File.pathSeparator + "${rootProject.projectDir}/modules/javafx.controls/build/classes/java/main"
    modulePath += File.pathSeparator + "${rootProject.projectDir}/modules/javafx.graphics/build/classes/java/main"
    modulePath += File.pathSeparator + "${rootProject.projectDir}/modules/javafx.base/build/classes/java/main"

    // FIXME: KCR
//    processResources {
//      doLast {
//        def cssFiles = fileTree(dir: "$moduleDir/com/sun/javafx/scene/control/skin")
//        cssFiles.include "**/*.css"
//        cssFiles.each { css ->
//            logger.info("converting CSS to BSS ${css}");
//
//            javaexec {
//                executable = JAVA
//                workingDir = project.projectDir
//                jvmArgs += patchModuleArgs
//                jvmArgs += "--module-path=$modulePath"
//                jvmArgs += "--add-modules=javafx.graphics"
//                mainClass = "com.sun.javafx.css.parser.Css2Bin"
//                args css
//            }
//        }
//      }
//    }
//
//    def copyShimBssTask = project.task("copyShimBss", type: Copy,
//                            dependsOn: [project.tasks.getByName("compileJava"),
//                                        project.tasks.getByName("processResources")]) {
//        from project.moduleDir
//        into project.moduleShimsDir
//        include "**/*.bss"
//    }
//    processShimsResources.dependsOn(copyShimBssTask)

    addMavenPublication(project, [ 'graphics' , 'controls'])

    addValidateSourceSets(project, sourceSets)
}

project(":incubator.richtext") {
    project.ext.buildModule = true
    project.ext.includeSources = true
    project.ext.moduleRuntime = true
    project.ext.moduleName = "jfx.incubator.richtext"
    project.ext.incubating = true

    sourceSets {
        main
        shims {
            java {
                compileClasspath += sourceSets.main.output
                runtimeClasspath += sourceSets.main.output
            }
        }
        test {
            java {
                compileClasspath += sourceSets.shims.output
                runtimeClasspath += sourceSets.shims.output
            }
        }
    }

    project.ext.moduleSourcePath = defaultModuleSourcePath
    project.ext.moduleSourcePathShim = defaultModuleSourcePathShim

    commonModuleSetup(project, [
        'base',
        'graphics',
        'controls',
        'incubator.input',
        'incubator.richtext'
    ])

    dependencies {
        testImplementation project(":base").sourceSets.test.output
        testImplementation project(":graphics").sourceSets.test.output
        testImplementation project(":controls").sourceSets.test.output
        testImplementation project(":incubator.input").sourceSets.test.output
        implementation project(':base')
        implementation project(':graphics')
        implementation project(':controls')
        implementation project(':incubator.input')
    }

    test {
        jvmArgs "-Djavafx.toolkit=test.com.sun.javafx.pgstub.StubToolkit"
    }

    def modulePath = "${project.sourceSets.main.java.getDestinationDirectory().get().getAsFile()}"
    modulePath += File.pathSeparator + "${rootProject.projectDir}/modules/javafx.controls/build/classes/java/main"
    modulePath += File.pathSeparator + "${rootProject.projectDir}/modules/javafx.graphics/build/classes/java/main"
    modulePath += File.pathSeparator + "${rootProject.projectDir}/modules/javafx.base/build/classes/java/main"

    // FIXME: KCR
//    processResources {
//      doLast {
//        def cssFiles = fileTree(dir: "$moduleDir/com/sun/javafx/scene/control/skin")
//        cssFiles.include "**/*.css"
//        cssFiles.each { css ->
//            logger.info("converting CSS to BSS ${css}");
//
//            javaexec {
//                executable = JAVA
//                workingDir = project.projectDir
//                jvmArgs += patchModuleArgs
//                jvmArgs += "--module-path=$modulePath"
//                jvmArgs += "--add-modules=javafx.graphics"
//                mainClass = "com.sun.javafx.css.parser.Css2Bin"
//                args css
//            }
//        }
//      }
//    }
//
//    def copyShimBssTask = project.task("copyShimBss", type: Copy,
//                            dependsOn: [project.tasks.getByName("compileJava"),
//                                        project.tasks.getByName("processResources")]) {
//        from project.moduleDir
//        into project.moduleShimsDir
//        include "**/*.bss"
//    }
//    processShimsResources.dependsOn(copyShimBssTask)

    addMavenPublication(project, [ 'graphics' , 'controls'])

    addValidateSourceSets(project, sourceSets)
}

project(":swing") {

    // We need to skip setting compiler.options.release for this module,
    // since javafx.swing requires jdk.unsupported.desktop, which is
    // excluded by "--release NN". This will fall back to using
    // "-source NN -target NN" for this module.
    project.ext.skipJavaCompilerOptionRelease = true

    // We also need to disable the implicitly-enabled lint warning that
    // results from the above
    project.ext.extraLintOptions =
        "-options"

    tasks.all {
        if (!COMPILE_SWING) it.enabled = false
    }

    project.ext.buildModule = COMPILE_SWING
    project.ext.includeSources = true
    project.ext.moduleRuntime = true
    project.ext.moduleName = "javafx.swing"

    sourceSets {
        main
        shims {
            java {
                compileClasspath += sourceSets.main.output
                runtimeClasspath += sourceSets.main.output
            }
        }
        test {
            java {
                compileClasspath += sourceSets.shims.output
                runtimeClasspath += sourceSets.shims.output
            }
        }
    }

    project.ext.moduleSourcePath = defaultModuleSourcePath
    project.ext.moduleSourcePathShim = defaultModuleSourcePathShim

    commonModuleSetup(project, [ 'base', 'graphics', 'swing' ])

    dependencies {
        implementation project(":base")
        implementation project(":graphics")
    }

    test {
        enabled = IS_FULL_TEST && IS_AWT_TEST

        jvmArgs enableNativeGraphics
    }

    if (COMPILE_SWING) {
        addMavenPublication(project, [ 'graphics' ])
    }

    addValidateSourceSets(project, sourceSets)
}

project(":swt") {
    tasks.all {
        if (!COMPILE_SWT) it.enabled = false
    }

    // javafx.swt is an automatic module
    project.ext.buildModule = false

    commonModuleSetup(project, [ 'base', 'graphics' ])

    dependencies {
        implementation name: SWT_FILE_NAME
    }

    classes {
        doLast {
            // Copy all of the download libraries to libs directory for the sake of the IDEs
            File libsDir = rootProject.file("build/libs");
            File swtLib = new File(libsDir, "swt-debug.jar")
            libsDir.mkdirs();

            // Skip copy if file is present.
            if (swtLib.exists()) return;

            for (File f : configurations.compileClasspath.files) {
                // Have to rename the swt jar because it is some platform specific name but
                // for the sake of the IDEs we need to have a single stable name that works
                // on every platform
                copy {
                    into libsDir
                    from f.getParentFile()
                    include "**/*swt*.jar"
                    includeEmptyDirs = false
                    rename ".*swt.*jar", "swt-debug\\.jar"
                }
            }
        }
    }

    compileJava.options.compilerArgs.addAll([
            "--add-exports=javafx.graphics/com.sun.glass.ui=ALL-UNNAMED",
            "--add-exports=javafx.graphics/com.sun.javafx.cursor=ALL-UNNAMED",
            "--add-exports=javafx.graphics/com.sun.javafx.embed=ALL-UNNAMED",
            "--add-exports=javafx.graphics/com.sun.javafx.stage=ALL-UNNAMED",
            "--add-exports=javafx.graphics/com.sun.javafx.tk=ALL-UNNAMED",
            ])

    compileTestJava {
        if (IS_TEST_SDK) enabled = false
    }

    test {
        //enabled = IS_FULL_TEST && IS_SWT_TEST
        enabled = false // FIXME: JIGSAW -- support this with modules
        logger.info("JIGSAW Testing disabled for swt")

        jvmArgs enableNativeGraphics

        if (IS_MAC) {
            enabled = false
            logger.info("SWT tests are disabled on MAC, because Gradle test runner does not handle -XstartOnFirstThread properly (https://issues.gradle.org/browse/GRADLE-3290).")
        }
    }

    addValidateSourceSets(project, sourceSets)
}

project(":fxml") {
    project.ext.buildModule = true
    project.ext.includeSources = true
    project.ext.moduleRuntime = true
    project.ext.moduleName = "javafx.fxml"

    sourceSets {
        main
        shims {
            java {
                compileClasspath += sourceSets.main.output
                runtimeClasspath += sourceSets.main.output
            }
        }
        test {
            java {
                compileClasspath += sourceSets.shims.output
                runtimeClasspath += sourceSets.shims.output
            }
        }
    }

    project.ext.moduleSourcePath = defaultModuleSourcePath
    project.ext.moduleSourcePathShim = defaultModuleSourcePathShim

    commonModuleSetup(project, [ 'base', 'graphics', 'controls', 'fxml' ])


    dependencies {
        testImplementation project(":graphics").sourceSets.test.output
        testImplementation project(":base").sourceSets.test.output
        implementation project(":base")
        implementation project(":graphics")
    }

    test {
        // StubToolkit is not *really* needed here, but because some code inadvertently invokes performance
        // tracker and this attempts to fire up the toolkit and this looks for native libraries and fails,
        // we have to use the stub toolkit for now.
        jvmArgs enableNativeGraphics
        jvmArgs "-Djavafx.toolkit=test.com.sun.javafx.pgstub.StubToolkit"
        // FIXME: change this to also allow JDK 9 boot jdk
        classpath += files("$JDK_HOME/jre/lib/ext/nashorn.jar")
    }

    addMavenPublication(project, [ 'controls' ])

    addValidateSourceSets(project, sourceSets)
}

project(":media") {
    configurations {
        media
    }

    project.ext.buildModule = true
    project.ext.includeSources = true
    project.ext.moduleRuntime = true
    project.ext.moduleName = "javafx.media"

    sourceSets {
        main
        //shims // no test shims needed
        test
        tools {
            java.srcDir "src/tools/java"
        }
    }

    project.ext.moduleSourcePath = defaultModuleSourcePath
    project.ext.moduleSourcePathShim = defaultModuleSourcePathShim

    commonModuleSetup(project, [ 'base', 'graphics', 'media' ])

    dependencies {
        if (IS_BUILD_LIBAV_STUBS) {
            media name: "v9.14", ext: "tar.gz"
            media name: "v11.4", ext: "tar.gz"
            media name: "v12.1", ext: "tar.gz"
            media name: "ffmpeg-3.3.3", ext: "tar.gz"
            media name: "ffmpeg-4.0.2", ext: "tar.gz"
            media name: "ffmpeg-5.1.2", ext: "tar.gz"
            media name: "ffmpeg-6.0", ext: "tar.gz"
            media name: "ffmpeg-7.0.2", ext: "tar.gz"
        }
        implementation project(":base")
        implementation project(":graphics")
    }

    compileJava.dependsOn updateCacheIfNeeded

    compileJava {
        // generate the native headers during compile
        options.compilerArgs.addAll([
            '-h', "${project.buildDir}/gensrc/headers"
            ])
    }

    compileToolsJava {
        enabled = IS_COMPILE_MEDIA
        def modulePath = "${project.sourceSets.main.java.getDestinationDirectory().get().getAsFile()}"
        options.compilerArgs.addAll([
            "--module-path=$modulePath",
            "--add-modules=javafx.media",
            '--add-exports', 'javafx.media/com.sun.media.jfxmedia=ALL-UNNAMED',
            ])
    }

    project.ext.makeJobsFlag = IS_WINDOWS && IS_DEBUG_NATIVE ? "-j1" : "-j5";
    project.ext.buildType = IS_DEBUG_NATIVE ? "Debug" : "Release";

    def nativeSrcDir = file("${projectDir}/src/main/native")
    def generatedHeadersDir = file("${buildDir}/gensrc/headers/${project.moduleName}")

    task generateMediaErrorHeader(dependsOn: [compileJava, compileToolsJava]) {
        enabled = IS_COMPILE_MEDIA
        def headerpath = file("$generatedHeadersDir/jfxmedia_errors.h");
        doLast {
            def classpath = files(sourceSets.tools.output);
            def sourcepath = sourceSets.main.java.srcDirs;
            def srcRoot = (sourcepath.toArray())[0];

            mkdir generatedHeadersDir;

            def modulePath = "${project.sourceSets.main.java.getDestinationDirectory().get().getAsFile()}"
            modulePath += File.pathSeparator + "${rootProject.projectDir}/modules/javafx.graphics/build/classes/java/main"
            modulePath += File.pathSeparator + "${rootProject.projectDir}/modules/javafx.base/build/classes/java/main"

            exec {
                commandLine("$JAVA");
                args += patchModuleArgs
                args += [ "--module-path=$modulePath" ]
                args += [ "--add-modules=javafx.media" ]
                args +=  [ '--add-exports=javafx.media/com.sun.media.jfxmedia=ALL-UNNAMED' ]
                args +=  [ '-classpath', "${classpath.asPath}" ]
                args += [ "headergen.HeaderGen", "$headerpath", "$srcRoot" ]
            }
        }
        outputs.file(project.file("$headerpath"))
    }

    task buildNativeTargets {
        enabled = IS_COMPILE_MEDIA
    }

    compileTargets { t->
        def targetProperties = project.rootProject.ext[t.upper]
        def nativeOutputDir = file("${buildDir}/native/${t.name}")
        def projectDir = t.name.startsWith("arm") ? "linux" : t.name
        def mediaProperties = targetProperties.media
        // Makefile for OSX needs to know if we're building for parfait
        def compileParfait = IS_COMPILE_PARFAIT ? "true" : "false"

        def buildNative = task("build${t.capital}Native", dependsOn: [generateMediaErrorHeader]) {
            enabled = targetProperties.compileMediaNative
            if (!targetProperties.compileMediaNative) {
                println("Not compiling native Media for ${t.name} per configuration request");
            }

            doLast {
                exec {
                    commandLine ("make", "${makeJobsFlag}", "-C", "${nativeSrcDir}/jfxmedia/projects/${projectDir}")
                    args("JAVA_HOME=${JDK_HOME}", "GENERATED_HEADERS_DIR=${generatedHeadersDir}",
                         "OUTPUT_DIR=${nativeOutputDir}", "BUILD_TYPE=${buildType}", "BASE_NAME=jfxmedia",
                         "COMPILE_PARFAIT=${compileParfait}",
                         "ARCH=${ARCH_NAME}",
                        "CC=${mediaProperties.compiler}", "LINKER=${mediaProperties.linker}")

                    if (t.name == "win") {
                        environment(WINDOWS_NATIVE_COMPILE_ENVIRONMENT)
                        args( "RESOURCE=${nativeOutputDir}/${buildType}/${WIN.media.jfxmediaRcFile}")
                    } else {
                        if (t.name.startsWith("arm")) {
                            args("EXTRA_CFLAGS=${mediaProperties.extra_cflags}", "EXTRA_LDFLAGS=${mediaProperties.extra_ldflags}")
                        } else {
                            args("HOST_COMPILE=1")
                        }
                    }
                }
            }
        }

        // check for the property disable${name} = true
        def boolean disabled = targetProperties.containsKey('disableMedia') ? targetProperties.get('disableMedia') : false
        if (!disabled) {
            // Building GStreamer
            def buildGStreamer = task("build${t.capital}GStreamer") {
                enabled = IS_COMPILE_MEDIA
                doLast {
                    exec {
                        commandLine ("make", "${makeJobsFlag}", "-C", "${nativeSrcDir}/gstreamer/projects/${projectDir}/gstreamer-lite")
                        args("OUTPUT_DIR=${nativeOutputDir}", "BUILD_TYPE=${buildType}", "BASE_NAME=gstreamer-lite",
                             "ARCH=${ARCH_NAME}", "CC=${mediaProperties.compiler}",
                             "AR=${mediaProperties.ar}", "LINKER=${mediaProperties.linker}")

                        if (t.name == "win") {
                            environment(WINDOWS_NATIVE_COMPILE_ENVIRONMENT)
                            args("RESOURCE=${nativeOutputDir}/${buildType}/${WIN.media.gstreamerRcFile}")
                        }
                    }
                }
            }

            def buildPlugins = task("build${t.capital}Plugins", dependsOn: buildGStreamer) {
                enabled = IS_COMPILE_MEDIA

                doLast {
                    exec {
                        commandLine ("make", "${makeJobsFlag}", "-C", "${nativeSrcDir}/gstreamer/projects/${projectDir}/fxplugins")
                        args("OUTPUT_DIR=${nativeOutputDir}", "BUILD_TYPE=${buildType}", "BASE_NAME=fxplugins",
                             "ARCH=${ARCH_NAME}",
                             "CC=${mediaProperties.compiler}", "AR=${mediaProperties.ar}", "LINKER=${mediaProperties.linker}")

                        if (t.name == "win") {
                            environment(WINDOWS_NATIVE_COMPILE_ENVIRONMENT)
                            args("RESOURCE=${nativeOutputDir}/${buildType}/${WIN.media.fxpluginsRcFile}")
                        }
                    }
                }
            }

            buildNative.dependsOn buildPlugins

            if (t.name == "linux") {
                // Pre-defined command line arguments
                def cfgCMDArgs = ["sh", "configure"]
                def commonCfgArgs = ["--enable-shared", "--disable-debug", "--disable-static", "--disable-asm", "--disable-doc", "--disable-programs", "--disable-everything"]
                def codecsCfgArgs = ["--enable-decoder=aac,mp3,mp3float,h264,hevc", "--enable-parser=aac,h264,hevc", "--enable-demuxer=aac,h264,hevc,mpegts,mpegtsraw"]

                def copyLibAVStubs = {String fromDir, String toDir ->
                    FileCollection config = files("config.h")
                    FileCollection libavcodec = files("avcodec.h", "avfft.h", "dxva2.h", "vaapi.h", "vda.h",
                                                      "vdpau.h", "version.h", "xvmc.h", "old_codec_ids.h",
                                                      "codec.h", "codec_desc.h", "codec_par.h", "codec_id.h",
                                                      "defs.h", "packet.h", "version_major.h")
                    FileCollection libavdevice = files("avdevice.h", "version.h")
                    FileCollection libavfilter = files("avfiltergraph.h", "avfilter.h", "buffersink.h", "buffersrc.h", "version.h");
                    FileCollection libavformat = files("avformat.h", "avio.h", "version.h", "version_major.h")
                    FileCollection libavresample = files("avresample.h", "version.h")
                    FileCollection libavutil = files("adler32.h", "blowfish.h", "error.h", "log.h", "pixfmt.h",
                                                     "aes.h", "bswap.h", "eval.h", "lzo.h", "random_seed.h",
                                                     "attributes.h", "buffer.h", "fifo.h", "macros.h", "rational.h",
                                                     "audio_fifo.h", "channel_layout.h", "file.h", "mathematics.h", "samplefmt.h",
                                                     "avassert.h", "common.h", "frame.h", "md5.h", "sha.h",
                                                     "avconfig.h", "imgutils.h", "mem.h", "time.h", "avstring.h",
                                                     "cpu_internal.h", "intfloat.h", "opt.h", "version.h", "avutil.h",
                                                     "crc.h", "intreadwrite.h", "parseutils.h", "xtea.h", "base64.h",
                                                     "dict.h", "lfg.h", "pixdesc.h", "intfloat_readwrite.h", "old_pix_fmts.h", "audioconvert.h",
                                                     "cpu.h", "hwcontext.h")
                    FileCollection libavutil_x86 = files("cpu.h") // Use cpu.h from x86 instead of libavutil root if exist
                    FileCollection libswscale = files("swscale.h", "version.h", "version_major.h")

                    def copyLibAVFiles = {FileCollection files, String fDir, String tDir ->
                        File dir = file(tDir)
                        dir.mkdirs()

                        files.each { File file ->
                            copy {
                                from fDir
                                into tDir
                                include file.name
                            }
                        }
                    }

                    copyLibAVFiles(config, fromDir, "${toDir}/include")
                    copyLibAVFiles(libavcodec, "${fromDir}/libavcodec", "${toDir}/include/libavcodec")
                    copyLibAVFiles(libavdevice, "${fromDir}/libavdevice", "${toDir}/include/libavdevice")
                    copyLibAVFiles(libavfilter, "${fromDir}/libavfilter", "${toDir}/include/libavfilter")
                    copyLibAVFiles(libavformat, "${fromDir}/libavformat", "${toDir}/include/libavformat")
                    copyLibAVFiles(libavresample, "${fromDir}/libavresample", "${toDir}/include/libavresample")
                    copyLibAVFiles(libavutil, "${fromDir}/libavutil", "${toDir}/include/libavutil")
                    copyLibAVFiles(libavutil_x86, "${fromDir}/libavutil/x86", "${toDir}/include/libavutil")
                    copyLibAVFiles(libswscale, "${fromDir}/libswscale", "${toDir}/include/libswscale")

                    // Copy libs
                    FileTree libs = fileTree(dir: "${fromDir}", include: "**/*.so*")
                    libs.each {File file ->
                        copy {
                            from file
                            into "${toDir}/lib"
                        }
                    }
                }

                def buildLibAVStubs = task("buildLibAVStubs", dependsOn: []) {
                    enabled = IS_BUILD_LIBAV_STUBS

                    doLast {
                        project.ext.libav = [:]
                        project.ext.libav.basedir = "${buildDir}/native/linux/libav"
                        project.ext.libav.versions = [ "9.14", "11.4", "12.1" ]
                        project.ext.libav.versionmap = [ "9.14" : "54", "11.4" : "56", "12.1" : "57" ]

                        libav.versions.each { version ->
                            def libavDir = "${libav.basedir}/libav-${version}"
                            for (File f : configurations.media.files) {
                                if (f.name.startsWith("v${version}")) {
                                    File dir = file(libavDir)
                                    dir.mkdirs()
                                    def libavTar = "${libav.basedir}/libav-${version}.tar"
                                    ant.gunzip(src: f, dest: libavTar)
                                    ant.untar(src: libavTar, dest: libav.basedir)
                                }
                            }
                        }

                        libav.versions.each { version ->
                            def libavDir = "${libav.basedir}/libav-${version}"
                            File dir = file(libavDir)
                            if (dir.exists()) {
                                def configFile = "${libav.basedir}/libav-${version}/config.h"
                                File cfgFile = file(configFile)
                                if (!cfgFile.exists()) {
                                    // Add execute permissions to version.sh, otherwise build fails
                                    exec {
                                        workingDir("$libavDir")
                                        commandLine("chmod", "+x", "version.sh")
                                    }
                                    exec {
                                        workingDir("$libavDir")
                                        if (IS_BUILD_WORKING_LIBAV) {
                                            commandLine(cfgCMDArgs + commonCfgArgs + codecsCfgArgs)
                                        } else {
                                            commandLine(cfgCMDArgs + commonCfgArgs)
                                        }
                                    }
                                }
                                exec {
                                    workingDir("$libavDir")
                                    commandLine("make")
                                }
                            }
                        }

                        libav.versions.each { version ->
                            def fromDir = "${libav.basedir}/libav-${version}"
                            def majorVersion = libav.versionmap[version]
                            def toDir = "${libav.basedir}/libav-${majorVersion}"
                            copyLibAVStubs(fromDir, toDir)
                        }
                    }
                }

                def buildLibAVFFmpegStubs = task("buildLibAVFFmpegStubs", dependsOn: []) {
                    enabled = IS_BUILD_LIBAV_STUBS

                    def extraCfgArgs = ["--build-suffix=-ffmpeg"]

                    doLast {
                        project.ext.libav = [:]
                        project.ext.libav.basedir = "${buildDir}/native/linux/libavffmpeg"
                        project.ext.libav.versions = [ "11.4" ]
                        project.ext.libav.versionmap = [ "11.4" : "56" ]

                        libav.versions.each { version ->
                            def libavDir = "${libav.basedir}/libav-${version}"
                            for (File f : configurations.media.files) {
                                if (f.name.startsWith("v${version}")) {
                                    File dir = file(libavDir)
                                    dir.mkdirs()
                                    def libavTar = "${libav.basedir}/libav-${version}.tar"
                                    ant.gunzip(src: f, dest: libavTar)
                                    ant.untar(src: libavTar, dest: libav.basedir)
                                }
                            }
                        }

                        libav.versions.each { version ->
                            def libavDir = "${libav.basedir}/libav-${version}"
                            File dir = file(libavDir)
                            if (dir.exists()) {
                                def configFile = "${libav.basedir}/libav-${version}/config.h"
                                File cfgFile = file(configFile)
                                if (!cfgFile.exists()) {
                                    // Patch *.v files, so we have *_FFMPEG_$MAJOR instead of *_$MAJOR, otherwise library will not be loaded
                                    FileTree vfiles = fileTree(dir: "${libavDir}", include: "**/*.v")
                                    vfiles.each {File file ->
                                        String data = file.getText("UTF-8")
                                        data = data.replace("_\$MAJOR", "_FFMPEG_\$MAJOR")
                                        file.write(data, "UTF-8")
                                    }
                                    // Add execute permissions to version.sh, otherwise build fails
                                    exec {
                                        workingDir("$libavDir")
                                        commandLine("chmod", "+x", "version.sh")
                                    }
                                    exec {
                                        workingDir("$libavDir")
                                        if (IS_BUILD_WORKING_LIBAV) {
                                            commandLine(cfgCMDArgs + commonCfgArgs + codecsCfgArgs + extraCfgArgs)
                                        } else {
                                            commandLine(cfgCMDArgs + commonCfgArgs + extraCfgArgs)
                                        }
                                    }
                                }
                                exec {
                                    workingDir("$libavDir")
                                    commandLine("make")
                                }
                            }
                        }

                        libav.versions.each { version ->
                            def fromDir = "${libav.basedir}/libav-${version}"
                            def majorVersion = libav.versionmap[version]
                            def toDir = "${libav.basedir}/libav-${majorVersion}"
                            copyLibAVStubs(fromDir, toDir)

                            // Special case to copy *-ffmpeg.so to *.so
                            FileTree libs = fileTree(dir: "${fromDir}", include: "**/*-ffmpeg.so")
                            libs.each {File file ->
                                copy {
                                    from file
                                    into "${toDir}/lib"
                                    rename { String fileName ->
                                        fileName.replace("-ffmpeg", "")
                                    }
                                }
                            }
                        }
                    }
                }

                def buildFFmpegStubs = task("buildFFmpegStubs", dependsOn: []) {
                    enabled = IS_BUILD_LIBAV_STUBS

                    doLast {
                        project.ext.libav = [:]
                        project.ext.libav.basedir = "${buildDir}/native/linux/ffmpeg"
                        project.ext.libav.versions = [ "3.3.3", "4.0.2", "5.1.2", "6.0", "7.0.2" ]
                        project.ext.libav.versionmap = [ "3.3.3" : "57", "4.0.2" : "58", "5.1.2" : "59", "6.0" : "60", "7.0.2" : "61" ]

                        libav.versions.each { version ->
                            def libavDir = "${libav.basedir}/ffmpeg-${version}"
                            for (File f : configurations.media.files) {
                                if (f.name.startsWith("ffmpeg-${version}")) {
                                    File dir = file(libavDir)
                                    dir.mkdirs()
                                    def libavTar = "${libav.basedir}/ffmpeg-${version}.tar"
                                    ant.gunzip(src: f, dest: libavTar)
                                    ant.untar(src: libavTar, dest: libav.basedir)
                                }
                            }
                        }

                        libav.versions.each { version ->
                            def libavDir = "${libav.basedir}/ffmpeg-${version}"
                            File dir = file(libavDir)
                            if (dir.exists()) {
                                def configFile = "${libavDir}/config.h"
                                File cfgFile = file(configFile)
                                if (!cfgFile.exists()) {
                                    // Add execute permissions to version.sh, otherwise build fails
                                    def versionFile = "${libavDir}/version.sh"
                                    File verFile = file(versionFile)
                                    if (verFile.exists()) {
                                        exec {
                                            workingDir("$libavDir")
                                            commandLine("chmod", "+x", "version.sh")
                                        }
                                    } else {
                                        versionFile = "${libavDir}/ffbuild/version.sh"
                                        verFile = file(versionFile)
                                        if (verFile.exists()) {
                                            exec {
                                                workingDir("${libavDir}/ffbuild")
                                                commandLine("chmod")
                                                args += "+x"
                                                args += ["version.sh", "libversion.sh", "pkgconfig_generate.sh"]
                                            }
                                        }
                                    }
                                    exec {
                                        workingDir("$libavDir")
                                        if (IS_BUILD_WORKING_LIBAV) {
                                            commandLine(cfgCMDArgs + commonCfgArgs + codecsCfgArgs)
                                        } else {
                                            commandLine(cfgCMDArgs + commonCfgArgs)
                                        }
                                    }
                                }
                                exec {
                                    workingDir("$libavDir")
                                    commandLine("make")
                                }
                            }
                        }

                        libav.versions.each { version ->
                            def fromDir = "${libav.basedir}/ffmpeg-${version}"
                            def majorVersion = libav.versionmap[version]
                            def toDir = "${libav.basedir}/ffmpeg-${majorVersion}"
                            copyLibAVStubs(fromDir, toDir)
                        }
                    }
                }

                def buildAVPlugin = task( "buildAVPlugin", dependsOn: [buildPlugins, buildLibAVStubs, buildLibAVFFmpegStubs, buildFFmpegStubs]) {
                    enabled = IS_COMPILE_MEDIA

                    doLast {
                        if (IS_BUILD_LIBAV_STUBS) {
                            project.ext.libav = [:]
                            project.ext.libav.basedir = "${buildDir}/native/linux/libav/libav"
                            project.ext.libav.versions = [ "53", "54", "55", "56", "57" ]
                            project.ext.libav.libavffmpeg = [:]
                            project.ext.libav.libavffmpeg.basedir = "${buildDir}/native/linux/libavffmpeg/libav"
                            project.ext.libav.libavffmpeg.versions = [ "56" ]
                            project.ext.libav.ffmpeg = [:]
                            project.ext.libav.ffmpeg.basedir = "${buildDir}/native/linux/ffmpeg/ffmpeg"
                            project.ext.libav.ffmpeg.versions = [ "57", "58", "59", "60", "61" ]

                            project.ext.libav.versions.each { version ->
                                def libavDir = "${project.ext.libav.basedir}-${version}"
                                File dir = file(libavDir)
                                if (dir.exists()) {
                                    exec {
                                        commandLine ("make", "${makeJobsFlag}", "-C", "${nativeSrcDir}/gstreamer/projects/linux/avplugin")
                                        args("CC=${mediaProperties.compiler}", "LINKER=${mediaProperties.linker}",
                                             "OUTPUT_DIR=${nativeOutputDir}", "BUILD_TYPE=${buildType}",
                                             "BASE_NAME=avplugin", "VERSION=${version}", "LIBAV_DIR=${libavDir}",
                                             "SUFFIX=", "ARCH=${ARCH_NAME}",
                                             "STATIC=${IS_STATIC_BUILD}")
                                    }
                                }
                            }

                            project.ext.libav.libavffmpeg.versions.each { version ->
                                def libavDir = "${project.ext.libav.libavffmpeg.basedir}-${version}"
                                File dir = file(libavDir)
                                if (dir.exists()) {
                                    exec {
                                        commandLine ("make", "${makeJobsFlag}", "-C", "${nativeSrcDir}/gstreamer/projects/linux/avplugin")
                                        args("CC=${mediaProperties.compiler}", "LINKER=${mediaProperties.linker}",
                                             "OUTPUT_DIR=${nativeOutputDir}", "BUILD_TYPE=${buildType}",
                                             "BASE_NAME=avplugin", "VERSION=${version}", "LIBAV_DIR=${libavDir}",
                                             "SUFFIX=-ffmpeg",
                                             "ARCH=${ARCH_NAME}")
                                    }
                                }
                            }

                            project.ext.libav.ffmpeg.versions.each { version ->
                                def libavDir = "${project.ext.libav.ffmpeg.basedir}-${version}"
                                File dir = file(libavDir)
                                if (dir.exists()) {
                                    exec {
                                        commandLine ("make", "${makeJobsFlag}", "-C", "${nativeSrcDir}/gstreamer/projects/linux/avplugin")
                                        args("CC=${mediaProperties.compiler}", "LINKER=${mediaProperties.linker}",
                                             "OUTPUT_DIR=${nativeOutputDir}", "BUILD_TYPE=${buildType}",
                                             "BASE_NAME=avplugin", "VERSION=${version}", "LIBAV_DIR=${libavDir}",
                                             "SUFFIX=-ffmpeg",
                                             "ARCH=${ARCH_NAME}")
                                    }
                                }
                            }
                        } else {
                            // Building fxavcodec plugin (libav plugin)
                            exec {
                                commandLine ("make", "${makeJobsFlag}", "-C", "${nativeSrcDir}/gstreamer/projects/linux/avplugin")
                                args("CC=${mediaProperties.compiler}", "LINKER=${mediaProperties.linker}",
                                     "OUTPUT_DIR=${nativeOutputDir}", "BUILD_TYPE=${buildType}",
                                     "BASE_NAME=avplugin", "ARCH=${ARCH_NAME}")
                            }
                        }
                    }
                }
                buildNative.dependsOn buildAVPlugin
            }

            if (t.name == "win") {
                def buildResources = task("buildResources") {
                    doLast {
                        def rcOutputDir = "${nativeOutputDir}/${buildType}"
                        mkdir rcOutputDir
                        exec {
                            environment(WINDOWS_NATIVE_COMPILE_ENVIRONMENT)
                            commandLine (WIN.media.rcCompiler)
                            args(WIN.media.glibRcFlags)
                            args("/Fo${rcOutputDir}/${WIN.media.glibRcFile}", WIN.media.rcSource)
                        }

                        exec {
                            environment(WINDOWS_NATIVE_COMPILE_ENVIRONMENT)
                            commandLine (WIN.media.rcCompiler)
                            args(WIN.media.gstreamerRcFlags)
                            args("/Fo${rcOutputDir}/${WIN.media.gstreamerRcFile}", WIN.media.rcSource)
                        }

                        exec {
                            environment(WINDOWS_NATIVE_COMPILE_ENVIRONMENT)
                            commandLine (WIN.media.rcCompiler)
                            args(WIN.media.fxpluginsRcFlags)
                            args("/Fo${rcOutputDir}/${WIN.media.fxpluginsRcFile}", WIN.media.rcSource)
                        }

                        exec {
                            environment(WINDOWS_NATIVE_COMPILE_ENVIRONMENT)
                            commandLine (WIN.media.rcCompiler)
                            args(WIN.media.jfxmediaRcFlags)
                            args("/Fo${rcOutputDir}/${WIN.media.jfxmediaRcFile}", WIN.media.rcSource)
                        }
                    }
                }

                def buildGlib = task("build${t.capital}Glib", dependsOn: [buildResources]) {
                    enabled = IS_COMPILE_MEDIA
                    doLast {
                        exec {
                            environment(WINDOWS_NATIVE_COMPILE_ENVIRONMENT)
                            commandLine ("make", "${makeJobsFlag}", "-C", "${nativeSrcDir}/gstreamer/projects/${projectDir}/glib-lite")
                            args("OUTPUT_DIR=${nativeOutputDir}", "BUILD_TYPE=${buildType}", "BASE_NAME=glib-lite",
                                 IS_64 ? "ARCH=x64" : "ARCH=x32", "RESOURCE=${nativeOutputDir}/${buildType}/${WIN.media.glibRcFile}",
                                 "CC=${mediaProperties.compiler}", "AR=${mediaProperties.ar}", "LINKER=${mediaProperties.linker}")
                        }
                    }
                }
                buildGStreamer.dependsOn buildGlib

            } else if (t.name == "mac") {
                def buildGlib = task("build${t.capital}Glib") {
                    enabled = IS_COMPILE_MEDIA
                    doLast {
                        exec {
                            commandLine ("make", "${makeJobsFlag}", "-C", "${nativeSrcDir}/gstreamer/projects/${projectDir}/libffi")
                            args("OUTPUT_DIR=${nativeOutputDir}", "BUILD_TYPE=${buildType}", "BASE_NAME=ffi", "ARCH=$TARGET_ARCH")
                            args ("CC=${mediaProperties.compiler}", "LINKER=${mediaProperties.linker}", "AR=${mediaProperties.ar}")
                        }

                        exec {
                            commandLine ("make", "${makeJobsFlag}", "-C", "${nativeSrcDir}/gstreamer/projects/${projectDir}/glib-lite")
                            args("OUTPUT_DIR=${nativeOutputDir}", "BUILD_TYPE=${buildType}", "BASE_NAME=glib-lite", "ARCH=$TARGET_ARCH")
                            args ("CC=${mediaProperties.compiler}", "LINKER=${mediaProperties.linker}")
                        }
                    }
                }
                buildGStreamer.dependsOn buildGlib
            }
        }

        buildNativeTargets.dependsOn buildNative
    }

    jar {
        exclude("headergen/**")

        dependsOn compileJava
        if (IS_COMPILE_MEDIA) {
            dependsOn buildNativeTargets
        }
    }

    addMavenPublication(project, [ 'graphics' ])

    addValidateSourceSets(project, sourceSets)
}

project(":web") {
    configurations {
        webkit
    }
    project.ext.buildModule = true
    project.ext.includeSources = true
    project.ext.moduleRuntime = true
    project.ext.moduleName = "javafx.web"

    getConfigurations().create("icu");

    sourceSets {
        main
        shims {
            java {
                compileClasspath += sourceSets.main.output
                runtimeClasspath += sourceSets.main.output
            }
        }
        test {
            java {
                compileClasspath += sourceSets.shims.output
                runtimeClasspath += sourceSets.shims.output
            }
        }
    }

    project.ext.moduleSourcePath = defaultModuleSourcePath
    project.ext.moduleSourcePathShim = defaultModuleSourcePathShim

    commonModuleSetup(project, [ 'base', 'graphics', 'controls', 'media', 'web' ])

    dependencies {
        if (IS_COMPILE_WEBKIT) {
            def icuFileVersion = icuVersion.replaceAll('\\.', '_')
            icu name: "icu4c-${icuFileVersion}-data-bin-l", ext: "zip"
        }
        implementation project(":base")
        implementation project(":graphics")
        implementation project(":controls")
        implementation project(":media")
        testImplementation project(":base").sourceSets.test.output
    }

    compileJava.dependsOn updateCacheIfNeeded

    task testWebArchiveJar(type: Jar) {
        from (project.file("$projectDir/src/test/resources/test/html")) {
            include "**/archive-*.*"
        }
        archiveFileName = "webArchiveJar.jar"
        destinationDirectory = file("$buildDir/testing/resources")
    }

    def gensrcDir = "${buildDir}/gensrc/java"

    // add in the wrappers to the compile
    sourceSets.main.java.srcDirs += "${gensrcDir}"

    if (IS_COMPILE_WEBKIT) {
        compileJava {
            // generate the native headers during compile
            // only needed if we are doing the native compile
            options.compilerArgs.addAll([
                '-h', "${project.buildDir}/gensrc/headers"
                ])
        }
    }

    // Copy these to a common location in the moduleSourcePath
    def copyWrappers = project.task("copyPreGeneratedWrappers", type: Copy) {
        from "src/main/native/Source/WebCore/bindings/java/dom3/java"
        into "${gensrcDir}"
    }

    compileJava.dependsOn(copyWrappers);

    test {
        doFirst {
            if (IS_STUB_RUNTIME_OPENJFX) {
                println "********************************************************"
                println "WARNING: running web tests with officially built webkit."
                println "The webkit native library may not be compatible with the"
                println "source tree you are using."
                println "If tests fail, try compiling webkit instead."
                println "See WEBKIT-MEDIA-STUBS.md"
                println "********************************************************"
            } else if (!IS_COMPILE_WEBKIT) {
                println "******************************************************"
                println "WARNING: running web tests without building webkit."
                println "The webkit native library will be copied from the JDK,"
                println "which might lead to failures in some web tests."
                println "See WEBKIT-MEDIA-STUBS.md"
                println "******************************************************"
            }
        }

        // enable native access for all modules with native code
        jvmArgs enableNativeAll

        // Run web tests in headless mode
        systemProperty 'glass.platform', 'Monocle'
        systemProperty 'monocle.platform', 'Headless'
        systemProperty 'prism.order', 'sw'
        dependsOn testWebArchiveJar
        def testResourceDir = file("$buildDir/testing/resources")
        jvmArgs "-DWEB_ARCHIVE_JAR_TEST_DIR=$testResourceDir"
        systemProperty 'java.security.manager', 'allow'
    }

    task compileJavaDOMBinding()

    compileTargets { t ->
        def targetProperties = project.rootProject.ext[t.upper]
        def webkitProperties = targetProperties.webkit

        def webkitOutputDir = cygpath("$buildDir/${t.name}")
        def webkitConfig = IS_DEBUG_NATIVE ? "Debug" : "Release"

        File nativeBuildDir = new File("${webkitOutputDir}")
        nativeBuildDir.mkdirs()

        def getICUFile = task("copyICUFile", type: Copy) {
            enabled = IS_COMPILE_WEBKIT

            from configurations.icu.files
            into "$webkitOutputDir/icu/data"
        }

        def compileNativeTask = task("compileNative${t.capital}", dependsOn: [compileJava, getICUFile]) {
            println "Building Webkit configuration /$webkitConfig/ into $webkitOutputDir"
            enabled =  (IS_COMPILE_WEBKIT)

            doLast {
                exec {
                    workingDir("$webkitOutputDir")
                    commandLine("perl", "$projectDir/src/main/native/Tools/Scripts/set-webkit-configuration", "--$webkitConfig")
                    environment(["WEBKIT_OUTPUTDIR" : webkitOutputDir])
                }

                exec {
                    workingDir("$webkitOutputDir")
                    def cmakeArgs = "-DENABLE_TOOLS=1"
                    def makeArgs = "-j $NUM_COMPILE_THREADS"
                    if (IS_STATIC_BUILD) {
                        cmakeArgs = " $cmakeArgs -DSTATIC_BUILD=1 -DUSE_THIN_ARCHIVES=OFF";
                    }
                    cmakeArgs = " $cmakeArgs -DCMAKE_C_COMPILER='${webkitProperties.compiler}'"
                    if (t.name == "win") {
                        // To enable ninja build on Windows
                        environment(WINDOWS_NATIVE_COMPILE_ENVIRONMENT)
                        // Adds compiler and linker flags if present
                        def cFlags = webkitProperties.ccFlags?.join(' ') ?: ''
                        def lFlags = webkitProperties.linkFlags?.join(' ') ?: ''
                        cmakeArgs = "$cmakeArgs -DCMAKE_C_FLAGS='${cFlags}' -DCMAKE_CXX_FLAGS='${cFlags}'"
                        cmakeArgs = "$cmakeArgs -DCMAKE_SHARED_LINKER_FLAGS='${lFlags}'"
                    } else if (t.name == "mac") {
                        cmakeArgs = " $cmakeArgs -DCMAKE_OSX_DEPLOYMENT_TARGET=$MACOSX_MIN_VERSION -DCMAKE_OSX_SYSROOT=$MACOSX_SDK_PATH"
                    } else if (t.name == "linux") {
                        cmakeArgs = " $cmakeArgs -DCMAKE_SYSTEM_NAME=Linux"
                        if (IS_64) {
                            if (IS_AARCH64) {
                                cmakeArgs = "$cmakeArgs -DCMAKE_SYSTEM_PROCESSOR=aarch64"
                            } else if (IS_LOONGARCH64) {
                                cmakeArgs = "$cmakeArgs -DCMAKE_SYSTEM_PROCESSOR=loongarch64"
                            } else if (IS_RISCV64) {
                                cmakeArgs = "$cmakeArgs -DCMAKE_SYSTEM_PROCESSOR=riscv64"
                            } else {
                                cmakeArgs = "$cmakeArgs -DCMAKE_SYSTEM_PROCESSOR=x86_64"
                            }
                        } else {
                            cmakeArgs = "$cmakeArgs -DCMAKE_SYSTEM_PROCESSOR=i586"
                        }
                        // TODO: Use cflags and ldflags from all platforms
                        def cFlags = webkitProperties.ccFlags?.join(' ') ?: ''
                        def lFlags = webkitProperties.linkFlags?.join(' ') ?: ''
                        if (IS_STATIC_BUILD) {
                            cFlags = " $cFlags -DSTATIC_BUILD=1";
                        }
                        // -shared flag should be omitted while creating executable.
                        def exeFlags = webkitProperties.linkFlags?.join(' ')?.replace('-shared', '') ?: ''
                        cmakeArgs = "$cmakeArgs -DCMAKE_C_FLAGS='${cFlags}' -DCMAKE_CXX_FLAGS='${cFlags}'"
                        cmakeArgs = "$cmakeArgs -DCMAKE_SHARED_LINKER_FLAGS='${lFlags}' -DCMAKE_EXE_LINKER_FLAGS='${exeFlags}'"
                    } else if (t.name.startsWith("arm")) {
                        fail("ARM target is not supported as of now.")
                    }

                    if (IS_COMPILE_PARFAIT) {
                        environment([
                            "COMPILE_PARFAIT" : "true"
                        ])
                        environment "PATH", System.env.PARFAIT_PATH + File.pathSeparator + environment.PATH
                        cmakeArgs = "-DCMAKE_C_COMPILER=parfait-gcc -DCMAKE_CXX_COMPILER=parfait-g++"
                    }

                    if (project.hasProperty('toolsPath')) {
                        environment "PATH", toolsPath + File.pathSeparator + environment.PATH
                    }

                    environment([
                        "JAVA_HOME"       : JDK_HOME,
                        "WEBKIT_OUTPUTDIR" : webkitOutputDir,
                        "PYTHONDONTWRITEBYTECODE" : "1",
                    ])

                    def targetCpuBitDepthSwitch = ""
                    if (IS_64) {
                        targetCpuBitDepthSwitch = "--64-bit"
                    } else {
                        targetCpuBitDepthSwitch = "--32-bit"
                    }
                    cmakeArgs += " -DJAVAFX_RELEASE_VERSION=${jfxReleaseMajorVersion}"
                    commandLine("perl", "$projectDir/src/main/native/Tools/Scripts/build-webkit",
                        "--java", "--icu-unicode", targetCpuBitDepthSwitch,
                        "--makeArgs=${makeArgs}",
                        "--no-experimental-features", "--cmakeargs=${cmakeArgs}")
                }
            }
        }

        // Cmake places Windows DLL in bin directory
        def dllDir = IS_WINDOWS ? "bin" : "lib"
        def copyDumpTreeNativeTask = task("copyDumpTreeNative${t.capital}", type: Copy,
                dependsOn: [ compileNativeTask]) {
            def library = rootProject.ext[t.upper].library
            from "$webkitOutputDir/$dllDir/${library('DumpRenderTreeJava')}"
            into "$buildDir/test/${t.name}"
        }

        def copyNativeTask = task("copyNative${t.capital}", type: Copy,
                dependsOn: [compileNativeTask, copyDumpTreeNativeTask]) {
            enabled =  (IS_COMPILE_WEBKIT)
            def library = rootProject.ext[t.upper].library
            from "$webkitOutputDir/$dllDir/${library('jfxwebkit')}"
            into "$buildDir/libs/${t.name}"
        }

        if (IS_WINDOWS && t.name == "win") {
            def rcTask = project.task("rc${t.capital}", type: CompileResourceTask) {
                compiler = webkitProperties.rcCompiler
                source(webkitProperties.rcSource)
                if (webkitProperties.rcFlags) {
                    rcParams.addAll(webkitProperties.rcFlags)
                }
                output(file("$webkitOutputDir/WebCore/obj"))
            }
            compileNativeTask.dependsOn rcTask
        }

        def compileJavaDOMBindingTask = task("compileJavaDOMBinding${t.capital}", type: JavaCompile,
                dependsOn: [compileJava, compileNativeTask, copyNativeTask]) {
            destinationDirectory = file("$buildDir/classes/java/main")
            classpath = configurations.compileClasspath
            source = project.sourceSets.main.java.srcDirs
            options.compilerArgs.addAll([
                '-implicit:none',
                '--module-version', "$RELEASE_VERSION_SHORT",
                '--module-source-path', defaultModuleSourcePath
                ])
        }

        compileJavaDOMBinding.dependsOn compileJavaDOMBindingTask

        if (!targetProperties.compileWebnodeNative) {
            println("Not compiling native Webkit for ${t.name} per configuration request");
            compileNativeTask.enabled = false
        }
    }

    def drtClasses = "**/com/sun/javafx/webkit/drt/**"
    task drtJar(type: Jar, dependsOn: compileJava) {
        archiveFileName = "drt.jar"
        destinationDirectory = file("$buildDir/test")
        from "$buildDir/classes/java/main/javafx.web/"
        include drtClasses
        includeEmptyDirs = false
    }

    if (IS_COMPILE_WEBKIT) {
        drtJar.dependsOn compileJavaDOMBinding, processResources
        compileShimsJava.dependsOn compileJavaDOMBinding
        assemble.dependsOn compileJavaDOMBinding, drtJar
    }

    addMavenPublication(project, [ 'controls', 'media' ])

    addValidateSourceSets(project, sourceSets)
}

// This project is for system tests that need to run with a full SDK.
// Most of them display a stage or do other things that preclude running
// them in a shared JVM or as part of the "smoke test" run (which must
// not pop up any windows or use audio). As such, they are only enabled
// when FULL_TEST is specified, and each test runs in its own JVM
project(":systemTests") {

    sourceSets {
        test

        // Source sets for standalone test apps (used for launcher tests)
        testapp1

        // Modular applications
        testapp2
        testapp3
        testapp4
        testapp5
        testapp6
        testapp7
        testscriptapp1
        testscriptapp2
    }

    def nonModSrcSets = [
        sourceSets.test,
        sourceSets.testapp1
    ]

    def modSrcSets = [
        sourceSets.testapp2,
        sourceSets.testapp3,
        sourceSets.testapp4,
        sourceSets.testapp5,
        sourceSets.testapp6,
        sourceSets.testapp7,
        sourceSets.testscriptapp1,
        sourceSets.testscriptapp2
    ]

    // We need to skip setting compiler.options.release for system tests,
    // since the tests export an internal package from java.desktop, which
    // is disallowed by "--release NN". This will fall back to using
    // "-source NN -target NN" for the system tests.
    project.ext.skipJavaCompilerOptionRelease = true

    project.ext.buildModule = false
    project.ext.moduleRuntime = false
    project.ext.moduleName = "systemTests"

    dependencies {
        testImplementation project(":graphics").sourceSets.test.output
        testImplementation project(":base").sourceSets.test.output
        testImplementation project(":controls").sourceSets.test.output
        testImplementation project(":swing").sourceSets.test.output
    }

    def dependentProjects = [
        'base',
        'graphics',
        'controls',
        'incubator.input',
        'incubator.richtext',
        'media',
        'web',
        'swing',
        'fxml'
    ]
    commonModuleSetup(project, dependentProjects)

    File testJavaPolicyFile = new File(rootProject.buildDir, TESTJAVAPOLICYFILE);
    File testRunArgsFile = new File(rootProject.buildDir,TESTRUNARGSFILE);

    File stRunArgsFile = new File(project.buildDir,"st.run.args");

    def sts = task("systemTestSetup") {
        outputs.file(stRunArgsFile)

        doLast() {
            stRunArgsFile.delete()

            logger.info("Creating patchmodule.args file ${stRunArgsFile}")

            // Create an argfile with the information needed to launch
            // the stand alone system unit tests.

            //First add in all of the patch-module args we use for the
            //normal unit tests, copied from test.run.args
            testRunArgsFile.eachLine { str ->
                stRunArgsFile <<  "${str}\n"
            }

            // Now add in the working classpath elements (junit, test classes...)
            stRunArgsFile <<  "-cp \"\\\n"
            test.classpath.each() { elem ->
                def e = cygpath("${elem}")
                stRunArgsFile <<  "  ${e}${File.pathSeparator}\\\n"
            }
            stRunArgsFile <<  "\"\n"
        }
    }

    test.dependsOn(sts)
    test.dependsOn(createTestArgfiles);

    // Tasks to create standalone test applications for the launcher tests

    if (project.hasProperty('testModulePathArgs')) {
        compileTestapp1Java.options.compilerArgs.addAll(testModulePathArgs)
    }
    dependentProjects.each { e ->
        compileTestapp1Java.dependsOn(rootProject.project(e).testClasses)
    }

    def testapp1JarName = "testapp1.jar"
    task createTestapp1Jar1(type: Jar) {
        dependsOn compileTestapp1Java
        enabled = IS_FULL_TEST

        destinationDirectory = file("$buildDir/testapp1")
        archiveFileName = testapp1JarName
        includeEmptyDirs = false
        from project.sourceSets.testapp1.java.getDestinationDirectory().get().getAsFile()
        include("testapp/**")
        include("com/javafx/main/**")

        manifest {
            attributes(
                "Main-Class" : "com.javafx.main.Main",
                "JavaFX-Version" : "2.2",
                "JavaFX-Application-Class" : "testapp.HelloWorld",
                "JavaFX-Class-Path" : "jar2.jar"
            )
        }
    }

    task createTestapp1Jar2(type: Jar) {
        dependsOn compileTestapp1Java
        enabled = IS_FULL_TEST

        destinationDirectory = file("$buildDir/testapp1")
        archiveFileName = "jar2.jar";
        includeEmptyDirs = false
        from project.sourceSets.testapp1.java.getDestinationDirectory().get().getAsFile()
        include("pkg2/**")
    }

    task createTestApps() {
        dependsOn(createTestapp1Jar1)
        dependsOn(createTestapp1Jar2)
    }
    test.dependsOn(createTestApps);

    def modtestapps = [ "testapp2", "testapp3", "testapp4", "testapp5", "testapp6", "testapp7", "testscriptapp1", "testscriptapp2" ]
    modtestapps.each { testapp ->
        def testappCapital = testapp.capitalize()
        def copyTestAppTask = task("copy${testappCapital}", type: Copy) {
            from project.sourceSets."${testapp}".java.getDestinationDirectory().get().getAsFile()
            from project.sourceSets."${testapp}".output.resourcesDir
            into "${project.buildDir}/modules/${testapp}"
        }

        def List<String> testAppSourceDirs = []
        project.sourceSets."${testapp}".java.srcDirs.each { dir ->
            testAppSourceDirs += dir
        }
        def testappCompileTasks = project.getTasksByName("compile${testappCapital}Java", true);
        def testappResourceTasks = project.getTasksByName("process${testappCapital}Resources", true);
        testappCompileTasks.each { appCompileTask ->
            appCompileTask.options.compilerArgs.addAll([
                '-implicit:none',
                '--module-source-path', testAppSourceDirs.join(File.pathSeparator),
                ] )
            if (project.hasProperty('testModulePathArgs')) {
                appCompileTask.options.compilerArgs.addAll(testModulePathArgs)
            }

            dependentProjects.each { e ->
                appCompileTask.dependsOn(rootProject.project(e).testClasses)
            }

            copyTestAppTask.dependsOn(appCompileTask)
        }
        testappResourceTasks.each { appResourceTask ->
            copyTestAppTask.dependsOn(appResourceTask)
        }

        createTestApps.dependsOn(copyTestAppTask)
    }

    test {
        enabled = IS_FULL_TEST

        // enable native access for all modules with native code
        jvmArgs enableNativeAll

        // Parse testPatchModuleArgs looking for "--module-path".
        // Save path if found so we can pass it to the module launcher tests
        def pendingModulePath = false
        testPatchModuleArgs.each { str ->
            if (pendingModulePath) {
                project.ext.launcherModulePath = str;
                pendingModulePath = false
            } else if (str == "--module-path") {
                pendingModulePath = true
            }
        }

        // Properties passed to launcher tests
        systemProperty "launchertest.testapp1.jar", "build/testapp1/$testapp1JarName"
        modtestapps.each { testapp ->
            systemProperty "launchertest.${testapp}.module.path",
                    "${project.buildDir}/modules/${testapp}"
        }

        // Properties passed to test.util.Util
        systemProperties 'worker.debug': IS_WORKER_DEBUG
        systemProperties 'worker.patchmodule.file': cygpath(stRunArgsFile.path)
        if (project.hasProperty("launcherModulePath")) {
            systemProperties 'worker.module.path': launcherModulePath
        }
        systemProperties 'worker.patch.policy': cygpath(testJavaPolicyFile.path)
        systemProperties 'worker.java.cmd': JAVA

        if (rootProject.hasProperty("ClipShapeTest.numTests")) {
            systemProperty "ClipShapeTest.numTests", rootProject.getProperty("ClipShapeTest.numTests")
        }

        systemProperty 'java.security.manager', 'allow'

        if (!IS_USE_ROBOT) {
            // Disable all robot-based visual tests
            exclude("test/robot/**");
        }
        if (!IS_UNSTABLE_TEST) {
            // JDK-8196607 Don't run monocle test cases
            exclude("test/robot/com/sun/glass/ui/monocle/**");
        }
        if (!IS_AWT_TEST) {
            // Disable all AWT-based tests
            exclude("**/javafx/embed/swing/*.*");
            exclude("**/com/sun/javafx/application/Swing*.*");
        }

        forkEvery = 1
    }

    addValidateSourceSets(project, nonModSrcSets, modSrcSets)
}

void setupLintOptions(Task compile, String lintOpts, String extraLintOpts) {
    lintOpts.split("[, ]").each { s ->
        compile.options.compilerArgs += "-Xlint:$s"
    }

    if (extraLintOpts != "") {
        extraLintOpts.split("[, ]").each { s ->
            compile.options.compilerArgs += "-Xlint:$s"
        }
    }

    compile.options.compilerArgs += [ "-Xmaxwarns", "1000" ]
}

allprojects {
    // The following block is a workaround for the fact that presently Gradle
    // can't set the -XDignore.symbol.file flag, because it appears that the
    // javac API is lacking support for it. So what we'll do is find any Compile
    // task and manually provide the options necessary to fire up the
    // compiler with the right settings.
    tasks.withType(JavaCompile) { compile ->
        if (compile.options.hasProperty("useAnt")) {
            compile.options.useAnt = true
            compile.options.useDepend = IS_USE_DEPEND
        } else if (compile.options.hasProperty("incremental")) {
            compile.options.incremental = IS_INCREMENTAL
        }

        if (project.hasProperty('skipJavaCompilerOptionRelease') &&
                project.ext.skipJavaCompilerOptionRelease) {

            logger.info "Using 'javac -source/-target' for ${compile}"
        } else {
            compile.options.release = JAVA_TARGET_VERSION
        }

        compile.options.debug = true // we always generate debugging info in the class files
        compile.options.debugOptions.debugLevel = IS_DEBUG_JAVA ? "source,lines,vars" : "source,lines"
        compile.options.fork = true

        compile.options.forkOptions.executable = JAVAC

        compile.options.compilerArgs += ["-XDignore.symbol.file", "-encoding", "UTF-8"]
        compile.options.compilerArgs += [ "-Xmaxerrs", "1000" ]

        // we use a custom javadoc command
        project.javadoc.enabled = false

        def disableJavacWerror =
                project.hasProperty('disableJavacWerror') &&
                project.ext.disableJavacWerror

        if (compile.name == "compileJava" ||
            compile.name == "compileFullJava" ||
            compile.name.startsWith("compileJavaDOMBinding")) {

            // Add in the -Xlint options
            compile.options.warnings = IS_LINT
            if (IS_LINT) {
                def extraLintOpts = project.hasProperty("extraLintOptions") ?
                                    project.ext.extraLintOptions : ""
                setupLintOptions(compile, LINT, extraLintOpts);

                if (IS_JAVAC_WERROR && !disableJavacWerror) {
                    compile.options.compilerArgs += "-Werror"
                }
            }
        } else if (compile.name == "compileJslcJava" ||
            compile.name == "compileDecoraCompilers" ||
            compile.name == "compilePrismCompilers" ||
            compile.name == "compileToolsJava") {

            // Add in the -Xlint options
            compile.options.warnings = IS_TOOL_LINT
            if (IS_TOOL_LINT) {
                def extraLintOpts = project.hasProperty("extraToolLintOptions") ?
                                    project.ext.extraToolLintOptions : ""
                setupLintOptions(compile, TOOL_LINT, extraLintOpts);

                if (IS_TOOL_JAVAC_WERROR && !disableJavacWerror) {
                    compile.options.compilerArgs += "-Werror"
                }
            }
        } else if (compile.name == "compileShimsJava" ||
            compile.name.startsWith("compileTest")) {

            // Add in the -Xlint options
            compile.options.warnings = IS_TEST_LINT
            if (IS_TEST_LINT) {
                def extraLintOpts = project.hasProperty("extraTestLintOptions") ?
                                    project.ext.extraTestLintOptions : ""
                setupLintOptions(compile, TEST_LINT, extraLintOpts);

                if (IS_TEST_JAVAC_WERROR && !disableJavacWerror) {
                    compile.options.compilerArgs += "-Werror"
                }
            }
        } else {
            logger.info("Unknown compilation task: ${project}:${compile.name}")
            compile.options.warnings = false
        }
    } // tasks with javaCompile

    // Normalizes the ZIP and JAR archives
    tasks.withType(Zip) {
        if (sourceDateEpoch != null) {
            preserveFileTimestamps = false
            reproducibleFileOrder = true
            doLast {
                setFileTimestamps(archiveFile, buildInstant)
            }
        }
    }

    // If I am a module....
    if (project.hasProperty('moduleSourcePath') &&
            (project.hasProperty('buildModule') && project.buildModule)) {
        project.compileJava {
            options.compilerArgs.addAll([
                '-implicit:none',
                '--module-version', "$RELEASE_VERSION_SHORT",
                '--module-source-path', project.moduleSourcePath
                ])
        }
        // no jars needed for modules
        project.jar.enabled = false

        // and redirect the resources into the module
        project.sourceSets.main.output.resourcesDir = project.moduleDir
        project.processResources.destinationDir = project.moduleDir
    }

    if (project.hasProperty('moduleSourcePathShim') &&
            project.sourceSets.hasProperty('shims')) {

        // sync up the obvious source directories with the shims
        // others (like the shaders in graphics) should be added in there
        project.sourceSets.shims.java.srcDirs += project.sourceSets.main.java.srcDirs
        project.sourceSets.shims.java.srcDirs += "$buildDir/gensrc/java"

        project.compileShimsJava {
            options.compilerArgs.addAll([
                '-implicit:none',
                '--module-version', "$RELEASE_VERSION_SHORT",
                '--module-source-path', project.moduleSourcePathShim
                ])
        }
        project.compileShimsJava.dependsOn(project.compileJava)

        def copyGeneratedShimsTask = task("copyGeneratedShims", type: Copy, dependsOn: [compileShimsJava, processShimsResources]) {
            from project.sourceSets.shims.java.getDestinationDirectory().get().getAsFile()
            into "${rootProject.buildDir}/shims"
            if (HAS_JAVAFX_MODULES) {
                exclude("*/module-info.class")
            }
        }

        project.processShimsResources.dependsOn(project.processResources)

        // shims resources should have the main resouces as a base
        project.sourceSets.shims.resources.srcDirs += project.sourceSets.main.resources.srcDirs

        // and redirect the resources into the module
        project.sourceSets.shims.output.resourcesDir = project.moduleShimsDir
        project.processShimsResources.destinationDir = project.moduleShimsDir

       compileTestJava.dependsOn(copyGeneratedShimsTask)
    }

    if (project.hasProperty('modulePathArgs')) {
        project.compileJava.options.compilerArgs.addAll(modulePathArgs)
    }

    if (project.hasProperty('testModulePathArgs')) {
        project.compileTestJava.options.compilerArgs.addAll(testModulePathArgs)
    }

    if (project.hasProperty('testPatchModuleArgs')) {
        project.test.jvmArgs += testPatchModuleArgs
    }

    /* Note: we should not have to add extraAddExports to the normal
     * modular compile, as it contains all of the module-info files.
     * In fact doing so might cover up a module-info issue.
     * so we don't do it, and I will leave this commented out
     * block as a reminder of this fact.
    if (project.hasProperty('extraAddExports')) {
        project.compileJava.options.compilerArgs.addAll(extraAddExports);
    }
    */

    if (project.hasProperty('testAddExports')) {
        project.compileTestJava.options.compilerArgs.addAll(testAddExports);
        project.test.jvmArgs += testAddExports
    }

    if (rootProject.hasProperty("EXTRA_TEST_ARGS") && project.hasProperty('test')) {
        EXTRA_TEST_ARGS.split(' ').each() { e ->
            project.test.jvmArgs += e
        }
    }

    if (rootProject.hasProperty("EXTRA_COMPILE_ARGS") && project.hasProperty('compileJava')) {
        project.compileJava.options.compilerArgs.addAll(EXTRA_COMPILE_ARGS.split(' '))
    }

    if (rootProject.hasProperty("EXTRA_COMPILE_ARGS") && project.hasProperty('compileTestJava')) {
        project.compileTestJava.options.compilerArgs.addAll(EXTRA_COMPILE_ARGS.split(' '))
    }
}

/******************************************************************************
 *                                                                            *
 *                             Top Level Tasks                                *
 *                                                                            *
 *  These are the tasks which are defined only for the top level project and  *
 *  not for any sub projects. These are generally the entry point that is     *
 *  used by Hudson and by the continuous build system.                        *
 *                                                                            *
 *****************************************************************************/

task clean() {
    group = "Basic"
    description = "Deletes the build directory and the build directory of all sub projects"
    getSubprojects().each { subProject ->
        dependsOn(subProject.getTasksByName("clean", true));
    }
    doLast {
        delete(buildDir);
    }
}

task cleanAll() {
    group = "Basic"
    description = "Scrubs the repo of build artifacts"
    dependsOn(clean)
    doLast {
        //delete(".gradle"); This causes problems on windows.
        delete("buildSrc/build");
    }
}

task createMSPfile() {
    group = "Build"
    File mspFile = new File(rootProject.buildDir,MODULESOURCEPATH)
    outputs.file(mspFile)

    doLast {
        mspFile.delete()
        mspFile << "--module-source-path\n"
        mspFile << defaultModuleSourcePath
        mspFile << "\n"
    }
}

task javadoc(type: Javadoc, dependsOn: createMSPfile) {
    group = "Basic"
    description = "Generates the JavaDoc for all the public API"
    executable = JAVADOC
    def projectsToDocument = [
            project(":base"), project(":graphics"), project(":controls"),
            project(":incubator.input"),
            project(":incubator.richtext"),
            project(":media"),
            project(":swing"), /*project(":swt"),*/ project(":fxml"), project(":web")]
    source(projectsToDocument.collect({
        [it.sourceSets.main.java]
    }));
    setDestinationDir(new File(buildDir, 'javadoc'));

    exclude("com/**/*", "Compile*", "javafx/builder/**/*", "javafx/scene/accessibility/**/*");

    options.tags("apiNote:a:API Note:")
    options.tags("implSpec:a:Implementation Requirements:")
    options.tags("implNote:a:Implementation Note:")
    options.tags("param")
    options.tags("return")
    options.tags("throws")
    options.tags("moduleGraph:X")
    options.tags("since")
    options.tags("version")
    options.tags("serialData")
    options.tags("factory")
    options.tags("see")

    options.addStringOption("-since").setValue((9..jfxReleaseMajorVersion.toInteger()).join(","))
    options.addStringOption("-since-label").setValue("New API since JavaFX 9")
    options.addStringOption("Xmaxwarns").setValue("1000")
    options.addStringOption("Xmaxerrs").setValue("1000")

    options.windowTitle("${javadocTitle}")
    options.header("${javadocHeader}")
    options.bottom("${javadocBottom}")
    options.locale("en");
    if (JDK_DOCS_LINK != "") {
        options.linksOffline(JDK_DOCS, JDK_DOCS_LINK);
    } else {
        options.links(JDK_DOCS);
    }
    options.addBooleanOption("XDignore.symbol.file").setValue(true);
    options.addBooleanOption("Xdoclint:${DOC_LINT}").setValue(IS_DOC_LINT);
    options.addBooleanOption("Werror").setValue(IS_DOC_WERROR);
    options.addBooleanOption("html5").setValue(true);
    options.addBooleanOption("javafx").setValue(true);
    options.addBooleanOption("use").setValue(true);

    // Suppress generating overridden methods with no additional documentation
    // The leading '-' is necessary, since this option starts with '--' and gradle adds '-' when passing an option to javadoc
    options.addBooleanOption("-override-methods=summary").setValue(true);

    options.setOptionFiles([
        new File(rootProject.buildDir,MODULESOURCEPATH)
        ]);

    doLast {
        projectsToDocument.each { p ->
            def destDir = "$buildDir/javadoc/${p.ext.moduleName}"
            copy {
                from("$p.projectDir/src/main/docs") {
                    include "**/*.html"
                    filter { line->
                        line = line.replace("@FXVERSION@", RELEASE_VERSION)
                    }
                }
                from("$p.projectDir/src/main/docs") {
                    exclude "**/*.html"
                }

                into destDir
            }
        }
    }

    dependsOn(projectsToDocument.collect { project -> project.getTasksByName("classes", true)});
}

task shims() {
    gradle.allprojects { project ->
        if (project.hasProperty("sourceSets") && project.sourceSets.hasProperty('shims')) {
            project.tasks.each { task ->
                if (task.name.contains("shim") || task.name.contains("Shim")) {
                    dependsOn(task)
                }
            }
        }
    }
}

task sdk() {
    if (!IS_TEST_ONLY) {
        rootProject.getTasksByName("test", true).each { t ->
            if (t.enabled) t.dependsOn(shims)
        }
    } else {
        gradle.taskGraph.whenReady { taskGraph ->
            taskGraph.allTasks.each { task ->
                if (!isTestTask(task) && !task.name.equals("verifyJava") &&
                    !task.name.equals("validateSourceSets") && !task.name.contains("buildRunArgs")) {
                    task.enabled = false
                }
            }
        }
    }
}

shims.dependsOn(sdk)

task jmods() {
    dependsOn(sdk)
    // real work items added later.
}

task appsjar() {
    dependsOn(sdk)
    // Note: the jar dependencies get added elsewhere see project(":apps")
}

// these are empty tasks, allowing us to depend on the task, which may have other
// real work items added later.
task copyAppsArtifacts() {
    dependsOn(appsjar)
}

task apps() {
    dependsOn(sdk)
    dependsOn(appsjar)
    dependsOn(copyAppsArtifacts)
}

task findbugs() {
    dependsOn(sdk)

    doLast {
        if (!BUILD_CLOSED) {
            println "findbugs task is only run for a closed build"
        }
    }
}

// create the zip file of modules for a JDK build
task jdkZip {
    dependsOn(sdk)
}

// The following tasks are for the closed build only. They are a no-op for the open build

task checkCache() {
    dependsOn(updateCacheIfNeeded)
}

task publicExports() {
    dependsOn(sdk, jmods, apps, javadoc, jdkZip)
    // note the real work is below in the compileTargets
}

task perf() {
    dependsOn(sdk, apps)
    doLast {
        if (!BUILD_CLOSED) {
            println "perf task is only run for a closed build"
        }
    }
}

task zips() {
    dependsOn(sdk, jmods, javadoc, apps, jdkZip, publicExports, perf)
    // note the real work is below in the compileTargets
}

task all() {
    dependsOn(sdk, shims, publicExports, apps, perf, zips)
}


// Construct list of subprojects that are modules
ext.moduleProjList = []
subprojects {
    if (project.hasProperty("buildModule") && project.ext.buildModule) {
        rootProject.ext.moduleProjList += project
        println "module: $project (buildModule=YES)"
    } else {
        println "module: $project (buildModule=NO)"
    }
}


// Define the sdk task, which also produces the javafx.swt modular jar

compileTargets { t ->

    def javafxSwtTask = task("javafxSwt$t.capital", type: Jar) {
        enabled = COMPILE_SWT
        group = "Basic"
        description = "Creates the javafx-swt.jar for the $t.name target"
        destinationDirectory = file("${project(":swt").buildDir}/libs")
        archiveFileName = "javafx-swt.jar"
        includeEmptyDirs = false
        from("${project(":swt").buildDir}/classes/java/main");
        include("**/javafx/embed/swt/**")

        dependsOn(
            project(":swt").compileJava,
            project(":swt").processResources,
            // note: assemble and classes are not enough for DidWork
            project(":swt").classes,
            // classes is needed for a jar copy
            )
    }

    def sdkTask = task("sdk$t.capital") {
        group = "Basic"
        dependsOn(javafxSwtTask)
    }

    sdk.dependsOn(sdkTask)
}

project(":apps") {
    // The apps build is Ant based, we will exec ant from gradle.

    // Download the Lucene libraries needed for the Ensemble8 app
    def luceneVersion = "7.7.3"
    getConfigurations().create("lucene");
    dependencies {
        lucene group: "org.apache.lucene", name: "lucene-core", version: luceneVersion
        lucene group: "org.apache.lucene", name: "lucene-grouping", version: luceneVersion
        lucene group: "org.apache.lucene", name: "lucene-queryparser", version: luceneVersion
    }

    // Copy Lucene libraries into the Ensemble8/lib directory
    File ensembleLibDir = rootProject.file("apps/samples/Ensemble8/lib");
    def libNames = [ "lucene-core-${luceneVersion}.jar",
                     "lucene-grouping-${luceneVersion}.jar",
                     "lucene-queryparser-${luceneVersion}.jar" ]


    task getLucene(type: Copy) {
        doFirst {
            ensembleLibDir.mkdirs();
        }
        into ensembleLibDir
        includeEmptyDirs = false
        configurations.lucene.files.each { f ->
            libNames.each { name ->
                if (name == f.getName()) {
                    from f.getPath()
                }
            }
        }
    }

    compileTargets { t ->
        List<String> params = []

        params << "-DtargetBld=$t.name"

        if (!rootProject.ext[t.upper].compileSwing) {
            params << "-DJFX_CORE_ONLY=true"
        }
        params << "-Dplatforms.JDK_1.9.home=${rootProject.ext.JDK_HOME}"
        params << "-Dcompile.patch=@${rootProject.buildDir}/${COMPILEARGSFILE}"
        params << "-Drun.patch=@${rootProject.buildDir}/${RUNARGSFILE}"

        def appsJar = project.task("appsJar${t.capital}") {
            dependsOn(sdk, getLucene)
            doLast() {
                ant(t.name,
                      projectDir.path,
                      "appsJar",
                      params);
            }
        }
        rootProject.appsjar.dependsOn(appsJar)

        def appsClean = project.task("clean${t.capital}") {
            doLast() {
                ant(t.name,
                      project.projectDir.path,
                      "clean",
                      params);
                delete(ensembleLibDir);
            }
        }
        rootProject.clean.dependsOn(appsClean)
    }
}

// Tasks to create the disk layout for the sdk, jmods, and docs
// in the artifacts directory (publicExports), and zip them up in
// artifacts/bundles (zips)
// These tasks are only used for the standalone SDK.
compileTargets { t ->
    if (!HAS_JAVAFX_MODULES) {
        def targetProperties = rootProject.ext[t.upper]
        def platformPrefix = targetProperties.platformPrefix

        def artifactsDir = "${rootProject.buildDir}/artifacts"
        def bundlesDir = "${artifactsDir}/bundles"

        def sdkDirName = "${platformPrefix}sdk"
        def sdkDir = "${rootProject.buildDir}/${sdkDirName}"
        def sdkBundleName = "javafx-sdk-${RELEASE_VERSION}"
        def sdkArtifactsDir = "${artifactsDir}/${sdkBundleName}"

        def docsDirName = "javadoc"
        def docsDir = "${rootProject.buildDir}/${docsDirName}"
        def docsBundleName = "javafx-docs-${RELEASE_VERSION}"
        def docsArtifactsDir = "${artifactsDir}/${docsBundleName}"

        def jmodsDirName = "jmods"
        def jmodsDir = "${rootProject.buildDir}/${jmodsDirName}"
        def jmodsBundleName = "javafx-jmods-${RELEASE_VERSION}"
        def jmodsArtifactsDir = "${artifactsDir}/${jmodsBundleName}"

        def publicExportsTask = task ("publicExportsStandalone${t.capital}") {
            group = "Basic"
            description = "Creates the disk layout for sdk, jmods, and docs"
        }
        publicExports.dependsOn(publicExportsTask)

        def copyArtifactsSdkTask = task("copyArtifactsSdk$t.capital", type: Copy, dependsOn: [sdk,jmods,apps,javadoc]) {
            from sdkDir
            into sdkArtifactsDir
        }
        publicExportsTask.dependsOn(copyArtifactsSdkTask)

        // Need to modify file permissions Windows to make sure that the
        // execute bit is set, and that the files are world readable
        def chmodArtifactsSdkTask = task("chmodArtifactsSdk$t.capital", dependsOn: copyArtifactsSdkTask) {
            if (IS_WINDOWS && IS_USE_CYGWIN) {
                doLast {
                    exec {
                        workingDir(sdkArtifactsDir)
                        commandLine("chmod", "-R", "755", ".")
                    }
                }
            }
        }
        publicExportsTask.dependsOn(chmodArtifactsSdkTask)

        def copyArtifactsDocsTask = task("copyArtifactsDocs$t.capital", type: Copy, dependsOn: chmodArtifactsSdkTask) {
            from docsDir
            into "${docsArtifactsDir}/api"
        }
        publicExportsTask.dependsOn(copyArtifactsDocsTask)

        def copyArtifactsJmodsTask = task("copyArtifactsJmods$t.capital", type: Copy, dependsOn: copyArtifactsDocsTask) {
            from jmodsDir
            into "${jmodsArtifactsDir}"
        }
        publicExportsTask.dependsOn(copyArtifactsJmodsTask)

        def zipsTask = task ("zipsStandalone${t.capital}") {
            group = "Basic"
            description = "Creates the public zip bundles"
        }
        zips.dependsOn(zipsTask)

        def zipSdkTask = task("zipSdk$t.capital", type: Zip, dependsOn: publicExportsTask) {
            destinationDirectory = file("${bundlesDir}")
            archiveFileName = "${sdkBundleName}.zip"
            includeEmptyDirs = false
            // Sets directory and file permissions in archive for Windows
            if (IS_WINDOWS && IS_USE_CYGWIN) {
                dirPermissions { unix(0755) }
                filePermissions { unix(0755) }
            }
            from sdkArtifactsDir
            into "${sdkBundleName}"
        }
        zipsTask.dependsOn(zipSdkTask)

        def zipDocsTask = task("zipDocs$t.capital", type: Zip, dependsOn: zipSdkTask) {
            destinationDirectory = file("${bundlesDir}")
            archiveFileName = "${docsBundleName}.zip"
            includeEmptyDirs = false
            from docsArtifactsDir
            into "${docsBundleName}"
        }
        zipsTask.dependsOn(zipDocsTask)

        def zipJmodsTask = task("zipJmods$t.capital", type: Zip, dependsOn: zipDocsTask) {
            destinationDirectory = file("${bundlesDir}")
            archiveFileName = "${jmodsBundleName}.zip"
            includeEmptyDirs = false
            from jmodsArtifactsDir
            into "${jmodsBundleName}"
        }
        zipsTask.dependsOn(zipJmodsTask)
    }
}


/******************************************************************************
 *                                                                            *
 *                             OpenJFX Stubs                                  *
 *                                                                            *
 *****************************************************************************/

configurations {
    openjfxStubs
}

if (IS_STUB_RUNTIME_OPENJFX) {
    def String platform = IS_MAC ? "mac" : IS_WINDOWS ? "win" : IS_LINUX ? "linux" : ""
    dependencies {
        openjfxStubs "org.openjfx:javafx-media:$STUB_RUNTIME_OPENJFX:$platform@jar"
        openjfxStubs "org.openjfx:javafx-web:$STUB_RUNTIME_OPENJFX:$platform@jar"
    }
}

// Extract binary libraries from OpenJFX artifacts for use as stubs
task prepOpenJfxStubs(type: Copy) {
    enabled = IS_STUB_RUNTIME_OPENJFX

    from configurations.openjfxStubs.files.collect { zipTree(it) }
    include("*.dll")
    include("*.dylib")
    include("*.so")
    into IS_WINDOWS ? file("$openjfxStubRuntime/bin") : file("$openjfxStubRuntime/lib")
}


/******************************************************************************
 *                                                                            *
 *                               Modules                                      *
 *                                                                            *
 *****************************************************************************/

ext.moduleDependencies = [file("dependencies")]

task buildModules {
}

// Combine the classes, lib, and bin for each module
compileTargets { t ->
    def targetProperties = project.ext[t.upper]

    def platformPrefix = targetProperties.platformPrefix
    def bundledSdkDirName = "${platformPrefix}modular-sdk"
    def bundledSdkDir = "${rootProject.buildDir}/${bundledSdkDirName}"
    def modulesDir = "${bundledSdkDir}/modules"
    def modulesCmdsDir = "${bundledSdkDir}/modules_cmds"
    def modulesLibsDir = "${bundledSdkDir}/modules_libs"
    def modulesSrcDir = "${bundledSdkDir}/modules_src"
    def modulesConfDir = "${bundledSdkDir}/modules_conf"
    def modulesLegalDir = "${bundledSdkDir}/modules_legal"
    def modulesMakeDir = "${bundledSdkDir}/make"

    final File runArgsFile = file("${rootProject.buildDir}/${RUNARGSFILE}")
    final File compileArgsFile = file("${rootProject.buildDir}/${COMPILEARGSFILE}")

    project.files(runArgsFile);

    def buildModulesTask = task("buildModules$t.capital", group: "Build") {
        // BUNDLED SDK

        // Copy dependencies/*/module-info.java.extra
        // merging as needed, removing duplicates
        // only lines with 'exports' will be copied
        def dependencyRoots = moduleDependencies
        if (rootProject.hasProperty("closedModuleDepedencies")) {
            dependencyRoots = [dependencyRoots, closedModuleDepedencies].flatten()
        }

        // Create the inputs/outputs list first to support UP-TO-DATE
        ArrayList outputNames = new ArrayList()
        dependencyRoots.each { root ->
            FileTree ft = fileTree(root).include('**/*.extra')
            ft.each() { e->
                inputs.file(e)

                String usename = e.path
                String filePath = e.getAbsolutePath()
                String folderPath = root.getAbsolutePath()
                if (filePath.startsWith(folderPath)) {
                    usename = filePath.substring(folderPath.length() + 1);
                }
                if (! outputNames.contains(usename) ) {
                    outputNames.add(usename)
                }
            }
        }

        outputNames.each() { e->
                File f = new File(modulesSrcDir, e)
                outputs.file(f)
        }

        def outputPolicyDir = "${modulesConfDir}/java.base/security"
        def outputPolicyFile = file("${outputPolicyDir}/java.policy.extra")

        outputs.file(outputPolicyFile)
        moduleProjList.each { project ->
            def policyDir = "${project.projectDir}/src/main/conf/security"
            def policyFile = file("${policyDir}/java.policy")
            if (policyFile.exists()) {
                inputs.file(policyFile)
            }
        }

        doLast {
            Map extras = [:]

            dependencyRoots.each { root ->
                FileTree ft = fileTree(root).include('**/*.extra')
                ft.each() { e->
                    String usename = e.path
                    String filePath = e.getAbsolutePath()
                    String folderPath = root.getAbsolutePath()
                    if (filePath.startsWith(folderPath)) {
                        usename = filePath.substring(folderPath.length() + 1);
                    }
                    if (extras.containsKey(usename)) {
                        List<String> lines = extras.get(usename)
                        e.eachLine { line ->
                            line = line.trim()
                            if (line.length() > 1 && Character.isLetter(line.charAt(0))) {
                                lines << line
                            }
                        }

                    } else {
                        List<String> lines = []
                        e.eachLine { line ->
                            line = line.trim()
                            if (line.length() > 1 && Character.isLetter(line.charAt(0))) {
                                lines << line
                            }
                        }
                        extras.put(usename,lines)
                    }
                }
            }
            extras.keySet().each() { e->
                File f = new File(modulesSrcDir, e)
                f.getParentFile().mkdirs()
                f.delete()

                extras.get(e).unique().each() { l->
                    f << l
                    f << "\n"
                }
            }

            // concatecate java.policy files into a single file
            //
            mkdir outputPolicyDir
            outputPolicyFile.delete()
            moduleProjList.each { project ->
                def policyDir = "${project.projectDir}/src/main/conf/security"
                def policyFile = file("${policyDir}/java.policy")
                if (policyFile.exists()) outputPolicyFile << policyFile.text
            }
        }
    }
    buildModules.dependsOn(buildModulesTask)

    // BUNDLED SDK
    moduleProjList.each { project ->
        // Copy classes, bin, and lib directories

        def moduleName = project.ext.moduleName
        def buildDir = project.buildDir

        def srcClassesDir = "${buildDir}/${platformPrefix}module-classes"
        def dstClassesDir = "${modulesDir}/${moduleName}"
        def copyClassFilesTask = project.task("copyClassFiles$t.capital", type: Copy, dependsOn: project.assemble) {
            from srcClassesDir
            into dstClassesDir
            exclude("module-info.class")
        }

        def srcCmdsDir = "${buildDir}/${platformPrefix}module-bin"
        def dstCmdsDir = "${modulesCmdsDir}/${moduleName}"
        def copyBinFilesTask = project.task("copyBinFiles$t.capital", type: Copy, dependsOn: copyClassFilesTask) {
            from srcCmdsDir
            into dstCmdsDir
        }

        def srcLibsDir = "${buildDir}/${platformPrefix}module-lib"
        def dstLibsDir = "${modulesLibsDir}/${moduleName}"
        def copyLibFilesTask = project.task("copyLibFiles$t.capital", type: Copy, dependsOn: copyBinFilesTask) {
            from srcLibsDir
            into dstLibsDir
        }

        // Copy module sources
        // FIXME: javafx.swt sources?
        def copySources = project.hasProperty("includeSources") && project.includeSources
        def copySourceFilesTask = project.task("copySourceFiles$t.capital", type: Copy, dependsOn: copyLibFilesTask) {
            if (copySources) {
                from "${project.projectDir}/src/main/java"
                if (project.name.equals("base")) {
                    from "${project.projectDir}/build/gensrc/java"
                }
                if (project.name.equals("web")) {
                    from "${project.projectDir}/src/main/native/Source/WebCore/bindings/java/dom3/java"
                }
            } else {
                from "${project.projectDir}/src/main/java/module-info.java"
            }
            into "${modulesSrcDir}/${moduleName}"
            include "**/*.java"

            if (project.hasProperty("sourceFilter")) {
                filter(project.sourceFilter)
            }
        }

        // Copy .html and other files needed for doc bundles
        def copyDocFiles = project.task("copyDocFiles$t.capital", type: Copy, dependsOn: copySourceFilesTask) {
            if (copySources) {
                from("${project.projectDir}/src/main/docs") {
                    include "**/*.html"
                    filter { line->
                        line = line.replace("@FXVERSION@", RELEASE_VERSION)
                    }
                }
                from("${project.projectDir}/src/main/docs") {
                    exclude "**/*.html"
                }
                from("${project.projectDir}/src/main/java") {
                    exclude "**/*.java"
                }

                into "${modulesSrcDir}/${moduleName}"
            }
        }

        // Copy make/build.properties
        def srcMakeDir = "${project.projectDir}/make"
        def dstMakeDir = "${modulesMakeDir}/${moduleName}"
        def copyBuildPropertiesTask = project.task("copyBuildProperties$t.capital", type: Copy, dependsOn: copyDocFiles) {
            from srcMakeDir
            into dstMakeDir
        }

        // Copy legal files
        def srcLegalDir = "${project.projectDir}/src/main/legal"
        def dstLegalDir = "${modulesLegalDir}/${moduleName}"
        def copyLegalTask = project.task("copyLegal$t.capital", type: Copy, dependsOn: copyBuildPropertiesTask) {
            from srcLegalDir
            into dstLegalDir

            // Exclude ANGLE since we (currently) do not use it
            exclude("angle.md")
        }

        buildModulesTask.dependsOn(
            copyClassFilesTask,
            copyLibFilesTask,
            copySourceFilesTask,
            copyDocFiles,
            copyBuildPropertiesTask,
            copyLegalTask)
    }

    // ============================================================

    def standaloneSdkDirName = "${platformPrefix}sdk"
    def standaloneSdkDir = "${TEST_SDK_PATH}/${standaloneSdkDirName}"
    def standaloneLibDir = "${standaloneSdkDir}/lib"
    def libDest=targetProperties.libDest
    def standaloneNativeDir = "${standaloneSdkDir}/${libDest}"
    def standaloneLegalDir = "${standaloneSdkDir}/legal"
    def standaloneSrcZipName = "src.zip"

    // STANDALONE SDK
    moduleProjList.each { project ->
        // Copy classes, bin, and lib directories

        def moduleName = project.ext.moduleName
        def buildDir = project.buildDir

        // Create modular jars
        def srcClassesDir = "${buildDir}/${platformPrefix}module-classes"
        def srcLibsDir = "${buildDir}/${platformPrefix}module-lib"
        def dstModularJarDir = "${standaloneLibDir}"
        def modularJarName = "${moduleName}.jar"
        def modularJarTask = project.task("modularJarStandalone$t.capital", type: Jar, dependsOn: project.assemble) {
            destinationDirectory = file("${dstModularJarDir}")
            archiveFileName = modularJarName
            includeEmptyDirs = false
            from srcClassesDir
        }

        // Copy native libraries
        def srcNativeDir = "${buildDir}/${platformPrefix}module-lib"
        def dstNativeDir = "${standaloneNativeDir}"
        def copyNativeFilesTask = project.task("copyNativeFilesStandalone$t.capital", type: Copy, dependsOn: modularJarTask) {
            from srcNativeDir
            into dstNativeDir
            include("*.dll")
        }

        // Copy other lib files
        def dstLibsDir = "${standaloneLibDir}"
        def copyLibFilesTask = project.task("copyLibFilesStandalone$t.capital", type: Copy, dependsOn: copyNativeFilesTask) {
            from srcLibsDir
            into dstLibsDir
            exclude("*.dll")
        }

        // Copy legal files
        def licenseFiles = [ "ADDITIONAL_LICENSE_INFO", "ASSEMBLY_EXCEPTION", "LICENSE" ]
        def srcLegalDir = "${project.projectDir}/src/main/legal"
        def dstLegalDir = "${standaloneLegalDir}/${moduleName}"
        def copyLegalTask = project.task("copyLegalStandalone$t.capital", type: Copy, dependsOn: copyLibFilesTask) {

            def rtDir = rootProject.file('.')
            licenseFiles.each { lFile ->
                from "${rtDir}/${lFile}"
            }

            from srcLegalDir

            into dstLegalDir

            // Exclude ANGLE since we (currently) do not use it
            exclude("angle.md")
        }

        buildModulesTask.dependsOn(
            modularJarTask,
            copyNativeFilesTask,
            copyLibFilesTask,
            copyLegalTask)
    }

    // Zip module sources for standalone SDK
    //
    // NOTE: the input is taken from the modular-sdk/modules_src dir
    // so that we don't have to duplicate the logic and create another
    // temporary directory. This is somewhat inelegant, since the bundled sdk
    // and the standalone sdk should be independent of one another, but seems
    // better than the alternatives.
    def zipSourceFilesTask = project.task("zipSourceFilesStandalone$t.capital", type: Zip, dependsOn: buildModulesTask) {
        destinationDirectory = file("${standaloneSdkDir}")
        archiveFileName = standaloneSrcZipName
        includeEmptyDirs = false
        from modulesSrcDir
        include "**/*.java"
    }
    buildModules.dependsOn(zipSourceFilesTask)

    // ============================================================

    // Maven Publications
    def publicationDirName = "${platformPrefix}publications"
    def publicationDir = "${rootProject.buildDir}/${publicationDirName}"

    moduleProjList.each { project ->
        // Create publications to be uploaded

        def moduleName = project.ext.moduleName
        def buildDir = project.buildDir

        def dstModularJarDir="${publicationDir}"
        def srcClassesDir = "${buildDir}/${platformPrefix}module-classes"
        def srcLibsDir = "${buildDir}/${platformPrefix}module-lib"

        def modularEmptyPublicationJarName = "${moduleName}.jar"
        def modularEmptyPublicationJarTask = project.task("moduleEmptyPublicationJar${t.capital}", type: Jar) {
            destinationDirectory = file("${dstModularJarDir}")
            archiveFileName = modularEmptyPublicationJarName
            manifest {
                attributes(
                        'Automatic-Module-Name':"${moduleName}Empty"
                )
            }
        }

        def modularPublicationJarName = "${moduleName}-${t.name}.jar"
        def modularPublicationJarTask = project.task("modularPublicationJar${t.capital}", type: Jar, dependsOn: modularEmptyPublicationJarTask) {
            destinationDirectory = file("${dstModularJarDir}")
            archiveFileName = modularPublicationJarName
            from srcLibsDir
            from srcClassesDir
        }

        buildModulesTask.dependsOn(modularPublicationJarTask)

    }
    // ============================================================

    def buildRunArgsTask = task("buildRunArgs$t.capital",
            group: "Build", dependsOn: buildModulesTask) {
        outputs.file(runArgsFile);
        inputs.file(EXTRAADDEXPORTS);
        doLast() {
            List<String>modpath = []
            List<String>modnames = []

            moduleProjList.each { project ->
                def moduleName = project.ext.moduleName
                def dstModuleDir = cygpath("${modulesDir}/${moduleName}")
                if (HAS_JAVAFX_MODULES) {
                    modpath <<  "${moduleName}=${dstModuleDir}"
                } else {
                    modnames << moduleName
                }
            }

            if (HAS_JAVAFX_MODULES) {
                writeRunArgsFile(runArgsFile, computeLibraryPath(true), modpath, null)
                writeCompileArgsFile(compileArgsFile, null, modpath, null)

                if (rootProject.hasProperty("EXTRA_ADDEXPORTS_STRING")) {
                    runArgsFile << EXTRA_ADDEXPORTS_STRING
                    compileArgsFile << EXTRA_ADDEXPORTS_STRING
                }
            } else {
                modpath = [ cygpath("${standaloneLibDir}") ]
                writeRunArgsFile(runArgsFile, null, modpath, modnames)
                writeCompileArgsFile(compileArgsFile, null, modpath, modnames)
            }
        }
    }
    createRunArgFiles.dependsOn(buildRunArgsTask)
    buildModules.dependsOn(buildRunArgsTask)

    def isWindows = IS_WINDOWS && t.name == "win";
    def isMac = IS_MAC && t.name == "mac";

    // Create layout for modular classes
    moduleProjList.each { project ->
        def buildModuleClassesTask = project.task("buildModule$t.capital", group: "Build", type: Copy) {
            dependsOn(project.assemble)
            def buildDir = project.buildDir
            def sourceBuildDirs = [
                "${buildDir}/classes/java/main/${project.moduleName}",
            ]

            def moduleClassesDir = "$buildDir/${platformPrefix}module-classes"
                includeEmptyDirs = false
                sourceBuildDirs.each { d ->
                    from d
                }
                into moduleClassesDir

                // Exclude obsolete, experimental, or non-shipping code
                exclude("version.rc")
                exclude("com/sun/glass/ui/swt")
                exclude("com/sun/javafx/tools/ant")
                exclude("com/javafx/main")
                exclude("com/sun/javafx/webkit/drt")
                if (!IS_INCLUDE_NULL3D) {
                    exclude ("com/sun/prism/null3d")
                }
                if (!IS_INCLUDE_ES2) {
                       exclude("com/sun/prism/es2",
                               "com/sun/scenario/effect/impl/es2")
                }

                // Exclude platform-specific classes for other platforms

                if (!isMac) {
                    exclude ("com/sun/media/jfxmediaimpl/platform/osx",
                             "com/sun/prism/es2/MacGL*",
                             "com/sun/glass/events/mac",
                             "com/sun/glass/ui/mac",
                             )
                }

                if (!isWindows) {
                    exclude ("**/*.hlsl",
                             "com/sun/glass/ui/win",
                             "com/sun/prism/d3d",
                             "com/sun/prism/es2/WinGL*",
                             "com/sun/scenario/effect/impl/hw/d3d"
                             )
                }

                if (!targetProperties.includeGTK) { //usually IS_LINUX
                    exclude (
                             "com/sun/glass/ui/gtk",
                             "com/sun/prism/es2/EGL*",
                             "com/sun/prism/es2/X11GL*"
                             )
                }

                if (!targetProperties.includeEGL) {
                    exclude ("com/sun/prism/es2/EGL*")
                }

                if (!targetProperties.includeMonocle) {
                    exclude ("com/sun/glass/ui/monocle")
                    exclude("com/sun/prism/es2/Monocle*")
                }

                if (t.name != 'ios') {
                    exclude ("com/sun/media/jfxmediaimpl/platform/ios",
                             "com/sun/glass/ui/ios",
                             "com/sun/prism/es2/IOS*"
                             )
                }

                if (t.name != 'android' && t.name != 'dalvik') {
                    exclude ("com/sun/glass/ui/android")
                }

                // Filter out other platform-specific classes
                if (targetProperties.containsKey('jfxrtJarExcludes')) {
                    exclude(targetProperties.jfxrtJarExcludes)
                }

                /* FIXME: JIGSAW -- handle this in the module itself
                String webbld = project(":web").buildDir.path
                String ctrlbld = project(":controls").buildDir.path
                if (t.name == 'android') {
                    from ("${webbld}/classes/android",
                          "${webbld}/resources/android",
                          "${ctrlbld}/classes/android",
                          "${ctrlbld}/resources/android")
                } else if (t.name == 'ios') {
                    from ("${webbld}/classes/ios",
                          "${webbld}/resources/ios")
                } else {
                    from ("${webbld}/classes/java/main")
                }
                */
        }
        buildModulesTask.dependsOn(buildModuleClassesTask)

        if (project.tasks.getByName("modularJarStandalone$t.capital") != null) {
            project.tasks.getByName("modularJarStandalone$t.capital").dependsOn(buildModuleClassesTask)
        }
        if (project.tasks.getByName("copyClassFiles$t.capital") != null) {
            project.tasks.getByName("copyClassFiles$t.capital").dependsOn(buildModuleClassesTask)
        }
        if (project.tasks.getByName("modularPublicationJar$t.capital") != null) {
            project.tasks.getByName("modularPublicationJar$t.capital").dependsOn(buildModuleClassesTask)
        }
    }

    def buildModuleLibsTask = task("buildModuleLibs$t.capital") {
        group = "Basic"

        def baseProject = project(":base");

        def graphicsProject = project(":graphics");

        def mediaProject = project(":media");

        def webProject = project(":web");
        dependsOn(webProject.assemble)

        def swtProject = project(":swt");

        def library = targetProperties.library

        def doStrip = targetProperties.containsKey('strip') && IS_RELEASE
        def strip = doStrip ? targetProperties.strip : null
        def stripArgs = doStrip ? targetProperties.stripArgs : null
        def doSign = rootProject.hasProperty('codeSignCmd') && IS_RELEASE
        def signCmd = doSign ? rootProject.ext.codeSignCmd : null
        def signArgs = doSign ? rootProject.ext.codeSignArgs : null
        def useLipo = targetProperties.containsKey('useLipo') ? targetProperties.useLipo : false
        def modLibDest = targetProperties.modLibDest
        def moduleNativeDirName = "${platformPrefix}module-$modLibDest"

        def buildModuleBaseTask = task("buildModuleBase$t.capital", dependsOn: baseProject.assemble) {
            group = "Basic"
            description = "creates javafx.base property files"

            def moduleLibDir = "${baseProject.buildDir}/${platformPrefix}module-lib"
            final File javafxProperties = file("${moduleLibDir}/javafx.properties")
            outputs.file(javafxProperties)

            if (targetProperties.containsKey("javafxPlatformProperties")) {
                final File javafxPlatformProperties = file("${moduleLibDir}/javafx.platform.properties")
                outputs.file(javafxPlatformProperties)
            }

            doLast {
                mkdir moduleLibDir

                javafxProperties.delete()
                javafxProperties << "javafx.version=$RELEASE_VERSION_SHORT";
                javafxProperties << "\n"
                javafxProperties << "javafx.runtime.version=$RELEASE_VERSION_LONG";
                javafxProperties << "\n"
                javafxProperties << "javafx.runtime.build=$PROMOTED_BUILD_NUMBER";
                javafxProperties << "\n"
                // Include any properties that have been defined (most likely in
                // one of the various platform gradle files)
                if (targetProperties.containsKey("javafxProperties")) {
                    javafxProperties << targetProperties.javafxProperties
                    javafxProperties << "\n"
                }

                // Embedded builds define this file as well
                if (targetProperties.containsKey("javafxPlatformProperties")) {
                    final File javafxPlatformProperties = file("${moduleLibDir}/javafx.platform.properties")
                    javafxPlatformProperties.delete()
                    javafxPlatformProperties << targetProperties.javafxPlatformProperties
                    javafxPlatformProperties << "\n"
                }
            }
        }
        baseProject.tasks.getByName("copyLibFilesStandalone$t.capital").dependsOn(buildModuleBaseTask)
        baseProject.tasks.getByName("copyLibFiles$t.capital").dependsOn(buildModuleBaseTask)
        baseProject.tasks.getByName("modularPublicationJar$t.capital").dependsOn(buildModuleBaseTask)

        def buildModuleGraphicsTask = task("buildModuleGraphics$t.capital", type: Copy, dependsOn: graphicsProject.assemble) {
            group = "Basic"
            description = "copies javafx.graphics native libraries"

            def destDirName = "${graphicsProject.buildDir}/${moduleNativeDirName}"
            into destDirName

            from("${graphicsProject.buildDir}/libs/jsl-decora/${t.name}/${library(targetProperties.decora.lib)}")
            def libs = ['font', 'prism', 'prismSW', 'glass', 'iio']
            if (IS_INCLUDE_ES2) {
                libs += ['prismES2'];
            }
            if (IS_COMPILE_PANGO) {
                libs += ['fontFreetype', 'fontPango'];
            }
            libs.each { lib ->
                def variants = targetProperties[lib].containsKey('variants') && !useLipo ? targetProperties[lib].variants : [null]
                variants.each { variant ->
                    def variantProperties = variant ? targetProperties[lib][variant] : targetProperties[lib]
                    from ("${graphicsProject.buildDir}/libs/$lib/$t.name/${library(variantProperties.lib)}")
                }
            }
            if (IS_WINDOWS) {
                from ("${graphicsProject.buildDir}/libs/prismD3D/${t.name}/${library(targetProperties.prismD3D.lib)}");
                targetProperties.VSDLLs.each { vslib ->
                    from ("$vslib");
                }
                targetProperties.WinSDKDLLs.each { winsdklib ->
                    from ("$winsdklib");
                }
            }

            if (doStrip) {
                doLast {
                    def inputFiles = fileTree(dir: destDirName)
                    inputFiles.include("*.dll")
                    inputFiles.include("*.dylib")
                    inputFiles.include("*.so")
                    // FIXME: if we ever need to strip on Windows platforms, we must
                    // exclude the Microsoft DLLs (VSDLLNames and WinSDKDLLNames)

                    inputFiles.each { file ->
                        exec {
                            def cmd = [ strip, stripArgs, file ].flatten()
                            commandLine(cmd)
                        }
                    }
                }
            }
            if (doSign) {
                doLast {
                    def inputFiles = fileTree(dir: destDirName)
                    inputFiles.include("*.dll")
                    inputFiles.include("*.dylib")
                    inputFiles.include("*.so")
                    // FIXME: if we ever need to sign on Windows platforms, we must
                    // exclude the Microsoft DLLs (VSDLLNames and WinSDKDLLNames)

                    inputFiles.each { file ->
                        exec {
                            def cmd = [ signCmd, signArgs, file ].flatten()
                            commandLine(cmd)
                        }
                    }
                }
            }
        }
        graphicsProject.tasks.getByName("copyNativeFilesStandalone$t.capital").dependsOn(buildModuleGraphicsTask)
        graphicsProject.tasks.getByName("copyLibFilesStandalone$t.capital").dependsOn(buildModuleGraphicsTask)
        graphicsProject.tasks.getByName("copyLibFiles$t.capital").dependsOn(buildModuleGraphicsTask)
        graphicsProject.tasks.getByName("modularPublicationJar$t.capital").dependsOn(buildModuleGraphicsTask)

        def buildModuleMediaTask = task("buildModuleMedia$t.capital", type: Copy, dependsOn: [mediaProject.assemble, prepOpenJfxStubs]) {
            group = "Basic"
            description = "copies javafx.media native libraries"

            def destDirName = "${mediaProject.buildDir}/${moduleNativeDirName}"
            into destDirName

            def mediaBuildType = project(":media").ext.buildType
            if (IS_COMPILE_MEDIA) {
                [ "fxplugins", "gstreamer-lite", "jfxmedia" ].each { name ->
                    from ("${mediaProject.buildDir}/native/${t.name}/${mediaBuildType}/${library(name)}") }

                if (t.name == "mac") {
                    // OSX media natives
                    [ "jfxmedia_qtkit", "jfxmedia_avf", "glib-lite" ].each { name ->
                        from ("${mediaProject.buildDir}/native/${t.name}/${mediaBuildType}/${library(name)}") }
                } else if (t.name == "linux") {
                    from("${mediaProject.buildDir}/native/${t.name}/${mediaBuildType}") { include "libavplugin*.so" }
                } else from ("${mediaProject.buildDir}/native/${t.name}/${mediaBuildType}/${library("glib-lite")}")
            } else {
                if (t.name != "android"  && t.name != "dalvik" ) {
                    [ "fxplugins", "gstreamer-lite", "jfxmedia" ].each { name ->
                        from ("$MEDIA_STUB/${library(name)}") }
                }

                if (t.name == "mac") {
                    // copy libjfxmedia_{avf,qtkit}.dylib if they exist
                    [ "jfxmedia_qtkit", "jfxmedia_avf", "glib-lite" ].each { name ->
                        from ("$MEDIA_STUB/${library(name)}") }
                } else if (t.name == "linux") {
                    from(MEDIA_STUB) { include "libavplugin*.so" }
                }
                else if (t.name != "android"  && t.name != "dalvik" ) {
                    from ("$MEDIA_STUB/${library("glib-lite")}")
                }
            }

            if (doStrip && IS_COMPILE_MEDIA) {
                doLast {
                    def inputFiles = fileTree(dir: destDirName)
                    inputFiles.include("*.dll")
                    inputFiles.include("*.dylib")
                    inputFiles.include("*.so")

                    inputFiles.each { file ->
                        exec {
                            def cmd = [ strip, stripArgs, file ].flatten()
                            commandLine(cmd)
                        }
                    }
                }
            }
            if (doSign && IS_COMPILE_MEDIA) {
                doLast {
                    def inputFiles = fileTree(dir: destDirName)
                    inputFiles.include("*.dll")
                    inputFiles.include("*.dylib")
                    inputFiles.include("*.so")
                    // FIXME: if we ever need to sign on Windows platforms, we must
                    // exclude the Microsoft DLLs (VSDLLNames and WinSDKDLLNames)

                    inputFiles.each { file ->
                        exec {
                            def cmd = [ signCmd, signArgs, file ].flatten()
                            commandLine(cmd)
                        }
                    }
                }
            }
        }
        mediaProject.tasks.getByName("copyNativeFilesStandalone$t.capital").dependsOn(buildModuleMediaTask)
        mediaProject.tasks.getByName("copyLibFilesStandalone$t.capital").dependsOn(buildModuleMediaTask)
        mediaProject.tasks.getByName("copyLibFiles$t.capital").dependsOn(buildModuleMediaTask)
        mediaProject.tasks.getByName("modularPublicationJar$t.capital").dependsOn(buildModuleMediaTask)

        def buildModuleWeb = task("buildModuleWeb$t.capital", type: Copy, dependsOn: [webProject.assemble, prepOpenJfxStubs]) {
            group = "Basic"
            description = "copies javafx.web native libraries"

            def destDirName = "${webProject.buildDir}/${moduleNativeDirName}"
            into destDirName

            if (IS_COMPILE_WEBKIT) {
                from ("${webProject.buildDir}/libs/${t.name}/${library('jfxwebkit')}")
            } else {
                if (t.name != "android" && t.name != "ios" && t.name != "dalvik") {
                    from ("$WEB_STUB/${library('jfxwebkit')}")
                }
            }

            if (doStrip && IS_COMPILE_WEBKIT) {
                doLast {
                    def inputFiles = fileTree(dir: destDirName)
                    inputFiles.include("*.dll")
                    inputFiles.include("*.dylib")
                    inputFiles.include("*.so")

                    inputFiles.each { file ->
                        exec {
                            def cmd = [ strip, stripArgs, file ].flatten()
                            commandLine(cmd)
                        }
                    }
                }
            }
            if (doSign && IS_COMPILE_WEBKIT) {
                doLast {
                    def inputFiles = fileTree(dir: destDirName)
                    inputFiles.include("*.dll")
                    inputFiles.include("*.dylib")
                    inputFiles.include("*.so")
                    // FIXME: if we ever need to sign on Windows platforms, we must
                    // exclude the Microsoft DLLs (VSDLLNames and WinSDKDLLNames)

                    inputFiles.each { file ->
                        exec {
                            def cmd = [ signCmd, signArgs, file ].flatten()
                            commandLine(cmd)
                        }
                    }
                }
            }
        }
        webProject.tasks.getByName("copyNativeFilesStandalone$t.capital").dependsOn(buildModuleWeb)
        webProject.tasks.getByName("copyLibFilesStandalone$t.capital").dependsOn(buildModuleWeb)
        webProject.tasks.getByName("copyLibFiles$t.capital").dependsOn(buildModuleWeb)
        webProject.tasks.getByName("modularPublicationJar$t.capital").dependsOn(buildModuleWeb)

        def buildModuleSWT = task("buildModuleSWT$t.capital", type: Copy) {
            group = "Basic"
            description = "copies SWT JAR"

            // FIXME: the following is a hack to workaround the fact that there
            // is no way to deliver javafx-swt.jar other than in one of the
            // existing runtime modules.

            dependsOn(buildModuleGraphicsTask) // we copy to the graphics module

            if (COMPILE_SWT) {
                def javafxSwtTask = tasks.getByName("javafxSwt$t.capital");
                dependsOn(javafxSwtTask)
                //enabled = COMPILE_SWT
            }

            // Copy javafx-swt.jar to the javafx-graphics module lib dir
            from "${swtProject.buildDir}/libs/javafx-swt.jar"
            into "${graphicsProject.buildDir}/${platformPrefix}module-lib"
        }
        graphicsProject.tasks.getByName("copyNativeFilesStandalone$t.capital").dependsOn(buildModuleSWT)
        graphicsProject.tasks.getByName("copyLibFilesStandalone$t.capital").dependsOn(buildModuleSWT)
        graphicsProject.tasks.getByName("copyLibFiles$t.capital").dependsOn(buildModuleSWT)
        graphicsProject.tasks.getByName("modularPublicationJar$t.capital").dependsOn(buildModuleSWT)

        dependsOn(
            buildModuleBaseTask,
            buildModuleGraphicsTask,
            buildModuleMediaTask,
            buildModuleWeb,
            buildModuleSWT,
            )
    }
    buildModulesTask.dependsOn(buildModuleLibsTask)

    def zipTask = project.task("buildModuleZip$t.capital", type: Zip, group: "Build",
            dependsOn: buildModulesTask ) {

        // FIXME: JIGSAW -- this should be moved to a sub-directory so we can keep the same name
        def jfxBundle = "${platformPrefix}javafx-exports.zip"

        doFirst() {
            file("${rootProject.buildDir}/${jfxBundle}").delete()
        }

        archiveFileName = jfxBundle
        destinationDirectory = file("${rootProject.buildDir}")
        includeEmptyDirs = false
        from "${bundledSdkDir}"
    }
    jdkZip.dependsOn(zipTask)

    def buildSdkDir = "${rootProject.buildDir}/sdk"
    def buildShimsDir = "${rootProject.buildDir}/shims"
    def sdkShimZipTask = project.task("sdkShimsZip$t.capital", type: Zip, group: "Build",
            dependsOn: [shims] ) {

        def sdkShimsBundle = "${platformPrefix}javafx-sdk-shims.zip"

        doFirst() {
            file("${rootProject.buildDir}/${sdkShimsBundle}").delete()
        }

        if (IS_WINDOWS && IS_USE_CYGWIN) {
            dirPermissions { unix(0755) }
            filePermissions { unix(0755) }
        }

        archiveFileName = sdkShimsBundle
        destinationDirectory = file("${rootProject.buildDir}")
        includeEmptyDirs = false
        from ("${buildSdkDir}") {
            into "sdk"
        }
        from ("${buildShimsDir}") {
            into "shims"
        }
    }
    jdkZip.dependsOn(sdkShimZipTask)

    Task testArgFiles = task("createTestArgfiles${t.capital}") {

        File testRunArgsFile = new File(rootProject.buildDir, TESTRUNARGSFILE)
        //test (shimed) version
        File testCompileArgsFile = new File(rootProject.buildDir, TESTCOMPILEARGSFILE)
        // And a test java.policy file
        File testJavaPolicyFile = new File(rootProject.buildDir, TESTJAVAPOLICYFILE)
        // and the non-test version to go with run.args
        File runJavaPolicyFile = new File(rootProject.buildDir, RUNJAVAPOLICYFILE);

        outputs.file(testRunArgsFile)
        outputs.file(testCompileArgsFile)
        outputs.file(testJavaPolicyFile)
        outputs.file(runJavaPolicyFile)
        inputs.file(EXTRAADDEXPORTS);

        doLast() {
            rootProject.buildDir.mkdir()

            List<String> projNames = []
            moduleProjList.each { project ->
                projNames << project.name
            }

            // And the test (shimed) variation...

            testRunArgsFile.delete()
            testCompileArgsFile.delete()

            testJavaPolicyFile.delete()
            runJavaPolicyFile.delete()

            List<String> modpath = []

            if (HAS_JAVAFX_MODULES) {
                moduleProjList.each { project ->
                    if (project.hasProperty("moduleName") && project.buildModule) {
                        File dir;
                        if (project.sourceSets.hasProperty('shims')) {
                           dir = new File(rootProject.buildDir, "shims/${project.ext.moduleName}")
                        } else {
                           dir = new File(rootProject.buildDir, "modular-sdk/modules/${project.ext.moduleName}")
                        }

                        def dstModuleDir = cygpath(dir.path)
                        modpath << "${project.ext.moduleName}=${dstModuleDir}"

                        String themod = dir.toURI()
                        testJavaPolicyFile <<  "grant codeBase \"${themod}\" {\n" +
                        "    permission java.security.AllPermission;\n" +
                        "};\n"

                        dir = new File(rootProject.buildDir, "modular-sdk/modules/${project.ext.moduleName}")
                        themod = dir.toURI()
                        runJavaPolicyFile <<  "grant codeBase \"${themod}\" {\n" +
                        "    permission java.security.AllPermission;\n" +
                        "};\n"
                    }
                }

                writeCompileArgsFile(testCompileArgsFile, null, modpath, null)
                writeRunArgsFile(testRunArgsFile, computeLibraryPath(true), modpath, null)

                if (rootProject.hasProperty("EXTRA_ADDEXPORTS_STRING")) {
                    testCompileArgsFile << EXTRA_ADDEXPORTS_STRING
                    testRunArgsFile << EXTRA_ADDEXPORTS_STRING
                }
            } else  {
                def modnames = []
                moduleProjList.each { project ->
                    if (project.hasProperty("moduleName") && project.buildModule) {
                        def incubating = project.hasProperty("incubating") && project.ext.incubating
                        modnames << project.ext.moduleName
                        File dir;
                        if (project.sourceSets.hasProperty('shims')) {
                           dir = new File(TEST_SDK_PATH, "shims/${project.ext.moduleName}")
                        } else {
                           dir = new File(TEST_SDK_PATH, "sdk/lib/${project.ext.moduleName}.jar")
                        }

                        def dstModuleDir = cygpath(dir.path)
                        modpath << "${dstModuleDir}"

<<<<<<< HEAD
                        if (!incubating) {
                            String themod = dir.toURI()
                            testJavaPolicyFile <<  "grant codeBase \"${themod}\" {\n" +
                            "    permission java.security.AllPermission;\n" +
                            "};\n"

                            dir = new File(rootProject.buildDir, "sdk/lib/${project.ext.moduleName}.jar")
                            themod = dir.toURI()
                            runJavaPolicyFile <<  "grant codeBase \"${themod}\" {\n" +
                            "    permission java.security.AllPermission;\n" +
                            "};\n"
                        }
=======
                        String themod = dir.toURI()
                        testJavaPolicyFile <<  "grant codeBase \"${themod}\" {\n" +
                        "    permission java.security.AllPermission;\n" +
                        "};\n"

                        dir = new File(TEST_SDK_PATH, "sdk/lib/${project.ext.moduleName}.jar")
                        themod = dir.toURI()
                        runJavaPolicyFile <<  "grant codeBase \"${themod}\" {\n" +
                        "    permission java.security.AllPermission;\n" +
                        "};\n"
>>>>>>> 7870a226
                    }
                }

                writeCompileArgsFile(testCompileArgsFile, null, modpath, modnames)
                writeRunArgsFile(testRunArgsFile, computeLibraryPath(true), modpath, modnames)

            }
        }
    }
    sdk.dependsOn(testArgFiles)
    createTestArgfiles.dependsOn(testArgFiles)

    def sdkTask = tasks.getByName("sdk${t.capital}");
    sdkTask.dependsOn(buildModulesTask)
}
sdk.dependsOn(buildModules)

// Build the jmod for each module for the standalone SDK only.
compileTargets { t ->
    if (!HAS_JAVAFX_MODULES) {
        def targetProperties = project.ext[t.upper]

        def platformPrefix = targetProperties.platformPrefix
        def jmodsDirName = "${platformPrefix}jmods"
        def jmodsDir = "${rootProject.buildDir}/${jmodsDirName}"
        def standaloneSdkDirName = "${platformPrefix}sdk"
        def standaloneSdkDir = "${rootProject.buildDir}/${standaloneSdkDirName}"
        def standaloneLegalDir = "${standaloneSdkDir}/legal"

        moduleProjList.each { project ->
            def moduleName = project.ext.moduleName
            def buildDir = project.buildDir

            def srcClassesDir = "${buildDir}/${platformPrefix}module-classes"
            def srcLibDir = "${buildDir}/${platformPrefix}module-lib"
            def srcLegalDir = "${standaloneLegalDir}/${moduleName}"

            def jmodLibDir = srcLibDir
            if (IS_WINDOWS) {
                jmodLibDir = "${srcLibDir}-jmod"
            }

            def jmodName = "${moduleName}.jmod"
            def jmodFile = "${jmodsDir}/${jmodName}"

            def incubating = project.hasProperty("incubating") && project.ext.incubating

            // On Windows, copy the native libraries in the jmod image
            // to a "javafx" subdir to avoid conflicting with the Microsoft
            // DLLs that are shipped with the JDK
            def jmodCopyLibTask = project.task("jmodCopyLib$t.capital", type: Copy, dependsOn: sdk) {
                enabled = IS_WINDOWS

                group = "Basic"
                description = "copied Windows DLLs into javafx subdir for jmods"

                into jmodLibDir

                from (srcLibDir) {
                    exclude("*.dll")
                }

                from (srcLibDir) {
                    include("*.dll")
                    into("javafx")
                }
            }

            def jmodTask = project.task("jmod$t.capital", group: "Build", dependsOn: [sdk, jmodCopyLibTask]) {
                doLast {
                    mkdir jmodsDir
                    delete(jmodFile);
                    exec {
                        commandLine(JMOD)
                        args("create")
                        args("--class-path")
                        args(srcClassesDir)
                        args("--module-version", "$RELEASE_VERSION_SHORT")
                        // Not all modules have a "lib" dir
                        if (file(jmodLibDir).isDirectory()) {
                            args("--libs")
                            args(jmodLibDir)
                        }
                        args("--legal-notices")
                        args(srcLegalDir)
                        if (sourceDateEpoch != null) {
                            args("--date", extendedTimestamp)
                        }
                        if (incubating) {
                            args("--do-not-resolve-by-default")
                            args("--warn-if-resolved=incubating")
                        }
                        args(jmodFile)
                    }
                }
            }

            jmods.dependsOn(jmodTask)
        }
    }
}

/******************************************************************************
 *                                                                            *
 *                              BUILD_CLOSED                                  *
 *                                                                            *
 * This next section should remain at the end of the build script. It allows  *
 * for a "supplemental" gradle file to be used to extend the normal build     *
 * structure. For example, this is used for passing a supplemental gradle     *
 * file for producing official JavaFX builds.                                 *
 *                                                                            *
 *****************************************************************************/

if (BUILD_CLOSED) {
    apply from: supplementalBuildFile
}

task showFlags {
}

compileTargets { t ->
    // Every platform must define these variables
    def props = project.ext[t.upper];
    showFlags.dependsOn(
        project.task("showFlags$t.upper") {
            doLast() {
                println "Properties set for $t.upper"
                props.each { println it }
            }
        }
    )

}<|MERGE_RESOLUTION|>--- conflicted
+++ resolved
@@ -5989,31 +5989,18 @@
                         def dstModuleDir = cygpath(dir.path)
                         modpath << "${dstModuleDir}"
 
-<<<<<<< HEAD
                         if (!incubating) {
                             String themod = dir.toURI()
                             testJavaPolicyFile <<  "grant codeBase \"${themod}\" {\n" +
                             "    permission java.security.AllPermission;\n" +
                             "};\n"
 
-                            dir = new File(rootProject.buildDir, "sdk/lib/${project.ext.moduleName}.jar")
-                            themod = dir.toURI()
-                            runJavaPolicyFile <<  "grant codeBase \"${themod}\" {\n" +
-                            "    permission java.security.AllPermission;\n" +
-                            "};\n"
-                        }
-=======
-                        String themod = dir.toURI()
-                        testJavaPolicyFile <<  "grant codeBase \"${themod}\" {\n" +
-                        "    permission java.security.AllPermission;\n" +
-                        "};\n"
-
-                        dir = new File(TEST_SDK_PATH, "sdk/lib/${project.ext.moduleName}.jar")
-                        themod = dir.toURI()
-                        runJavaPolicyFile <<  "grant codeBase \"${themod}\" {\n" +
-                        "    permission java.security.AllPermission;\n" +
-                        "};\n"
->>>>>>> 7870a226
+	                        dir = new File(TEST_SDK_PATH, "sdk/lib/${project.ext.moduleName}.jar")
+	                        themod = dir.toURI()
+	                        runJavaPolicyFile <<  "grant codeBase \"${themod}\" {\n" +
+	                        "    permission java.security.AllPermission;\n" +
+	                        "};\n"
+	                    }
                     }
                 }
 
