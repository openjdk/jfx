--- conflicted
+++ resolved
@@ -3572,10 +3572,7 @@
         testapp5
         testapp6
         testscriptapp1
-<<<<<<< HEAD
         testscriptapp2
-=======
->>>>>>> 159f6516
     }
 
     def nonModSrcSets = [
@@ -3589,12 +3586,8 @@
         sourceSets.testapp4,
         sourceSets.testapp5,
         sourceSets.testapp6,
-<<<<<<< HEAD
         sourceSets.testscriptapp1,
         sourceSets.testscriptapp2
-=======
-        sourceSets.testscriptapp1
->>>>>>> 159f6516
     ]
 
     project.ext.buildModule = false
@@ -3694,11 +3687,7 @@
     }
     test.dependsOn(createTestApps);
 
-<<<<<<< HEAD
     def modtestapps = [ "testapp2", "testapp3", "testapp4", "testapp5", "testapp6", "testscriptapp1", "testscriptapp2" ]
-=======
-    def modtestapps = [ "testapp2", "testapp3", "testapp4", "testapp5", "testapp6", "testscriptapp1" ]
->>>>>>> 159f6516
     modtestapps.each { testapp ->
         def testappCapital = testapp.capitalize()
         def copyTestAppTask = task("copy${testappCapital}", type: Copy) {
