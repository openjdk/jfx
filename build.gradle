--- conflicted
+++ resolved
@@ -4137,7 +4137,6 @@
         testImplementation project(":swing").sourceSets.test.output
     }
 
-<<<<<<< HEAD
     // RFE: incubator dependency
     def dependentProjects = [
         'base',
@@ -4154,13 +4153,11 @@
         'incubator.myfeature',
 
         'media',
+        'jsobject',
         'web',
         'swing',
         'fxml'
     ]
-=======
-    def dependentProjects = [ 'base', 'graphics', 'controls', 'media', 'jsobject', 'web', 'swing', 'fxml' ]
->>>>>>> 6ac2dd3e
     commonModuleSetup(project, dependentProjects)
 
     File testJavaPolicyFile = new File(rootProject.buildDir, TESTJAVAPOLICYFILE);
@@ -4607,7 +4604,6 @@
     executable = JAVADOC
     // RFE: incubator dependency
     def projectsToDocument = [
-<<<<<<< HEAD
         project(":base"),
         project(":graphics"),
         project(":controls"),
@@ -4625,12 +4621,9 @@
         project(":swing"),
         /*project(":swt"),*/
         project(":fxml"),
+        project(":jsobject"),
         project(":web")
     ]
-=======
-            project(":base"), project(":graphics"), project(":controls"), project(":media"),
-            project(":swing"), /*project(":swt"),*/ project(":fxml"), project(":jsobject"), project(":web")]
->>>>>>> 6ac2dd3e
     source(projectsToDocument.collect({
         [it.sourceSets.main.java]
     }));
@@ -6009,7 +6002,6 @@
                         def dstModuleDir = cygpath(dir.path)
                         modpath << "${dstModuleDir}"
 
-<<<<<<< HEAD
                         // RFE: incubator dependency
                         if (!incubating) {
                             String themod = dir.toURI()
@@ -6017,24 +6009,12 @@
                             "    permission java.security.AllPermission;\n" +
                             "};\n"
 
-                            dir = new File(rootProject.buildDir, "sdk/lib/${project.ext.moduleName}.jar")
+                            dir = new File(TEST_SDK_PATH, "sdk/lib/${project.ext.moduleName}.jar")
                             themod = dir.toURI()
                             runJavaPolicyFile <<  "grant codeBase \"${themod}\" {\n" +
                             "    permission java.security.AllPermission;\n" +
                             "};\n"
                         }
-=======
-                        String themod = dir.toURI()
-                        testJavaPolicyFile <<  "grant codeBase \"${themod}\" {\n" +
-                        "    permission java.security.AllPermission;\n" +
-                        "};\n"
-
-                        dir = new File(TEST_SDK_PATH, "sdk/lib/${project.ext.moduleName}.jar")
-                        themod = dir.toURI()
-                        runJavaPolicyFile <<  "grant codeBase \"${themod}\" {\n" +
-                        "    permission java.security.AllPermission;\n" +
-                        "};\n"
->>>>>>> 6ac2dd3e
                     }
                 }
 
