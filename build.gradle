/*
 * Copyright (c) 2013, 2025, Oracle and/or its affiliates. All rights reserved.
 * DO NOT ALTER OR REMOVE COPYRIGHT NOTICES OR THIS FILE HEADER.
 *
 * This code is free software; you can redistribute it and/or modify it
 * under the terms of the GNU General Public License version 2 only, as
 * published by the Free Software Foundation.  Oracle designates this
 * particular file as subject to the "Classpath" exception as provided
 * by Oracle in the LICENSE file that accompanied this code.
 *
 * This code is distributed in the hope that it will be useful, but WITHOUT
 * ANY WARRANTY; without even the implied warranty of MERCHANTABILITY or
 * FITNESS FOR A PARTICULAR PURPOSE.  See the GNU General Public License
 * version 2 for more details (a copy is included in the LICENSE file that
 * accompanied this code).
 *
 * You should have received a copy of the GNU General Public License version
 * 2 along with this work; if not, write to the Free Software Foundation,
 * Inc., 51 Franklin St, Fifth Floor, Boston, MA 02110-1301 USA.
 *
 * Please contact Oracle, 500 Oracle Parkway, Redwood Shores, CA 94065 USA
 * or visit www.oracle.com if you need additional information or have any
 * questions.
 */

/**
 * The main build script for JavaFX.
 *
 * MUST FIX tasks to complete:
 *  - build check -- making sure the final artifact has the right bits
 *      - some things worth automatically sanity checking:
 *          - are there images in the javadocs?
 *          - are all of the expected dylibs etc there?
 *  - Perform sanity checking to make sure a JDK exists with javac, etc
 *  - Support building with no known JDK location, as long as javac, etc are on the path
 *  - Check all of the native flags. We're adding weight to some libs that don't need it, and so forth.
 *
 * Additional projects to work on as we go:
 *  - Add "developer debug". This is where the natives do not have debug symbols, but the Java code does
 *  - The genVSproperties.bat doesn't find the directory where RC.exe lives. So it is hard coded. Might be a problem.
 *  - special tasks for common needs, such as:
 *      - updating copyright headers
 *      - stripping trailing whitespace (?)
 *  - checkstyle
 *  - findbugs
 *  - re needs?
 *  - sqe testing
 *  - API change check
 *  - Pushing results to a repo?
 *  - ServiceWithSecurityManagerTest fails to complete when run from gradle.
 *  - Integrate Parfait reports for C code
 *  - FXML Project tests are not running
 *
 * Adding a new project or task:
 *  - Fix for JDK-8297071, introduces a restriction on assigning name for a project or task.
 *    - If the name of project or task contains word test/Test then it is considered as test task.
 *    - If the name of a task contains word shim/Shim then it is considered as shims task.
 *    - See TEST_ONLY flag, isTestTask() method, the tasks: shims and sdk for more clarity.
 */
defaultTasks = ["sdk"]

import java.nio.file.Files
import java.nio.file.StandardCopyOption
import java.time.Instant
import java.time.LocalDateTime
import java.time.ZoneOffset
import java.time.format.DateTimeFormatter
import java.time.temporal.ChronoUnit
import java.util.concurrent.CountDownLatch
import java.util.concurrent.ExecutorService
import java.util.concurrent.Executors
import java.util.concurrent.Future
import java.util.zip.ZipEntry
import java.util.zip.ZipFile
import java.util.zip.ZipOutputStream
import java.lang.Runtime.Version

/******************************************************************************
 *                              Utility methods                               *
 *****************************************************************************/

/**
 * If the given named property is not defined, then this method will define
 * it with the given defaultValue. Any properties defined by this method can
 * be substituted on the command line by using -P, or by specifying a
 * gradle.properties file in the user home dir
 *
 * @param name The name of the property to define
 * @param defaultValue The default value to assign the property
 */
void defineProperty(String name, String defaultValue) {
    if (!project.hasProperty(name)) {
        project.ext.set(name, defaultValue);
    }
}

/**
 * If the given named property is not defined, then this method will attempt to
 * look up the property in the props map, and use the defaultValue if it cannot be found.
 *
 * @param name The name of the property to look up and/or define
 * @param props The properties to look for the named property in, if it has not already been defined
 * @param defaultValue The default value if the property has not been defined and the
 *                     props map does not contain the named property
 */
void defineProperty(String name, Properties props, String defaultValue) {
    if (!project.hasProperty(name)) {
        project.ext.set(name, props.getProperty(name, defaultValue));
    }
}

/**
 * Converts cygwin style paths to windows style paths, but with a forward slash.
 * This method is safe to call from any platform, and will only do work if
 * called on Windows (in all other cases it simply returns the supplied path.
 *
 * @param path the path to convert
 * @return the path converted to windows style, if on windows, otherwise it
 *         is the supplied path.
 */
String cygpath(String path) {
    if (!IS_WINDOWS) return path;
    if (path == null || "".equals(path)) return path;
    String ret = path.replaceAll('\\\\', '/')
    logger.info("Converting path '$path' via cygpath to "+ret)
    return ret
}

/**
 * Converts cygwin file paths for java executables to windows style
 * executable paths by changing forward slashes to back slashes and
 * adding the '.exe' extension.
 * This method is safe to call from any platform, and will only do work if
 * called on Windows (in all other cases it simply returns the supplied path).
 *
 * @param path the path to convert
 * @return the path converted to windows style, if on windows, otherwise it
 *         is the supplied path.
 */
String cygpathExe(String path) {
    if (!IS_WINDOWS) return path;
    if (path == null || "".equals(path)) return path;
    String ret = path.replaceAll('/', '\\\\')
    logger.info("Converting path '$path' via cygpath to "+ret)
    return ret + ".exe"
}

void loadProperties(String sourceFileName) {
    def config = new Properties()
    def propFile = new File(sourceFileName)
    if (propFile.canRead()) {
        config.load(new FileInputStream(propFile))
        for (java.util.Map.Entry property in config) {
            def keySplit = property.key.split("\\.");
            def key = keySplit[0];
            for (int i = 1; i < keySplit.length; i++) {
                key = key + keySplit[i].capitalize();
            }
            ext[key] = property.value;
        }
    }
}

/**
 * Struct used to contain some information passed to the closure
 * passed to compileTargets.
 */
class CompileTarget {
    String name;
    String upper;
    String capital;
}

/**
 * Iterates over each of the compile targets, passing the given closure
 * a CompileTarget instance.
 *
 * @param c The closure to call
 */
void compileTargets(Closure c) {
    if (COMPILE_TARGETS == "") {
        return
    }
    COMPILE_TARGETS.split(",").each { target ->
        CompileTarget ct = new CompileTarget();
        ct.name = target;
        ct.upper = target.trim().toUpperCase(Locale.ROOT)
        ct.capital = target.trim().capitalize()
        c(ct)
    }
}

/**
 * Manages the execution of some closure which is responsible for producing
 * content for a properties file built at build time and stored in the
 * root project's $buildDir, and then loading that properties file and
 * passing it to the processor closure.
 *
 * This is used on windows to produce a properties file containing all the
 * windows visual studio paths and environment variables, and on Linux
 * for storing the results of pkg-config calls.
 *
 * @param name the name of the file to produce
 * @param loader a closure which is invoked, given the properties file. This
 *        closure is invoked only if the properties file needs to be created
 *        and is responsible for populating the properties file.
 * @param processor a closure which is invoked every time this method is
 *        called and which will be given a Properties object, fully populated.
 *        The processor is then responsible for doing whatever it is that it
 *        must do with those properties (such as setting up environment
 *        variables used in subsequent native builds, or whatnot).
 */
void setupTools(String name, Closure loader, Closure processor) {
    // Check to see whether $buildDir/$name.properties file exists. If not,
    // then generate it. Once generated, we need to read the properties file to
    // help us define the defaults for this block of properties
    File propFile = file("$buildDir/${name}.properties");
    if (!propFile.exists() || propFile.length() == 0) {
        // Create the properties file
        propFile.getParentFile().mkdirs();
        propFile.createNewFile();
        loader(propFile);
    }

    // Try reading the properties in order to define the properties. If the property file cannot
    // be located, then we will throw an exception because we cannot guess these values
    InputStream propStream = null;
    try {
        Properties properties = new Properties();
        propStream = new FileInputStream(propFile);
        properties.load(propStream);
        processor(properties);
    } finally {
        try { propStream.close() } catch (Exception e) { }
    }
}

/**
 * Fails the build with the specified error message
 *
 * @param msg the reason for the failure
 */
void fail(String msg) {
    throw new GradleException("FAIL: " + msg);
}

/**
 * Rewrites the ZIP or JAR archive, setting the timestamp of each entry to
 * the local date and time in UTC of the instant provided.
 *
 * Note that using the method 'eachFile(Closure)' of the Zip Task for this
 * purpose fails to modify the JAR entries for META-INF and MANIFEST.MF
 * because the manifest file is generated by Gradle instead of copied.
 *
 * Also note that the ZIP format has no notion of time zone. The UTC date
 * and time can be set in optional extra fields, but only in addition to
 * the local "MS-DOS date and time." To avoid depending on the time zone
 * of the build machine, this method provides the local date and time in
 * UTC by calling 'setTimeLocal(LocalDateTime)'.
 *
 * An alternative solution is to set the default time zone of the
 * JVM temporarily to UTC while providing the UTC date and time with
 * 'setLastModifiedTime(FileTime)'. This solution stores the precise instant
 * on the time-line, but it also increases the size of the archive by adding
 * an extra Extended Timestamp field for each entry.
 *
 * @param archive the ZIP or JAR archive file to rewrite
 * @param instant the instant for the timestamp of each entry
 */
void setFileTimestamps(Provider<RegularFile> archive, Instant instant) {
    def dosTime = LocalDateTime.ofInstant(instant, ZoneOffset.UTC)
    def oldFile = archive.get().getAsFile()
    def zipFile = new ZipFile(oldFile)
    def newName = oldFile.getName() + ".new"
    def newFile = new File(oldFile.getParentFile(), newName)
    def output = new ZipOutputStream(new FileOutputStream(newFile))
    zipFile.entries().each { ZipEntry entry ->
        def clone = new ZipEntry(entry)
        def input = zipFile.getInputStream(entry)
        clone.setTimeLocal(dosTime)
        output.putNextEntry(clone)
        input.transferTo(output)
        output.closeEntry()
        input.close()
    }
    output.close()
    zipFile.close()
    Files.move(newFile.toPath(), oldFile.toPath(), StandardCopyOption.REPLACE_EXISTING)
}

/******************************************************************************
 *                                                                            *
 *                   Definition of project properties                         *
 *                                                                            *
 *  All properties defined using ext. are immediately available throughout    *
 *  the script as variables that can be used. These variables are attached    *
 *  to the root project (whereas if they were defined as def variables then   *
 *  they would only be available within the root project scope).              *
 *                                                                            *
 *  All properties defined using the "defineProperty" method can be replaced  *
 *  on the command line by using the -P flag. For example, to override the    *
 *  location of the binary plug, you would specify -PBINARY_PLUG=some/where   *
 *                                                                            *
 *****************************************************************************/

loadProperties("$projectDir/build.properties")

// If the ../rt-closed directory exists, then we are doing a closed build.
// In this case, build and property files will be read from
// ../rt-closed/closed-build.gradle and ../rt-closed/closed-properties.gradle
// respectively

def closedDir = file("../rt-closed")
def buildClosed = closedDir.isDirectory()
ext.BUILD_CLOSED = buildClosed

ext.RUNARGSFILE = "run.args"
ext.COMPILEARGSFILE = "compile.args"

ext.TESTCOMPILEARGSFILE = "testcompile.args"
ext.TESTRUNARGSFILE = "testrun.args"

// the file containing "extra" --add-exports
ext.EXTRAADDEXPORTS = 'buildSrc/addExports'

ext.MODULESOURCEPATH = "modulesourcepath.args"

// These variables indicate what platform is running the build. Is
// this build running on a Mac, Windows, or Linux machine? 32 or 64 bit?
ext.OS_NAME = System.getProperty("os.name").toLowerCase()
ext.OS_ARCH = System.getProperty("os.arch")
ext.ARCH_NAME = "x64"
ext.IS_64 = OS_ARCH.toLowerCase().contains("64")
ext.IS_AARCH64 = OS_ARCH.toLowerCase().contains("aarch64")
ext.IS_LOONGARCH64 = OS_ARCH.toLowerCase().contains("loongarch64")
ext.IS_RISCV64 = OS_ARCH.toLowerCase().contains("riscv64")
ext.IS_MAC = OS_NAME.contains("mac") || OS_NAME.contains("darwin")
ext.IS_WINDOWS = OS_NAME.contains("windows")
ext.IS_LINUX = OS_NAME.contains("linux")

ext.MAVEN_GROUP_ID = "org.openjfx"

// Enable native access from modules with native code
ext.enableNativeGraphics='--enable-native-access=javafx.graphics'
ext.enableNativeAll='--enable-native-access=javafx.graphics,javafx.media,javafx.web'

// Verify that the architecture & OS are supported configurations. Note that
// at present building on PI is not supported, but we would only need to make
// some changes on assumptions on what should be built (like SWT / Swing) and
// such and we could probably make it work.
if (!IS_MAC && !IS_WINDOWS && !IS_LINUX) fail("Unsupported build OS ${OS_NAME}")
if (IS_WINDOWS && OS_ARCH != "x86" && OS_ARCH != "amd64" && !IS_AARCH64) {
    logger.warn("Unknown and unsupported build architecture: $OS_ARCH")
} else if (IS_MAC && OS_ARCH != "x86_64" && OS_ARCH != "aarch64") {
    logger.warn("Unknown and unsupported build architecture: $OS_ARCH")
} else if (IS_LINUX && OS_ARCH != "i386" && OS_ARCH != "amd64" && !IS_AARCH64 && !IS_LOONGARCH64 && !IS_RISCV64) {
    logger.warn("Unknown and unsupported build architecture: $OS_ARCH")
}

if (IS_64) {
    if (IS_AARCH64) {
        ARCH_NAME = "aarch64"
    } else if (IS_LOONGARCH64) {
        ARCH_NAME = "loongarch64"
    } else if (IS_RISCV64) {
        ARCH_NAME = "riscv64"
    } else {
        ARCH_NAME = "x64"
    }
} else {
    ARCH_NAME = "x32"
}

// Get the JDK_HOME automatically based on the version of Java used to execute gradle. Or, if specified,
// use a user supplied JDK_HOME, STUB_RUNTIME, JAVAC, all of which may be specified
// independently (or we'll try to get the right one based on other supplied info). Sometimes the
// JRE might be the thing that is being used instead of the JRE embedded in the JDK, such as:
//    c:\Program Files (x86)\Java\jdk1.8.0\jre
//    c:\Program Files (x86)\Java\jre8\
// Because of this, you may sometimes get the jdk's JRE (in which case the logic we used to have here
// was correct and consistent with all other platforms), or it might be the standalone JRE (for the love!).
def envJavaHome = cygpath(System.getenv("JDK_HOME"))
if (envJavaHome == null || envJavaHome.equals("")) envJavaHome = cygpath(System.getenv("JAVA_HOME"))
def javaHome = envJavaHome == null || envJavaHome.equals("") ? System.getProperty("java.home") : envJavaHome
def javaHomeFile = file(javaHome)
defineProperty("JDK_HOME",
        javaHomeFile.name == "jre" ?
        javaHomeFile.getParent().toString() :
        javaHomeFile.name.startsWith("jre") ?
        new File(javaHomeFile.getParent(), "jdk1.${javaHomeFile.name.substring(3)}.0").toString() :
        javaHome) // we have to bail and set it to something and this is as good as any!
ext.JAVA_HOME = JDK_HOME

defineProperty("JAVA", cygpathExe("$JDK_HOME/bin/java"))
defineProperty("JAVAC", cygpathExe("$JDK_HOME/bin/javac"))
defineProperty("JAVADOC", cygpathExe("$JDK_HOME/bin/javadoc"))
defineProperty("JMOD", cygpathExe("$JDK_HOME/bin/jmod"))
defineProperty("JDK_DOCS", "https://docs.oracle.com/en/java/javase/${jdkDocsVersion}/docs/api/")
defineProperty("JDK_JMODS", cygpath(System.getenv("JDK_JMODS")) ?: cygpath(System.getenv("JDK_HOME") + "/jmods"))

defineProperty("libAVRepositoryURL", "https://github.com/libav/libav/archive")
defineProperty("FFmpegRepositoryURL", "https://www.ffmpeg.org/releases/")
defineProperty("icuRepositoryURL", "https://github.com/unicode-org/icu/releases/")

def supplementalPreBuildFile = file("$closedDir/closed-pre-build.gradle");
def supplementalBuildFile = file("$closedDir/closed-build.gradle");

if (BUILD_CLOSED) {
    apply from: supplementalPreBuildFile
}

// GRADLE_VERSION_CHECK specifies whether to fail the build if the
// gradle version check fails
defineProperty("GRADLE_VERSION_CHECK", "true")
ext.IS_GRADLE_VERSION_CHECK = Boolean.parseBoolean(GRADLE_VERSION_CHECK)

// JAVA_TARGET_VERSION specifies the minimum compile and runtime Java version that we will target when building the JavaFX classes
ext.JAVA_TARGET_VERSION = Integer.parseInt(jfxJdkTargetVersion)

// JFX_DEPS_URL specifies the optional location of an alternate local repository
defineProperty("JFX_DEPS_URL", "")

// JDK_DOCS_LINK specifies the optional URL for offline javadoc linking
defineProperty("JDK_DOCS_LINK", "")

// COMPILE_WEBKIT specifies whether to build all of webkit.
defineProperty("COMPILE_WEBKIT", "false")
ext.IS_COMPILE_WEBKIT = Boolean.parseBoolean(COMPILE_WEBKIT)

// COMPILE_MEDIA specifies whether to build all of media.
defineProperty("COMPILE_MEDIA", "false")
ext.IS_COMPILE_MEDIA = Boolean.parseBoolean(COMPILE_MEDIA)

// BUILD_LIBAV_STUBS specifies whether to download and build libav/ffmpeg libraries
defineProperty("BUILD_LIBAV_STUBS", "false")
ext.IS_BUILD_LIBAV_STUBS = IS_LINUX ? Boolean.parseBoolean(BUILD_LIBAV_STUBS) : false

// BUILD_WORKING_LIBAV specifies whether to build libav/ffmpeg libraries with
// decoder, demuxer, etc. required to run media. Valid only if BUILD_LIBAV_STUBS is true.
defineProperty("BUILD_WORKING_LIBAV", "false")
ext.IS_BUILD_WORKING_LIBAV = IS_LINUX ? Boolean.parseBoolean(BUILD_WORKING_LIBAV) : false

// COMPILE_PANGO specifies whether to build javafx_font_pango.
defineProperty("COMPILE_PANGO", "${IS_LINUX}")
ext.IS_COMPILE_PANGO = Boolean.parseBoolean(COMPILE_PANGO)

// COMPILE_HARFBUZZ specifies whether to use Harfbuzz.
defineProperty("COMPILE_HARFBUZZ", "false")
ext.IS_COMPILE_HARFBUZZ = Boolean.parseBoolean(COMPILE_HARFBUZZ)

// COMPILE_PARFAIT specifies whether to build parfait
defineProperty("COMPILE_PARFAIT", "false")
ext.IS_COMPILE_PARFAIT = Boolean.parseBoolean(COMPILE_PARFAIT)

defineProperty("STATIC_BUILD", "false")
ext.IS_STATIC_BUILD = Boolean.parseBoolean(STATIC_BUILD)

if (IS_STATIC_BUILD && IS_COMPILE_MEDIA) {
    throw new GradleException("Can not have COMPILE_MEDIA when STATIC_BUILD is enabled");
}

// By default, target architecture = host architecture, but we allow different ones.
// On Apple Silicon, default architecture must be "arm64", because clang does not accept
// aarch64 as -arch parameter.
defineProperty("TARGET_ARCH", (IS_MAC && IS_AARCH64) ? "arm64" : OS_ARCH)

// BUILD_TOOLS_DOWNLOAD_SCRIPT specifies a path of a gradle script which downloads
// required build tools.
defineProperty("BUILD_TOOLS_DOWNLOAD_SCRIPT", "")

// Define the SWT.jar that we are going to have to download during the build process based
// on what platform we are compiling from (not based on our target).
ext.SWT_FILE_NAME =
    IS_MAC && IS_AARCH64 ? "org.eclipse.swt.cocoa.macosx.aarch64_${swtVersion}" :
    IS_MAC && !IS_AARCH64 ? "org.eclipse.swt.cocoa.macosx.x86_64_${swtVersion}" :
    IS_WINDOWS ? "org.eclipse.swt.win32.win32.x86_64_${swtVersion}" :
    IS_LINUX && IS_AARCH64 ? "org.eclipse.swt.gtk.linux.aarch64_${swtVersion}" :
    IS_LINUX && !IS_AARCH64 ? "org.eclipse.swt.gtk.linux.x86_64_${swtVersion}" : ""

// Specifies whether to run full tests (true) or smoke tests (false)
defineProperty("FULL_TEST", "false")
ext.IS_FULL_TEST = Boolean.parseBoolean(FULL_TEST);

defineProperty("FORCE_TESTS", "false")
ext.IS_FORCE_TESTS = Boolean.parseBoolean(FORCE_TESTS);

// Specifies whether to run robot-based visual tests (only used when FULL_TEST is also enabled)
defineProperty("USE_ROBOT", "false")
ext.IS_USE_ROBOT = Boolean.parseBoolean(USE_ROBOT);

// Specified whether to run tests in headless mode
defineProperty("HEADLESS_TEST", "false")
ext.IS_HEADLESS_TEST = Boolean.parseBoolean(HEADLESS_TEST);

// Specifies whether to run system tests that depend on AWT (only used when FULL_TEST is also enabled)
defineProperty("AWT_TEST", "true")
ext.IS_AWT_TEST = Boolean.parseBoolean(AWT_TEST);

// Specifies whether to run system tests that depend on SWT (only used when FULL_TEST is also enabled)
// JDK-8356687 and JDK-8356688 track the disablement of the SWT tests on both platforms.
defineProperty("SWT_TEST", (IS_MAC || IS_LINUX) ? "false" : "true")
ext.IS_SWT_TEST = Boolean.parseBoolean(SWT_TEST);

// Specifies whether to run unstable tests (true) - tests that don't run well with Hudson builds
// These tests should be protected with :
//    assumeTrue(Boolean.getBoolean("unstable.test"));
defineProperty("UNSTABLE_TEST", "false")
ext.IS_UNSTABLE_TEST = Boolean.parseBoolean(UNSTABLE_TEST);

// Default timeout values to use in JUnit for tests and lifecycle methods
// that don't specify one
defineProperty("JUNIT_TEST_TIMEOUT", "120s")
defineProperty("JUNIT_LIFECYCLE_TIMEOUT", "20s")

// Toggle diagnostic output from the Gradle workaround and the Sandbox test apps.
defineProperty("WORKER_DEBUG", "false")
ext.IS_WORKER_DEBUG = Boolean.parseBoolean(WORKER_DEBUG);

// Specify the build configuration (Release, Debug, or DebugNative)
defineProperty("CONF", "Debug")
ext.IS_DEBUG_JAVA = CONF == "Debug" || CONF == "DebugNative"
ext.IS_DEBUG_NATIVE = CONF == "DebugNative"
ext.IS_RELEASE = !ext.IS_DEBUG_JAVA

// Specifies whether to enable the Maven publishing tasks
defineProperty("MAVEN_PUBLISH", "false")
ext.IS_MAVEN_PUBLISH = Boolean.parseBoolean(MAVEN_PUBLISH)

// Define the compiler lint warnings to enable.
//
// We define a separate set of options for normal classes, test classes
// (including shims), and tool classes (including JSLC).
// A project (module) can add project-specific lint options for each
// category if desired.
// extraLintOptions
// extraToolLintOptions
// extraTestLintOptions
//
// The lint options can be overriden on the command line. If set to the
// empty string, then no lint warnings are enabled; even project-specific
// lint options are disabled. If not empty, then it is parsed as a space
// or comma separated list of names. See the javac documentation for a list
// of valid lint options.

def defaultLintOptions =
        "removal" + "," +
        "missing-explicit-ctor"
defineProperty("LINT", defaultLintOptions)
ext.IS_LINT = LINT != ""

def defaultToolLintOptions = ""
defineProperty("TOOL_LINT", defaultToolLintOptions)
ext.IS_TOOL_LINT = TOOL_LINT != ""

def defaultTestLintOptions =
        "-options" + "," +
        "removal"
defineProperty("TEST_LINT", defaultTestLintOptions)
ext.IS_TEST_LINT = TEST_LINT != ""

defineProperty("JAVAC_WERROR", "true")
ext.IS_JAVAC_WERROR = Boolean.parseBoolean(JAVAC_WERROR)

defineProperty("TOOL_JAVAC_WERROR", "false")
ext.IS_TOOL_JAVAC_WERROR = Boolean.parseBoolean(TOOL_JAVAC_WERROR)

defineProperty("TEST_JAVAC_WERROR", "true")
ext.IS_TEST_JAVAC_WERROR = Boolean.parseBoolean(TEST_JAVAC_WERROR)

// Doclint options (all enabled by default)
defineProperty("DOC_LINT", "all")
ext.IS_DOC_LINT = DOC_LINT != ""

defineProperty("DOC_WERROR", "true")
ext.IS_DOC_WERROR = Boolean.parseBoolean(DOC_WERROR)

// Specifies whether to use the "useDepend" option when compiling Java sources
defineProperty("USE_DEPEND", "true")
ext.IS_USE_DEPEND = Boolean.parseBoolean(USE_DEPEND)

// Specifies whether to use the "incremental" option when compiling Java sources
defineProperty("INCREMENTAL", "false")
ext.IS_INCREMENTAL = Boolean.parseBoolean(INCREMENTAL)

// Specifies whether to include the Null3D pipeline (for perf debugging)
defineProperty("INCLUDE_NULL3D", "false")
ext.IS_INCLUDE_NULL3D = Boolean.parseBoolean(INCLUDE_NULL3D)

// Specifies whether to include the ES2 pipeline if available
defineProperty("INCLUDE_ES2", IS_WINDOWS ? "false" : "true")
ext.IS_INCLUDE_ES2 = Boolean.parseBoolean(INCLUDE_ES2)

// Specifies whether to generate code coverage statistics when running tests
defineProperty("JCOV", "false")
ext.DO_JCOV = Boolean.parseBoolean(JCOV)

// Specifies whether to use Cygwin when building OpenJFX. This should only ever
// be set to false for development builds (that skip building media and webkit).
defineProperty("USE_CYGWIN", "true")
ext.IS_USE_CYGWIN = Boolean.parseBoolean(USE_CYGWIN)

// Specifies whether to run "chmod -R artifacts/sdk" as the last step of
// copying the sdk to the artifacts dir. This is only done on Windows;
// the flag is ignored on other platforms.
defineProperty("CHMOD_ARTIFACTS", "true")
ext.IS_CHMOD_ARTIFACTS = Boolean.parseBoolean(CHMOD_ARTIFACTS)

// Define the number of threads to use when compiling (specifically for native compilation, including webkit)
defineProperty("NUM_COMPILE_THREADS", "${Runtime.runtime.availableProcessors()}")

//
// The next three sections of properties are used to generate the
// VersionInfo class, and the Windows DLL manifest.
//

// The following properties should be left alone by developers and set only from Hudson.
defineProperty("HUDSON_JOB_NAME", "not_hudson")
defineProperty("HUDSON_BUILD_NUMBER","0000")
defineProperty("PROMOTED_BUILD_NUMBER", "0")
defineProperty("MILESTONE_FCS", "false")
ext.IS_MILESTONE_FCS = Boolean.parseBoolean(MILESTONE_FCS)

// The following property used to define WebView Browser Version
defineProperty("WEBVIEW_VERSION", "18.4")

// The following properties define the product name for Oracle JDK and OpenJDK
// for VersionInfo and the DLL manifest.
if (BUILD_CLOSED) {
    defineProperty("PRODUCT_NAME", "Java(TM)")
    defineProperty("COMPANY_NAME", "Oracle Corporation")
    defineProperty("PLATFORM_NAME", "Platform SE")
} else {
    defineProperty("PRODUCT_NAME", "OpenJFX")
    defineProperty("COMPANY_NAME", "N/A")
    defineProperty("PLATFORM_NAME", "Platform")
}

// The following properties are set based on properties defined in
// build.properties. The release version and suffix should be updated
// in that file.
def relVer = 0
if (jfxReleasePatchVersion == "0") {
    if (jfxReleaseSecurityVersion == "0") {
        if (jfxReleaseMinorVersion == "0") {
            relVer = "${jfxReleaseMajorVersion}"
        } else {
            relVer = "${jfxReleaseMajorVersion}.${jfxReleaseMinorVersion}"
        }
    } else {
        relVer = "${jfxReleaseMajorVersion}.${jfxReleaseMinorVersion}.${jfxReleaseSecurityVersion}"
    }
} else {
    relVer = "${jfxReleaseMajorVersion}.${jfxReleaseMinorVersion}.${jfxReleaseSecurityVersion}.${jfxReleasePatchVersion}"
}
defineProperty("RELEASE_VERSION", relVer)
defineProperty("RELEASE_VERSION_PADDED", "${jfxReleaseMajorVersion}.${jfxReleaseMinorVersion}.${jfxReleaseSecurityVersion}.${jfxReleasePatchVersion}")

def buildInstant = Instant.now().truncatedTo(ChronoUnit.SECONDS)
def sourceDateEpoch = System.getenv("SOURCE_DATE_EPOCH")
if (sourceDateEpoch != null) {
    def epochSeconds = Long.parseLong(sourceDateEpoch)
    buildInstant = Instant.ofEpochSecond(epochSeconds)
}
// Creates the timestamp in UTC using the ISO 8601 extended format.
def extendedTimestamp = buildInstant.toString()
// Creates the timestamp in UTC using the historical ad hoc format, which is
// valid for the OPT field of the version string. An alternative to the ad hoc
// format is the ISO 8601 basic format with the pattern "yyyyMMdd'T'HHmmssX".
def zonedTime = ZonedDateTime.ofInstant(buildInstant, ZoneOffset.UTC)
def formatter = DateTimeFormatter.ofPattern("yyyy-MM-dd-HHmmss")
def buildTimestamp = zonedTime.format(formatter)
defineProperty("BUILD_TIMESTAMP", buildTimestamp)
def relSuffix = ""
def relOpt = ""
if (HUDSON_JOB_NAME == "not_hudson") {
    relSuffix = "-internal"
    relOpt = "-${buildTimestamp}"
} else {
    if (IS_MILESTONE_FCS) {
        if (jfxExperimentalFeatureName != "") {
            fail("An experimental feature branch should not be used for FCS build")
        }
        relSuffix = ""
    } else {
        if (jfxExperimentalFeatureName != "") {
            relSuffix = "-${jfxExperimentalFeatureName}"
            relOpt = "-${buildTimestamp}"
        } else {
            relSuffix = jfxReleaseSuffix
        }
    }
}
defineProperty("RELEASE_SUFFIX", relSuffix)
defineProperty("RELEASE_VERSION_SHORT", "${RELEASE_VERSION}${RELEASE_SUFFIX}")
defineProperty("RELEASE_VERSION_LONG", "${RELEASE_VERSION_SHORT}+${PROMOTED_BUILD_NUMBER}${relOpt}")
defineProperty("MAVEN_VERSION", IS_MAVEN_PUBLISH ? (IS_MILESTONE_FCS ? "${RELEASE_VERSION_SHORT}" : "${RELEASE_VERSION_LONG}") : "")

// Check whether the COMPILE_TARGETS property has been specified (if so, it was done by
// the user and not by this script). If it has not been defined then default
// to building the normal desktop build for this machine
project.ext.set("defaultHostTarget", IS_MAC ? "mac" : IS_WINDOWS ? "win" : IS_LINUX ? "linux" : "");
defineProperty("COMPILE_TARGETS", "$defaultHostTarget")

// Flag indicating whether to import cross compile tools
def importCrossTools = false
if (hasProperty("IMPORT_CROSS_TOOLS")) {
    importCrossTools = Boolean.parseBoolean(IMPORT_CROSS_TOOLS);
}
ext.IS_IMPORT_CROSS_TOOLS = importCrossTools

// Location of the cross compile tools
def crossToolsDir = "../crosslibs"
if (hasProperty("CROSS_TOOLS_DIR")) {
    crossToolsDir = CROSS_TOOLS_DIR
}
ext.CROSS_TOOLS_DIR = file(crossToolsDir)

// For backward compatibility, -PBUILD_SDK_FOR_TEST=false will set TEST_ONLY to true
defineProperty("BUILD_SDK_FOR_TEST", "true")
def buildSdkForTest = Boolean.parseBoolean(BUILD_SDK_FOR_TEST)

// Specifies whether to run only test tasks using the already built javafx.* modules
// and shim classes, instead of rebuilding them.
// If true, then all non test tasks, except verifyJava are disabled. see task sdk and isTestTask method.
defineProperty("TEST_ONLY", "false")
ext.IS_TEST_ONLY = Boolean.parseBoolean(TEST_ONLY) || !buildSdkForTest

ext.IS_TEST_SDK = false
ext.TEST_SDK_DIR = ""

if (hasProperty("TEST_SDK_PATH")) {
    if (!IS_TEST_ONLY) {
        fail("TEST_ONLY must be set to true when using an external TEST_SDK_PATH for running tests: include -PTEST_ONLY=true")
    }
    ext.TEST_SDK_DIR = file("${TEST_SDK_PATH}").absolutePath
    def sdkShimsPath = file("${TEST_SDK_DIR}")
    def sdkPath = file("${TEST_SDK_DIR}/sdk")
    def shimsPath = file("${TEST_SDK_DIR}/shims")
    if (!sdkShimsPath.exists() || !sdkShimsPath.isDirectory() ||
             !sdkPath.exists() || !sdkPath.isDirectory() ||
           !shimsPath.exists() || !shimsPath.isDirectory()) {
        fail("The provided TEST_SDK_PATH=${TEST_SDK_PATH} is invalid")
    }
    ext.IS_TEST_SDK = true
} else {
    ext.TEST_SDK_DIR = "${rootProject.buildDir}"
}

// Make sure JDK_HOME/bin/java exists
if (!file(JAVA).exists()) throw new Exception("Missing or incorrect path to 'java': '$JAVA'. Perhaps bad JDK_HOME? $JDK_HOME")
if (!file(JAVAC).exists()) throw new Exception("Missing or incorrect path to 'javac': '$JAVAC'. Perhaps bad JDK_HOME? $JDK_HOME")
if (!file(JAVADOC).exists()) throw new Exception("Missing or incorrect path to 'javadoc': '$JAVADOC'. Perhaps bad JDK_HOME? $JDK_HOME")

// Determine the verion of Java in JDK_HOME. It looks like this:
//
// $ java -version
// java version "1.7.0_45"
// Java(TM) SE Runtime Environment (build 1.7.0_45-b18)
// Java HotSpot(TM) 64-Bit Server VM (build 24.45-b08, mixed mode)
//
// We need to parse the second line
Version jdkVersionInfo;
try (BufferedReader inStream = new java.io.BufferedReader(new java.io.InputStreamReader(
        new java.lang.ProcessBuilder(JAVA, "-fullversion").start().getErrorStream()))) {
    String v = inStream.readLine().trim();
    if (v != null) {
        int ib = v.indexOf("full version \"");
        if (ib != -1) {
            String str = v.substring(ib);
            String ver = str.substring(str.indexOf("\"") + 1, str.size() - 1);
            jdkVersionInfo = Version.parse(ver);

            // Define global properties based on the version of Java
            // For example, we could define a "jdk18OrLater" property as
            // follows that could then be used to implement conditional build
            // logic based on whether we were running on JDK 18 or later,
            // should the need arise.
//            ext.jdk18OrLater = jdkVersionInfo.feature() >= 18

            ext.jdk24OrLater = jdkVersionInfo.feature() >= 24
        }
    }
}
if (jdkVersionInfo == null) throw new Exception("Unable to determine the version of Java in JDK_HOME at $JDK_HOME");

// Use --upgrade-module-path instead of --module-path when compiling and
// running tests if we are using a JDK that includes an upgradable
// jdk.jsobject module.  Currently, this is JDK 24 or later. Once
// jdk.jsobject is removed from the JDK, we can stop doing it. For example,
// if jdk.jsobject is removed from the JDK in JDK 26, the logic will then be
// changed to: "jdk24OrLater && !jdk26OrLater"
ext.USE_UPGRADE_MODULE_PATH = jdk24OrLater

// Determine whether the javafx.* modules are present in the JDK. To do this,
// we will execute "java --list-modules" and search for javafx.base.
ext.HAS_JAVAFX_MODULES = false;
def inStream2 = new java.io.BufferedReader(new java.io.InputStreamReader(new java.lang.ProcessBuilder(JAVA, "--list-modules").start().getInputStream()));
try {
    String v;
    while ((v = inStream2.readLine()) != null) {
        v = v.trim();
        if (v.startsWith("javafx.base")) ext.HAS_JAVAFX_MODULES = true;
    }
} finally {
    inStream2.close();
}

// The HAS_JAVAFX_MODULES flag will be used to determine the mode for building
// and running the applications and tests.
// If HAS_JAVAFX_MODULES is true, then we will build / test javafx modules
// for exporting to a JDK build. If HAS_JAVAFX_MODULES is false, then we will
// build / test a standalone sdk for running with a JDK that does not include
// the javafx modules.


/**
 * Fetch/Check that external tools are present for the build. This method
 * will conditionally download the packages from project defined ivy repositories
 * and unpack them into the specified destdir
 *
 * @param configName A unique name to distinguish the configuration (ie "ARMSFV6")
 * @param packages A list of required packages (with extensions .tgz, .zip)
 * @param destdir where the packages should be unpacked
 * @param doFetch if true, the named packages will be download
 */
void fetchExternalTools(String configName, List packages, File destdir, boolean doFetch) {
    if (doFetch) {
        // create a unique configuration for this fetch
        def String fetchToolsConfig = "fetchTools$configName"
        rootProject.configurations.create(fetchToolsConfig)

        def List<String> fetchedPackages = []
        def int fetchCount = 0

        packages.each { pkgname->
            def int dotdex = pkgname.lastIndexOf('.')
            def int dashdex = pkgname.lastIndexOf('-')
            def String basename = pkgname.substring(0,dashdex)
            def String ver = pkgname.substring(dashdex+1,dotdex)
            def String ext = pkgname.substring(dotdex+1)
            def File pkgdir = file("$destdir/$basename-$ver")

            if (!pkgdir.isDirectory()) {
                rootProject.dependencies.add(fetchToolsConfig, "javafx:$basename:$ver", {
                    artifact {
                        name = basename
                        type = ext
                    }
                })
                println "adding $pkgname as a downloadable item did not find $pkgdir"
                fetchedPackages.add(pkgname)
                fetchCount++
            }
        }

        //fetch all the missing packages
        if (fetchedPackages.size() > 0) {
            destdir.mkdirs()

            logger.quiet "fetching missing packages $fetchedPackages"
            copy {
                from rootProject.configurations[fetchToolsConfig]
                into destdir
            }

            // unpack the fetched packages
            fetchedPackages.each { pkgname->
                logger.quiet "expanding the package $pkgname"
                def srcball = file("${destdir}/${pkgname}")

                if (!srcball.exists()) {
                    throw new GradleException("Failed to fetch $pkgname");
                }

                def String basename = pkgname.substring(0,pkgname.lastIndexOf("."))
                def File pkgdir = file("$destdir/$basename")

                if (pkgname.endsWith(".tgz") || pkgname.endsWith("tar.gz")) {
                    if (IS_LINUX || IS_MAC) {
                        // use native tar to support symlinks
                        pkgdir.mkdirs()
                        exec {
                            workingDir pkgdir
                            commandLine "tar", "zxf", "${srcball}"
                         }
                    } else {
                        copy {
                            from tarTree(resources.gzip("${srcball}"))
                            into pkgdir
                        }
                    }
                } else if (pkgname.endsWith(".zip")) {
                     copy {
                         from zipTree("${srcball}")
                         into pkgdir
                     }
                } else {
                    throw new GradleException("Unhandled package type for compile package ${pkgname}")
                }
                srcball.delete();
            }
        } else {
            logger.quiet "all tool packages are present $packages"
        }
    } else { // !doFetch - so just check they are present
        // check that all the dirs are really there
        def List<String> errors = []
        packages.each { pkgname->
            def String basename = pkgname.substring(0,pkgname.lastIndexOf("."))
            def File pkgdir = file("$destdir/$basename")

            if (!pkgdir.isDirectory()) {
                errors.add(pkgname)
            }
        }
        if (errors.size() > 0) {
            throw new GradleException("Error: missing tool packages: $errors")
        } else {
            logger.quiet "all tool packages are present $packages"
        }
    }
}

// Make a forked ANT call.
// This needs to be forked so that ant can be used with the right JDK and updated modules
// for testing obscure things like packaging of apps
void ant(String conf,   // platform configuration
         String dir,    // directory to run from
         String target, // ant target
         List<String>  params // parameters (usually -Dxxx=yyy)
         ) {
    // Try to use ANT_HOME
    String antHomeEnv = System.getenv("ANT_HOME")
    String antHome = antHomeEnv != null ? cygpath(antHomeEnv) : null;
    String ant = (antHome != null && !antHome.equals("")) ? "$antHome/bin/ant" : "ant";

    List<String> cmdArgs = new ArrayList<String>()
    if (IS_WINDOWS) {
        cmdArgs += !ant.matches("\\s+") ? '"' + ant + '"' : ant
    }

    cmdArgs += "-Dbuild.compiler=javac1.7"

    if ((conf != null) && !rootProject.defaultHostTarget.equals(conf)) {
        def targetProperties = rootProject.ext[conf.trim().toUpperCase()]
        cmdArgs += "-Dcross.platform=$conf"
        if (targetProperties.containsKey('arch')) {
            cmdArgs += "-Dcross.platform.arch=${targetProperties.arch}"
        }
    }

    if (params != null) {
        params.each() { s->
            cmdArgs += IS_WINDOWS && !s.matches("\\s+") ? '"' + s + '"' : s
        }
    }

    if (IS_MILESTONE_FCS) {
        cmdArgs += '-Djfx.release.suffix=""'
    }

    cmdArgs += target

    exec {
        workingDir = dir
        environment("JDK_HOME", JDK_HOME)
        environment("JAVA_HOME", JDK_HOME)
        if (IS_WINDOWS) {
            environment([
                    "VCINSTALLDIR"         : WINDOWS_VS_VCINSTALLDIR,
                    "VSINSTALLDIR"         : WINDOWS_VS_VSINSTALLDIR,
                    "DEVENVDIR"            : WINDOWS_VS_DEVENVDIR,
                    "MSVCDIR"              : WINDOWS_VS_MSVCDIR,
                    "INCLUDE"              : WINDOWS_VS_INCLUDE,
                    "LIB"                  : WINDOWS_VS_LIB,
                    "LIBPATH"              : WINDOWS_VS_LIBPATH,
                    "PATH"                 : WINDOWS_VS_PATH
            ]);
            commandLine "cmd", "/s", "/c", '"' + String.join(" ", cmdArgs) + '"'
        } else {
            commandLine ant
            args(cmdArgs)
        }
    }
}

List<String> computeLibraryPath(boolean working) {
    List<String> lp = []

    if (HAS_JAVAFX_MODULES) {
        List<String> modsWithNative = [ 'javafx.graphics', 'javafx.media', 'javafx.web' ]

        // the build/modular-sdk area
        def platformPrefix = ""
        def bundledSdkDirName = "${platformPrefix}modular-sdk"
        def bundledSdkDir = "${rootProject.buildDir}/${bundledSdkDirName}"
        def modulesLibsDir = "${bundledSdkDir}/modules_libs"

        modsWithNative.each() { m ->
            lp << cygpath("${modulesLibsDir}/${m}")
        }
    } else {
        def platformPrefix = ""
        def standaloneSdkDirName = "${platformPrefix}sdk"
        def standaloneSdkDir = "${TEST_SDK_DIR}/${standaloneSdkDirName}"
        def modulesLibName = IS_WINDOWS ? "bin" : "lib"
        def modulesLibsDir = "${standaloneSdkDir}/${modulesLibName}"
        lp << cygpath("${modulesLibsDir}")
    }

    return lp
}

// Return list with the arguments needed for --patch-module, --module-path,
// or --upgrade-module-path for the provided projects.
// Used with Java executables ie. tests
List<String> computePatchModuleArgs(List<String> deps, boolean test, boolean includeJLP) {
    List<String> pma = []

    if (HAS_JAVAFX_MODULES) {
        deps.each { String projname ->
            def proj = project(projname)
            if (proj.hasProperty("moduleName")) {
                File dir;
                if (test && proj.sourceSets.hasProperty('shims')) {
                    dir = file("${rootProject.buildDir}/shims")
                } else {
                    dir = file("${rootProject.buildDir}/modular-sdk/modules")
                }
                String moduleName = proj.ext.moduleName
                String dirpath = cygpath("${dir}/${moduleName}")
                pma += "--patch-module=${moduleName}=${dirpath}"
            }
        }
    } else {
        String mp = null
        deps.each { String projname ->
            def proj = project(projname)
            if (proj.hasProperty("moduleName")) {
                String moduleName = proj.ext.moduleName
                File dir;
                if (test && proj.sourceSets.hasProperty('shims')) {
                    dir = file("${TEST_SDK_DIR}/shims/${moduleName}")
                } else {
                    dir = file("${TEST_SDK_DIR}/sdk/lib/${moduleName}.jar")
                }
                if (mp == null) {
                    mp = dir.path
                } else {
                    mp = mp + File.pathSeparator + dir.path
                }
            }
        }

        // in some cases like base we could end up with an empty
        // path... make sure we don't pass one back
        if (mp == null) {
            return null
        }

        pma += (test && USE_UPGRADE_MODULE_PATH) ? '--upgrade-module-path' : '--module-path'
        pma += mp

        String addm = null
        deps.each {String projname ->
            def proj = project(projname)
            if (proj.hasProperty("moduleName") && proj.buildModule) {
                if (addm == null) {
                    addm = proj.moduleName
                } else {
                    addm = addm + "," + proj.moduleName
                }
            }
        }
        if (addm != null) {
            pma += "--add-modules=${addm}"
        }
    }

    if (includeJLP) {
        pma += "-Djava.library.path=" + computeLibraryPath(true).join(File.pathSeparator)
    }

    return pma
}

// Return a list containing the --upgrade-module-path or --module-path
// used with Javac
List<String> computeModulePathArgs(String  pname, List<String> deps, boolean test) {
    List<String> mpa = (HAS_JAVAFX_MODULES || (test && USE_UPGRADE_MODULE_PATH)) ? [ '--upgrade-module-path' ] : [ '--module-path' ]
    String mp = null
    deps.each { String projname ->
        def proj = project(projname)
        // for a non test set of args, we don't want the current module in the list
        // for a test test, we do need it to update what we built

        if (proj.hasProperty("moduleName") &&
                proj.buildModule &&
                !(!test && proj.name.equals(pname))) {

            File dir;
            if (test && proj.sourceSets.hasProperty('shims')) {
                dir = new File(proj.sourceSets.shims.java.getDestinationDirectory().get().getAsFile(), proj.ext.moduleName);
            } else {
                dir = new File(proj.sourceSets.main.java.getDestinationDirectory().get().getAsFile(), proj.ext.moduleName);
            }
            if (mp == null) {
                mp = dir.path
            } else {
                mp = mp + File.pathSeparator + dir.path
            }
        }
    }

    // in some cases like base we could end up with an empty
    // path... make sure we don't pass one back
    if (mp == null) {
        return null
    }

    mpa += mp

    if (!HAS_JAVAFX_MODULES) {
        String addm = null
        deps.each {String projname ->
            def proj = project(projname)
            // for a non test set of args, we don't want the current module in the list
            // for a test test, we do need it to update what we built

            if (proj.hasProperty("moduleName") &&
                    proj.buildModule &&
                    !(!test && proj.name.equals(pname))) {

                if (addm == null) {
                    addm = proj.moduleName
                } else {
                    addm = addm + "," + proj.moduleName
                }
            }
        }
        if (addm != null) {
            mpa += "--add-modules=${addm}"
        }
    }

    return mpa
}


void writeArgsFile(boolean isCompile, File dest, List<String> libpath, List<String> modpath, List<String> modules) {

    dest.delete()

    logger.info("Creating file ${dest.path}")

    if (libpath != null) {
        dest <<  "-Djava.library.path=\"\\\n"
        libpath.each() { e->
            dest << "  "
            dest << e
            dest << File.pathSeparator
            dest << "\\\n"
        }
        dest <<  "  \"\n"
    }

    if (HAS_JAVAFX_MODULES) {
        modpath.each { e ->
            dest <<  "--patch-module=\""
            dest << e
            dest << "\"\n"
        }
    } else {
        def modulePathArgName = USE_UPGRADE_MODULE_PATH ? '--upgrade-module-path' : '--module-path'

        if (modpath.size() == 1) {
            dest <<  "${modulePathArgName}=\""
            dest << modpath[0]
            dest << "\"\n"
        } else {
            dest <<  "${modulePathArgName}=\"\\\n"
            modpath.each() { e->
                dest << "  "
                dest << e
                dest << File.pathSeparator
                dest << "\\\n"
            }
            dest <<  "  \"\n"
        }
    }

    if (modules != null) {
        dest <<  "--add-modules="
        dest << modules.join(",")
        dest << "\n"
        if (!isCompile) {
            dest << enableNativeAll
            dest << "\n"
        }
    }
}

void writeCompileArgsFile(File dest, List<String> libpath, List<String> modpath, List<String> modules) {
    writeArgsFile(true, dest, libpath, modpath, modules)
}

void writeRunArgsFile(File dest, List<String> libpath, List<String> modpath, List<String> modules) {
    writeArgsFile(false, dest, libpath, modpath, modules)
}

// perform common project manipulation for modules
void commonModuleSetup(Project p, List<String> moduleChain) {

    p.ext.moduleChain = moduleChain

    if (p.hasProperty("moduleName")) {
        p.ext.moduleDir = new File (p.sourceSets.main.java.getDestinationDirectory().get().getAsFile(), "${p.moduleName}")
        if (p.sourceSets.hasProperty('shims')) {
            p.ext.moduleShimsDir = new File (p.sourceSets.shims.java.getDestinationDirectory().get().getAsFile(), "${p.moduleName}")
        }
    }

    def mpa = computeModulePathArgs(p.name, moduleChain, false)
    if (mpa != null) {
        p.ext.modulePathArgs = mpa
    }

    p.ext.testModulePathArgs = computePatchModuleArgs(moduleChain, true, false)
    p.ext.patchModuleArgs = computePatchModuleArgs(moduleChain ,false, true)
    p.ext.testPatchModuleArgs = computePatchModuleArgs(moduleChain, true, true)

    moduleChain.each() {e ->
        if (!e.equals(p.name)) {
            p.compileJava.dependsOn(project(e).classes)
            p.compileTestJava.dependsOn(project(e).testClasses)
        }
    }

    // read in any addExports file
    File addExportsFile = new File(p.projectDir,"src/test/addExports")
    if (addExportsFile.exists()) {
        List<String> ae = []
        addExportsFile.eachLine { line ->
            line = line.trim()
            if (!(line.startsWith("#") || line.equals(""))) {
                ae += line.split(' ')
            }
        }
        p.ext.testAddExports  = ae.flatten()
    }

    // read in the temporary addExports file EXTRAADDEXPORTS)
    //
    // These extra --add-exports will be used in two places and so we
    // create/modify two items:
    // p.testAddExports - add the extra items so they are included in test builds
    //
    // p.extraAddExports - for use in any other place where we don't automatically update
    //    for example any non modular, non 'test' compile, any compile that does not
    //    use a module-source-path that includes the dependent modules
    //
    // Note that we don't modify the modular build (main, shims) because they use
    // module-info directly, and we don't want to cover up any missing items there.
    //
    if (!rootProject.hasProperty("EXTRA_ADDEXPORTS_ARGS")) {
        List<String> extraAddExportsList = []
        String fullae = ""
        File tmpaddExportsFile = new File(rootProject.projectDir, EXTRAADDEXPORTS)
        if (tmpaddExportsFile.exists()) {
            String nl = System.getProperty("line.separator")
            tmpaddExportsFile.eachLine { line ->
                line = line.trim()
                fullae += line + nl
                if (!(line.startsWith("#") || line.equals(""))) {
                    extraAddExportsList += line.split(' ')
                }
            }
        }
        // This string is used in the creation of the build/*.args files
        // so we preserve comments
        if (!extraAddExportsList.isEmpty()) {
            rootProject.ext.EXTRA_ADDEXPORTS_STRING = fullae
        }
        rootProject.ext.EXTRA_ADDEXPORTS_ARGS = extraAddExportsList
    }

    if (HAS_JAVAFX_MODULES) {
        // use this variable, because it shows we have a non empty addition
        if (rootProject.hasProperty("EXTRA_ADDEXPORTS_STRING")) {
            p.ext.extraAddExports = EXTRA_ADDEXPORTS_ARGS.flatten()
            if (p.hasProperty("testAddExports")) {
                p.testAddExports += EXTRA_ADDEXPORTS_ARGS.flatten()
            }
        }
    }
}

if (BUILD_TOOLS_DOWNLOAD_SCRIPT != "") {
    println "Include build tools download script:${BUILD_TOOLS_DOWNLOAD_SCRIPT}"
    apply from: BUILD_TOOLS_DOWNLOAD_SCRIPT
}

// Now we need to define the native compilation tasks. The set of parameters to
// native compilation depends on the target platform (and also to some extent what platform
// you are compiling on). These settings are contained in various gradle files
// such as mac.gradle and linux.gradle and armhf.gradle. Additionally, the developer
// can specify COMPILE_FLAGS_FILE to be a URL or path to a different gradle file
// that will contain the appropriate flags.
defineProperty("COMPILE_FLAGS_FILES", COMPILE_TARGETS.split(",").collect {"buildSrc/${it.trim()}.gradle"}.join(","))
if (COMPILE_TARGETS == "all") {
    def tmp = []
    File buildSrcDir = file("buildSrc")
    buildSrcDir.listFiles().each { File f ->
        if (f.isFile() && f.name.endsWith(".gradle") && !f.name.equals("build.gradle")) {
            def target = f.name.substring(0, f.name.lastIndexOf('.gradle')).toUpperCase(Locale.ROOT)
            apply from: f
            if (project.ext["${target}"].canBuild) {
                tmp.add(target)
            }
        }
    }
    COMPILE_FLAGS_FILES = tmp.collect { "buildSrc/${it}.gradle"}.join(",")
    COMPILE_TARGETS = tmp.collect { "${it.toLowerCase()}"}.join(",")
} else {
    COMPILE_FLAGS_FILES.split(",").each {
        logger.info("Applying COMPILE_FLAGS_FILE '$it'")
        apply from: it
    }
}

if (COMPILE_TARGETS != "") {
    def tmp = []
    COMPILE_TARGETS.split(",").each {target ->
        if (project.ext["${target.toUpperCase(Locale.ROOT)}"].canBuild) {
            tmp.add(target)
        }
    }
    COMPILE_TARGETS = tmp.collect { "${it.toLowerCase()}"}.join(",")
}

// Sanity check the expected properties all exist
compileTargets { t ->
    // Every platform must define these variables
    if (!project.hasProperty(t.upper)) throw new Exception("ERROR: Incorrectly configured compile flags file, missing ${t.name} property")
    def props = project.ext[t.upper];
    // TODO: we could remove libDest in favor of modLibDest
    ["compileSwing", "compileSWT", "libDest"].each { prop ->
        if (!props.containsKey(prop)) throw new Exception("ERROR: Incorrectly configured compile flags file, missing ${prop} property on ${t.name}")
    }
}

// Various build flags may be set by the different target files, such as
// whether to build Swing, SWT, etc. We iterate over all
// compile targets and look for these settings in our properties. Note that
// these properties cannot be set from the command line, but are set by
// the target build files such as armv6hf.gradle or mac.gradle.
ext.COMPILE_SWING = false;
ext.COMPILE_SWT = false;
compileTargets { t ->
    def targetProperties = project.rootProject.ext[t.upper]

    if (targetProperties.compileSwing) COMPILE_SWING = true
    if (targetProperties.compileSWT) COMPILE_SWT = true

    if (!targetProperties.containsKey('compileWebnodeNative')) {
        // unless specified otherwise, we will compile native Webnode if IS_COMPILE_WEBKIT
        targetProperties.compileWebnodeNative = true
    }

    if (!targetProperties.containsKey('compileMediaNative')) {
        // unless specified otherwise, we will compile native Media if IS_COMPILE_MEDIA
        targetProperties.compileMediaNative = true
    }

    if (!targetProperties.containsKey('includeSWT')) targetProperties.includeSWT = true
    if (!targetProperties.containsKey('includeSwing')) targetProperties.includeSwing = true
    if (!targetProperties.containsKey('includeNull3d')) targetProperties.includeNull3d = true
    if (!targetProperties.containsKey('includeMonocle')) targetProperties.includeMonocle = false
    if (!targetProperties.containsKey('includeEGL')) targetProperties.includeEGL = false

    if (!targetProperties.containsKey('includeGTK')) targetProperties.includeGTK = IS_LINUX

    if (!targetProperties.containsKey('modLibDest')) targetProperties.modLibDest = targetProperties.libDest

    // This value is used as a prefix for various directories under ./build,
    // such as sdk, to allow for a common name for the hosted build
    // (for use when building apps) and a unique name for cross builds.
    if (rootProject.defaultHostTarget.equals(t.name)) {
        // use a simple common default for the "host" build
        targetProperties.platformPrefix=""
    } else {
        // and a more complex one for cross builds
        targetProperties.platformPrefix="${t.name}-"
    }
}

/******************************************************************************
 *                                                                            *
 *                         Build Setup Sanity Checks                          *
 *                                                                            *
 *  Here we do a variety of checks so that if the version of Java you are     *
 *  building with is misconfigured, or you are using the wrong version of     *
 *  gradle, etc you will get some kind of helpful error / warning message     *
 *                                                                            *
 *****************************************************************************/

// Sanity check that we actually have a list of compile targets to execute
if (COMPILE_TARGETS == null || COMPILE_TARGETS == "") {
    throw new Exception("Unable to determine compilation platform, must specify valid COMPILE_TARGETS!")
}

// Verify that CONF is something useful
if (CONF != "Release" && CONF != "Debug" && CONF != "DebugNative") {
    logger.warn("Unknown configuration CONF='$CONF'. Treating as 'Release'")
}

// If the number of compile threads is less than 1 then we have a problem!
if (Integer.parseInt(NUM_COMPILE_THREADS.toString()) < 1) {
    logger.warn("NUM_COMPILE_THREADS was specified as '$NUM_COMPILE_THREADS' which is less than the minimum value of 1. " +
            "Building with a value of 1 instead.")
    NUM_COMPILE_THREADS = 1
}

// Check gradle version
if (gradle.gradleVersion != jfxGradleVersion) {
    def ver = gradle.gradleVersion.split("[\\.]");
    def verMin = jfxGradleVersionMin.split("[\\.]");
    def gradleMajor = Integer.parseInt(ver[0]);
    def gradleMinor = Integer.parseInt(ver[1].split("[^0-9]")[0]);
    def gradleMajorMin = Integer.parseInt(verMin[0]);
    def gradleMinorMin = Integer.parseInt(verMin[1].split("[^0-9]")[0]);
    def err = "";
    if (gradleMajor < gradleMajorMin || (gradleMajor == gradleMajorMin && gradleMinor < gradleMinorMin)) {
        err = "Gradle version too old: ${gradle.gradleVersion}; must be at least ${jfxGradleVersionMin}"
    }

    if (IS_GRADLE_VERSION_CHECK && err != "") {
        fail(err);
    }

    logger.warn("*****************************************************************");
    logger.warn("Unsupported gradle version $gradle.gradleVersion in use.");
    logger.warn("Only version $jfxGradleVersion is supported. Use this version at your own risk");
    if ( err != "") logger.warn(err);
    logger.warn("*****************************************************************");
}

// Look for stub runtime in bundled sdk, standalone sdk, or boot JDK

// Allows automatic provisioning of webkit+media shared libraries
// from official OpenJFX releases, downloaded from MavenCentral
defineProperty("STUB_RUNTIME_OPENJFX", "")
ext.IS_STUB_RUNTIME_OPENJFX = !STUB_RUNTIME_OPENJFX.isBlank()

def String cachedBundledRuntime = cygpath("$projectDir") + "/../caches/modular-sdk"
def String cachedStandaloneRuntime = cygpath("$projectDir") + "/../caches/sdk"
def String jdkStubRuntime = cygpath("$JDK_HOME")
def String openjfxStubRuntime = cygpath("$projectDir") + "/buildSrc/build/openjfxStub"

def defaultStubRuntime = ""
if (file(cachedBundledRuntime).exists()) {
    defaultStubRuntime = cachedBundledRuntime
} else if (file(cachedStandaloneRuntime).exists()) {
    defaultStubRuntime = cachedStandaloneRuntime
} else if (BUILD_CLOSED) {
    defaultStubRuntime = cachedBundledRuntime
} else if (IS_STUB_RUNTIME_OPENJFX) {
    defaultStubRuntime = openjfxStubRuntime
} else {
    defaultStubRuntime = jdkStubRuntime
}

defineProperty("STUB_RUNTIME", defaultStubRuntime)

if (STUB_RUNTIME.endsWith("/modular-sdk")) {
    def stubModulesLib = "$STUB_RUNTIME/modules_libs"
    defineProperty("MEDIA_STUB", "$stubModulesLib/javafx.media")
    defineProperty("WEB_STUB", "$stubModulesLib/javafx.web")
} else {
    def libraryStub = IS_WINDOWS ? "$STUB_RUNTIME/bin" : "$STUB_RUNTIME/lib"

    defineProperty("MEDIA_STUB", libraryStub)
    defineProperty("WEB_STUB", libraryStub)
}

ext.UPDATE_STUB_CACHE = (BUILD_CLOSED && STUB_RUNTIME != "" && !file(STUB_RUNTIME).isDirectory())


/******************************************************************************
 *                                                                            *
 *                      Logging of Properties and Settings                    *
 *                                                                            *
 *  Log some of the settings we've determined. We could log more here, it     *
 *  doesn't really hurt.                                                      *
 *                                                                            *
 *****************************************************************************/

logger.quiet("gradle.gradleVersion: $gradle.gradleVersion")
logger.quiet("OS_NAME: $OS_NAME")
logger.quiet("OS_ARCH: $OS_ARCH")
logger.quiet("JAVA_HOME: $JAVA_HOME")
logger.quiet("JDK_HOME: $JDK_HOME")
if (IS_TEST_SDK) {
    logger.quiet("TEST_SDK_PATH: ${TEST_SDK_DIR}")
}

Version javaVersionInfo = Runtime.version()
logger.quiet("java.runtime.version: " + javaVersionInfo)
logger.quiet("java version: " + javaVersionInfo.feature())
logger.quiet("java build number: " + javaVersionInfo.build().orElse(0))

logger.quiet("jdk.runtime.version: " + jdkVersionInfo)
logger.quiet("jdk version: " + jdkVersionInfo.feature())
logger.quiet("jdk build: " + javaVersionInfo.build().orElse(0))
logger.quiet("minimum jdk version: ${jfxBuildJdkVersionMin}")
logger.quiet("minimum jdk build number: ${jfxBuildJdkBuildnumMin}")
logger.quiet("Java target version: ${JAVA_TARGET_VERSION}")

if (IS_LINUX) {
    logger.quiet("GCC version: ${jfxBuildLinuxGccVersion}")
} else if (IS_WINDOWS) {
    logger.quiet("MSVC version: ${jfxBuildWindowsMsvcVersion}")
} else if (IS_MAC) {
    logger.quiet("XCODE version: ${jfxBuildMacosxXcodeVersion}")
}
logger.quiet("cmake version: ${jfxBuildCmakeVersion}")
logger.quiet("ninja version: ${jfxBuildNinjaVersion}")
logger.quiet("ant version: ${jfxBuildAntVersion}")

logger.quiet("HAS_JAVAFX_MODULES: $HAS_JAVAFX_MODULES")
logger.quiet("STUB_RUNTIME: $STUB_RUNTIME")
logger.quiet("CONF: $CONF")
logger.quiet("NUM_COMPILE_THREADS: $NUM_COMPILE_THREADS")
logger.quiet("COMPILE_TARGETS: $COMPILE_TARGETS")
logger.quiet("COMPILE_FLAGS_FILES: $COMPILE_FLAGS_FILES")
logger.quiet("HUDSON_JOB_NAME: $HUDSON_JOB_NAME")
logger.quiet("HUDSON_BUILD_NUMBER: $HUDSON_BUILD_NUMBER")
logger.quiet("PROMOTED_BUILD_NUMBER: $PROMOTED_BUILD_NUMBER")
logger.quiet("PRODUCT_NAME: $PRODUCT_NAME")
logger.quiet("BUILD_TIMESTAMP: $BUILD_TIMESTAMP")
logger.quiet("RELEASE_VERSION: $RELEASE_VERSION")
logger.quiet("RELEASE_SUFFIX: $RELEASE_SUFFIX")
logger.quiet("RELEASE_VERSION_SHORT: $RELEASE_VERSION_SHORT")
logger.quiet("RELEASE_VERSION_LONG: $RELEASE_VERSION_LONG")
logger.quiet("RELEASE_VERSION_PADDED: $RELEASE_VERSION_PADDED")
logger.quiet("MAVEN_PUBLISH: $MAVEN_PUBLISH")
logger.quiet("MAVEN_VERSION: $MAVEN_VERSION")
logger.quiet("UPDATE_STUB_CACHE: $UPDATE_STUB_CACHE")

/******************************************************************************
 *                                                                            *
 *                Definition of Native Code Compilation Tasks                 *
 *                                                                            *
 *    - CCTask compiles native code. Specifically it will compile .m, .c,     *
 *      .cpp, or .cc files. It uses the headers provided by running           *
 *      'javac -h' plus additional platform specific headers. It will         *
 *      compile into .obj files.                                              *
 *    - LinkTask will perform native linking and create the .dll / .so /      *
 *      .dylib as necessary.                                                  *
 *                                                                            *
 *****************************************************************************/

// Save a reference to the buildSrc.jar file because we need it for actually
// compiling things, not just for the sake of this build script
// (such as generating the JSL files, etc)
ext.BUILD_SRC = rootProject.files("buildSrc/build/libs/buildSrc.jar")

/**
 * Convenience method for creating cc, link, and "native" tasks in the given project. These
 * tasks are parameterized by name, so that we can produce, for example, ccGlass, etc
 * named tasks.
 *
 * @param project The project to add tasks to
 * @param name The name of the project, such as "prism-common". This name is used
 *        in the name of the generated task, such as ccPrismCommon, and also
 *        in the name of the final library, such as libprism-common.dylib.
 */
void addNative(Project project, String name) {
    // TODO if we want to handle 32/64 bit windows in the same build,
    // Then we will need to modify the win compile target to be win32 or win64
    def capitalName = name.split("-").collect{it.capitalize()}.join()
    def nativeTask = project.task("native$capitalName", group: "Build") {
        description = "Generates JNI headers, compiles, and builds native dynamic library for $name for all compile targets"
    }
    def cleanTask = project.task("cleanNative$capitalName", type: Delete, group: "Build") {
        description = "Clean native objects for $name"
    }
    if (project.hasProperty("nativeAllTask")) project.nativeAllTask.dependsOn nativeTask
    project.assemble.dependsOn(nativeTask)
    if (project.hasProperty("cleanNativeAllTask")) project.cleanNativeAllTask.dependsOn cleanTask

    // Each of the different compile targets will be placed in a sub directory
    // of these root dirs, with the name of the dir being the name of the target
    def nativeRootDir = project.file("$project.buildDir/native/$name")
    def libRootDir = project.file("$project.buildDir/libs/$name")
    // For each compile target, create a cc / link pair
    compileTargets { t ->
        def targetProperties = project.rootProject.ext[t.upper]
        def library = targetProperties.library
        def properties = targetProperties.get(name)
        def nativeDir = file("$nativeRootDir/${t.name}")
        def headerDir = file("${project.buildDir}/gensrc/headers/${project.moduleName}")

        // If there is not a library clause in the properties, assume it is not wanted
        if (!targetProperties.containsKey(name)) {
            println("Ignoring native library ${name}. Not defined in ${t.name} project properties");
            return
        }

        // check for the property disable${name} = true
        def String disableKey = "disable${name}"
        def boolean disabled = targetProperties.containsKey(disableKey) ? targetProperties.get(disableKey) : false
        if (disabled) {
            println("Native library ${name} disabled in ${t.name} project properties");
            return
        }

        def variants = properties.containsKey("variants") ? properties.variants : [""];
        variants.each { variant ->
            def variantProperties = variant == "" ? properties : properties.get(variant)
            def capitalVariant = variant.capitalize()
            def ccOutput = variant == "" ? nativeDir : file("$nativeDir/$variant")
            def ccTask = project.task("cc${t.capital}$capitalName$capitalVariant", type: CCTask, group: "Build") {
                description = "Compiles native sources for ${name} for ${t.name}${capitalVariant != '' ? ' for variant ' + capitalVariant : ''}"
                matches = ".*\\.c|.*\\.cpp|.*\\.m|.*\\.cc"
                headers = headerDir
                output(ccOutput)
                params.addAll(variantProperties.ccFlags)
                compiler = variantProperties.compiler
                source(variantProperties.nativeSource)
                cleanTask.delete ccOutput
            }
            def linkTask = project.task("link${t.capital}$capitalName$capitalVariant", type: LinkTask, dependsOn: ccTask, group: "Build") {
                description = "Creates native dynamic library for $name for ${t.name}${capitalVariant != '' ? ' for variant ' + capitalVariant : ''}"
                objectDir = ccOutput
                linkParams.addAll(variantProperties.linkFlags)
                lib = file("$libRootDir/${t.name}/${variant == '' ? library(properties.lib) : library(variantProperties.lib)}")
                linker = variantProperties.linker
                cleanTask.delete "$libRootDir/${t.name}"
            }
            nativeTask.dependsOn(linkTask)
            if (IS_WINDOWS && t.name == "win" && (!IS_STATIC_BUILD || name == "glass")) {
                def rcTask = project.task("rc$capitalName$capitalVariant", type: CompileResourceTask, group: "Build") {
                    description = "Compiles native sources for $name"
                    matches = ".*\\.rc"
                    compiler = variantProperties.rcCompiler
                    source(variantProperties.rcSource)
                    if (variantProperties.rcFlags) {
                        rcParams.addAll(variantProperties.rcFlags)
                    }
                    output(ccOutput)
                }
                linkTask.dependsOn rcTask;
            }
        }

        def useLipo = targetProperties.containsKey('useLipo') ? targetProperties.useLipo : false
        if (useLipo) {
            def lipoTask = project.task("lipo${t.capital}$capitalName", type: LipoTask, group: "Build") {
                description = "Creates native fat library for $name for ${t.name}"
                libDir = file("$libRootDir/${t.name}")
                lib = file("$libRootDir/${t.name}/${library(properties.lib)}")
            }
            nativeTask.dependsOn(lipoTask)
        }
    }
}

void addJSL(Project project, String name, String pkg, List<String> addExports, Closure compile) {
    def lowerName = name.toLowerCase()

    def modulePath = "${project.sourceSets.main.java.getDestinationDirectory().get().getAsFile()}"
    modulePath += File.pathSeparator + "${rootProject.projectDir}/modules/javafx.base/build/classes/java/main"
    def compileCompilers = project.task("compile${name}Compilers",
            type: JavaCompile,
            dependsOn: project.compileJava) {
        description = "Compile the $name JSL Compilers"

        classpath =
               project.files(project.sourceSets.jslc.java.getDestinationDirectory().get().getAsFile()) +
               project.configurations.antlr
        source = [project.file("src/main/jsl-$lowerName")]
        destinationDirectory = project.file("$project.buildDir/classes/jsl-compilers/$lowerName")

        options.compilerArgs.addAll([
            "-implicit:none",
            "--module-path", modulePath,
            "--add-modules=javafx.graphics"
            ])
        if (addExports != null) {
            options.compilerArgs.addAll(addExports)
        }
    }

    def generateShaders = project.task("generate${name}Shaders",
            dependsOn: compileCompilers) {
        description = "Generate $name shaders from JSL"
        def sourceDir = project.file("src/main/jsl-$lowerName")
        def destinationDir = project.file("$project.buildDir/gensrc/jsl-$lowerName")
        inputs.dir sourceDir
        outputs.dir destinationDir
        doLast {
            compile(sourceDir, destinationDir)
        }
    }

    def compileHLSLShaders = project.task("compile${name}HLSLShaders",
            dependsOn: generateShaders,
            type: CompileHLSLTask) {
        enabled = IS_WINDOWS
        description = "Compile $name HLSL files into .obj files"
        matches = ".*\\.hlsl"
        output project.file("$project.buildDir/hlsl/$name/$pkg")
        source project.file("$project.buildDir/gensrc/jsl-$lowerName/$pkg")
    }

    def processShaders = project.task("process${name}Shaders",
            dependsOn: [generateShaders, compileHLSLShaders],
            type: Copy,
            description: "Copy hlsl / frag shaders to build/resources/jsl-$lowerName") {
        from("$project.buildDir/hlsl/$name") {
            include "**/*.obj"
        }
        from("$project.buildDir/gensrc/jsl-$lowerName") {
            include("**/*.frag")
        }
        into project.moduleDir
    }

    project.processShaders.dependsOn(processShaders)
    project.sourceSets.shaders.output.dir("$project.buildDir/gensrc/jsl-$lowerName", builtBy: processShaders )

    def processShimsShaders = project.task("process${name}ShimsShaders",
            dependsOn: [generateShaders, compileHLSLShaders],
            type: Copy,
            description: "Copy hlsl / frag shaders to shims") {
        from("$project.buildDir/hlsl/$name") {
            include "**/*.obj"
        }
        from("$project.buildDir/gensrc/jsl-$lowerName") {
            include("**/*.frag")
        }
        into project.moduleShimsDir
    }

    project.processShimsShaders.dependsOn(processShimsShaders)

}

void addMavenPublication(Project project, List<String> projectDependencies) {
    if (!IS_MAVEN_PUBLISH) {
        return
    }

    if (!project.hasProperty("moduleName")) {
        fail("Project ${project} has no module name")
    }
    projectDependencies.each { projName ->
        def dep = project.project(":$projName")
        if (!dep.hasProperty("moduleName")) {
            fail("${project} dependency ${dep} has no module name")
        }
    }

    project.apply plugin: 'maven-publish'

    project.group = MAVEN_GROUP_ID
    project.version = MAVEN_VERSION

    if (project.name == 'base') {
        project.publishing {
            publications {
                javafx(MavenPublication) {
                    artifactId = 'javafx'
                    artifacts = []
                }
            }
        }
    }

    gradle.taskGraph.whenReady { g ->
        project.tasks.findAll { it.name == 'generatePomFileForJavafxPublication'}.each { it ->
            it.doLast {
                copy {
                    into project.file("${project.buildDir}/publications/javafx")
                    from file("${rootProject.projectDir}/javafx.pom")
                    rename "javafx.pom", "pom-default.xml"
                    filter { line ->
                        line.replaceAll("@VERSION@", MAVEN_VERSION)
                    }
                }
            }
        }
    }

    project.publishing {
        repositories {
            maven {
                def repositoryUrl = project.hasProperty('repositoryUrl') ? project.getProperty('repositoryUrl') : ""
                def repositoryUsername = project.hasProperty('repositoryUsername') ? project.getProperty('repositoryUsername') : ""
                def repositoryPassword = project.hasProperty('repositoryPassword') ? project.getProperty('repositoryPassword') : ""
                url repositoryUrl
                credentials {
                   username repositoryUsername
                   password repositoryPassword
                }
            }
        }
    }

    compileTargets { t ->
        project.publishing {
            publications {
                maven(MavenPublication) {
                    def artifactName = project.moduleName.replace('.', '-')
                    artifactId = artifactName

                    afterEvaluate {
                        artifact project.tasks."moduleEmptyPublicationJar$t.capital"
                        artifact project.tasks."modularPublicationJar$t.capital" {
                            archiveClassifier.set("$t.name")
                        }
                    }

                    pom.withXml {
                        Node parent = asNode().appendNode("parent")
                        parent.appendNode("groupId", MAVEN_GROUP_ID)
                        parent.appendNode("artifactId", "javafx")
                        parent.appendNode("version", MAVEN_VERSION)

                        Node dependencies = asNode().appendNode("dependencies")

                        Node projectDependencyPlatform = dependencies.appendNode("dependency")
                        projectDependencyPlatform.appendNode("groupId", MAVEN_GROUP_ID)
                        projectDependencyPlatform.appendNode("artifactId", artifactName)
                        projectDependencyPlatform.appendNode("version", MAVEN_VERSION)
                        projectDependencyPlatform.appendNode("classifier", "\${javafx.platform}")

                        if (!projectDependencies.empty) {
                            projectDependencies.each { projName ->
                                def dep = project.project(":$projName")
                                def depName = dep.moduleName.replace('.', '-')
                                Node projectDependency = dependencies.appendNode("dependency")
                                projectDependency.appendNode("groupId", MAVEN_GROUP_ID)
                                projectDependency.appendNode("artifactId", depName)
                                projectDependency.appendNode("version", MAVEN_VERSION)
                           }
                        }
                    }
                }
            }

        }
    }
}

/**
 * Verifies that all of the *.java files in a source tree have the
 * correct package name. If not, fail the build.
 *
 * @param sourceRoot the root of the source tree to check
 * @param hasModuleName true if the sources under sourceRoot are being
 * compiled as modules, with the immediate child directories being the
 * root(s) of the named modules being compiled. In this case the package
 * root is one directory below the sourceRoot.
 */
void validatePackages(File sourceRoot, boolean hasModuleName) {
    if (!sourceRoot.isDirectory()) {
        return;
    }
    def err = false;
    String sourceString = sourceRoot.toString().replace("\\", "/")
    def startPos = sourceString.length() + 1
    logger.info("validating packages for ${sourceRoot}")
    def inputFiles = fileTree(dir: sourceRoot, include: "**/*.java")
    inputFiles.each { file ->
        def packageRoot = file.toString().replace("\\", "/").substring(startPos)
        if (hasModuleName) {
            packageRoot = packageRoot.substring(packageRoot.indexOf("/") + 1)
        }
        def endPos = packageRoot.lastIndexOf("/")
        def pkgEx = endPos > -1 ?  packageRoot.substring(0, endPos).replace("/", ".") : ""
        def pkg = ""
        file.withReader { reader ->
            def line
            while ((line = reader.readLine()) != null) {
                def words = line.trim().split("[ ;]+")
                if (words.length > 1 && words[0] == "package") {
                    pkg = words[1]
                    break;
                }
            }
        }
        if (pkg != pkgEx) {
            err = true
            println "*** ERROR: File location <${file}> does not match package name <${pkg}>"
        }
    }
    if (err) {
        fail("Package validation failed")
    }
}

/**
 * Add a task to the given project to validate that the package names
 * of all java files in the given source sets have the correct package
 * name. If not, fail the build.
 */
void addValidateSourceSets(Project project,
                           Collection<SourceSet> sourceSets,
                           Collection<SourceSet> modSourceSets) {
    def validateSourceSetsTask = project.task("validateSourceSets") {
        doLast {
            // Accumulate the root directories from all sourceSets.
            // We use a Set to elide duplicates (the shims sourceset
            // will include the dirs from the main sourceset)
            Set<File> sourceRoots = []
            sourceSets.each { srcSet ->
                srcSet.java.srcDirs.each { rootDir ->
                    sourceRoots += rootDir
                }
            }
            sourceRoots.each { rootDir ->
                validatePackages(rootDir, false)
            }

            Set<File> modSourceRoots = []
            modSourceSets.each { srcSet ->
                srcSet.java.srcDirs.each { rootDir ->
                    modSourceRoots += rootDir
                }
            }
            modSourceRoots.each { rootDir ->
                validatePackages(rootDir, true)
            }
        }
    }

    // Run this for all projects when compiling the test sources
    // (i.e., when running "gradle test")
    project.compileTestJava.dependsOn(validateSourceSetsTask)
}

void addValidateSourceSets(Project project, Collection<SourceSet> sourceSets) {
    addValidateSourceSets(project, sourceSets, []);
}

/**
 * Returns true if the name of task or name of task's project contains word test/Test.
 */
boolean isTestTask(Task task) {
    return (task.project.name.contains("test") || task.project.name.contains("Test")
                 || task.name.contains("test") || task.name.contains("Test"))
}

// Task to verify the minimum level of Java needed to build JavaFX
task verifyJava() {
    doLast {
        Version minVersionInfo = Version.parse("${jfxBuildJdkVersionMin}+${jfxBuildJdkBuildnumMin}") // from build.properties
        if (jdkVersionInfo.compareTo(minVersionInfo) < 0) {
            fail("java version mismatch: JDK version (${jdkVersionInfo}) < minimum version (${minVersionInfo})")
        }
    }
}

task updateCacheIfNeeded() {
    // an empty task we can add to as needed for UPDATE_STUB_CACHE
}

task createTestArgfiles {
    // an empty task we can add to as needed
}

task createRunArgFiles {
    // an empty task we can add to as needed
}

/*****************************************************************************
*        Project definitions (dependencies, etc)                             *
*****************************************************************************/

void addJCov(p, test) {
    test.doFirst {
        def jcovJVMArgument =
                "include=javafx," +
                "include=com.sun.javafx," +
                "include=com.sun.glass," +
                "include=com.sun.openpisces," +
                "include=com.sun.pisces," +
                "include=com.sun.prism," +
                "include=com.sun.scenario," +
                "include=com.sun.webkit," +
                "exclude=com," +
                "exclude=java," +
                "exclude=javax," +
                "exclude=\"**.test\"," +
                "exclude=\"**.*Test\"," +
                "file=build/reports/jcov/report.xml," +
                "merge=merge";
        test.jvmArgs("-javaagent:${p.configurations.testClasspath.files.find { it.name.startsWith('jcov') }}=$jcovJVMArgument");
        p.mkdir p.file("build/reports/jcov")
    }
    test.doLast {
        def reportFile = p.file("build/reports/jcov/report.xml")
        if (reportFile.exists()) {
            p.javaexec {
                workingDir = p.file("build/reports/jcov")
                classpath = p.files(p.configurations.testClasspath.files.find { it.name.startsWith('jcov') })
                mainClass = "com.sun.tdk.jcov.Helper"
                args = [
                        "RepGen",
                        "-exclude", "\"**.test\"",
                        "-exclude", "\"**.*Test\"",
                        "-output", ".",
                        "-source", p.sourceSets.main.java.srcDirs.collect{p.file(it)}.join(":"),
                        "report.xml"
                ]
            }
        }
    }
}

allprojects {

    // Setup the repositories that we'll download libraries from.
    // By default we use Maven Central for most things. The custom "ivy"
    // repo is for downloading SWT. The way it works is to setup the
    // download URL such that it will resolve to the actual jar file to
    // download. See SWT_FILE_NAME for the name of the jar that will be
    // used as the "artifact" in the pattern below.
    // If JFX_DEPS_URL is set, then that overrides the default
    // repositories. This allows the dependencies to be cached locally.

    if (JFX_DEPS_URL != "") {
        repositories {
            ivy {
                url JFX_DEPS_URL
                metadataSources {
                    artifact()
                }
                patternLayout {
                    artifact "[artifact]-[revision](-[classifier]).[ext]"
                    artifact "[artifact].[ext]"
                }
            }
        }
    }

    if (JFX_DEPS_URL == "") {
        repositories {
            mavenCentral()
            ivy {
                url "https://download.eclipse.org/eclipse/updates/${eclipseUpdatesiteVersion}/plugins/"
                metadataSources {
                    artifact()
                }
                patternLayout {
                    artifact "[artifact].[ext]"
                }
            }
        }
    }

    if (JFX_DEPS_URL == "" && IS_BUILD_LIBAV_STUBS) {
        repositories {
            ivy {
                url libAVRepositoryURL
                metadataSources {
                    artifact()
                }
                patternLayout {
                    artifact "[artifact].[ext]"
                }
            }
            ivy {
                url FFmpegRepositoryURL
                metadataSources {
                    artifact()
                }
                patternLayout {
                    artifact "[artifact].[ext]"
                }
            }
        }
    }

    if (JFX_DEPS_URL == "" && IS_COMPILE_WEBKIT) {
        def icuReleaseVersion = "${icuVersion}".replaceAll('\\.', '-')
        repositories {
            ivy {
                url icuRepositoryURL
                metadataSources {
                    artifact()
                }
                patternLayout {
                    artifact "download/release-$icuReleaseVersion/[artifact].[ext]"
                }
            }
        }
    }

    // We want to configure all projects as java projects and use the same compile settings
    // etc, except for the root project which we just want to ignore (and for now media)
    if (project == rootProject) {
       return
    }
    if (project.path.startsWith(":apps")) {
        // Lets handle the apps tree differently, as it is a collection of ant builds,
        // and the ant importer collides with the 'apply plugin:java'
        return
    }

    // All of our projects are java projects

    apply plugin: "java"

    // Set sourceCompatibility to the target release of Java. Most modules
    // set compiler.options.release (to the same target version), which will
    // override this setting, but it is needed for those modules that can't.
    java {
        sourceCompatibility = JAVA_TARGET_VERSION
    }

    // By default all of our projects require junit for testing so we can just
    // setup this dependency here.
    dependencies {
        testImplementation group: "org.junit.jupiter", name: "junit-jupiter", version: "${junitJupiterVersion}"
        testImplementation group: "org.junit.jupiter", name: "junit-jupiter-api", version: "${junitJupiterVersion}"
        testImplementation group: "org.junit.jupiter", name: "junit-jupiter-params", version: "${junitJupiterVersion}"
        testImplementation group: "org.opentest4j", name: "opentest4j", version: "${opentest4jVersion}"
        testImplementation group: "org.apiguardian", name: "apiguardian-api", version: "${apiguardianVersion}"
        testRuntimeOnly group: "org.junit.jupiter", name: "junit-jupiter-engine", version: "${junitJupiterVersion}"
        testRuntimeOnly group: "org.junit.platform", name: "junit-platform-commons", version: "${junitPlatformVersion}"
        testRuntimeOnly group: "org.junit.platform", name: "junit-platform-engine", version: "${junitPlatformVersion}"
        testRuntimeOnly group: "org.junit.platform", name: "junit-platform-launcher", version: "${junitPlatformVersion}"

        if (BUILD_CLOSED && DO_JCOV)  {
            testImplementation name: "jcov"
        }
    }

    compileJava.dependsOn verifyJava

    // At the moment the ASM library shipped with Gradle that is used to
    // discover the different test classes fails on Java 8, so in order
    // to have sourceCompatibility set to 1.8 I have to also turn scanForClasses off
    // and manually specify the includes / excludes. At the moment we use
    // Java 7 but when we switch to 8 this will be needed, and probably again when
    // we start building with Java 9.
    test {
        useJUnitPlatform();

        // Always run tests
        outputs.upToDateWhen { false }

        executable = JAVA;
        enableAssertions = true;
        testLogging.exceptionFormat = "full";
        scanForTestClasses = true;
        include("**/*.*");
        if (BUILD_CLOSED && DO_JCOV) {
            addJCov(project, test)
        }

        if (IS_HEADLESS_TEST) {
            systemProperty 'glass.platform', 'Monocle'
            systemProperty 'monocle.platform', 'Headless'
            systemProperty 'prism.order', 'sw'
            systemProperty 'com.sun.javafx.gestures.zoom', 'true'
            systemProperty 'com.sun.javafx.gestures.rotate', 'true'
            systemProperty 'com.sun.javafx.gestures.scroll', 'true'
        }

        systemProperty 'unstable.test', IS_UNSTABLE_TEST
        systemProperty 'junit.jupiter.execution.timeout.test.method.default', JUNIT_TEST_TIMEOUT
        systemProperty 'junit.jupiter.execution.timeout.lifecycle.method.default', JUNIT_LIFECYCLE_TIMEOUT
        systemProperty 'javafx.enablePreview', 'true'
        systemProperty 'javafx.suppressPreviewWarning', 'true'
    }

    compileTestJava {
    }
}

// These strings define the module-source-path to be used in compilation.
// They need to contain the full paths to the sources and the * will be
// used to infer the module name that is used.
project.ext.defaultModuleSourcePath =
    cygpath(rootProject.projectDir.path + '/modules/*/src/main/java') +
        File.pathSeparator  +
    cygpath(rootProject.projectDir.path + '/modules/*/build/gensrc/{java,jsl-decora,jsl-prism}')

// graphics pass one
project.ext.defaultModuleSourcePath_GraphicsOne =
    cygpath(rootProject.projectDir.path + '/modules/*/src/main/java') +
        File.pathSeparator  +
    cygpath(rootProject.projectDir.path + '/modules/*/build/gensrc/{java,jsl-decora,jsl-prism}')

// web pass one
project.ext.defaultModuleSourcePath_WebOne =
    cygpath(rootProject.projectDir.path + '/modules/*/src/main/java')

// Compiling the test shim files too.
project.ext.defaultModuleSourcePathShim =
    cygpath(rootProject.projectDir.path + '/modules/*/src/{main,shims}/java') +
        File.pathSeparator  +
    cygpath(rootProject.projectDir.path + '/modules/*/build/gensrc/{java,jsl-decora,jsl-prism}')

// The "base" project is our first module and the most basic one required for
// all other modules. It is useful even for non-GUI applications.
project(":base") {
    project.ext.buildModule = true
    project.ext.includeSources = true
    project.ext.moduleRuntime = true
    project.ext.moduleName = "javafx.base"

// TODO: the following is an example of enabling module-specific lint opts
//    project.ext.extraLintOptions =
//        "deprecation" + "," +
//        "divzero"

    sourceSets {
        main
        shims {
            java {
                compileClasspath += sourceSets.main.output
                runtimeClasspath += sourceSets.main.output
            }
        }
        test {
            java {
                compileClasspath += sourceSets.shims.output
                runtimeClasspath += sourceSets.shims.output
            }
        }
    }

    dependencies {
        testImplementation sourceSets.main.output
        testImplementation sourceSets.shims.output
    }

    commonModuleSetup(project, [ 'base' ])

    project.ext.moduleSourcePath = defaultModuleSourcePath
    project.ext.moduleSourcePathShim = defaultModuleSourcePathShim

    // We need to take the VersionInfo.java file and replace the various
    // properties within it
    def replacements = [
        "BUILD_TIMESTAMP": BUILD_TIMESTAMP,
        "HUDSON_JOB_NAME": HUDSON_JOB_NAME,
        "HUDSON_BUILD_NUMBER": HUDSON_BUILD_NUMBER,
        "RELEASE_SUFFIX": RELEASE_SUFFIX,
        "RELEASE_VERSION_SHORT": RELEASE_VERSION_SHORT,
        "RELEASE_VERSION_LONG": RELEASE_VERSION_LONG];
    task processVersionInfo(type: Copy, description: "Replace params in VersionInfo and copy file to destination") {
        doFirst { mkdir "$buildDir/gensrc/java" }
        from "src/main/version-info"
        into "$buildDir/gensrc/java/com/sun/javafx/runtime"
        filter {line->
            replacements.each() {k, v ->
                line = line.replace("@$k@", v.toString());
            }
            line
        }
    }

    // Make sure to include $buildDir/gensrc/java that we previously created.
    // We DO NOT want to include src/main/version-info

    sourceSets.main.java.srcDirs += "$buildDir/gensrc/java"

    compileJava.dependsOn processVersionInfo
    addMavenPublication(project, [])

    addValidateSourceSets(project, sourceSets)

    test {
        if (IS_TEST_SDK) {
            logger.info "Skipping VersionInfoTest when TEST_SDK_PATH is set."
            exclude("test/com/sun/javafx/runtime/VersionInfoTest*");
        }
    }
}

// The graphics module is needed for any graphical JavaFX application. It requires
// the base module and includes the scene graph, layout, css, prism, windowing, etc.
// This is a fairly complicated module. There are many different types of native components
// that all need to be compiled.
project(":graphics") {

    project.ext.buildModule = true
    project.ext.includeSources = true
    project.ext.moduleRuntime = true
    project.ext.moduleName = "javafx.graphics"

    getConfigurations().create("antlr");

    sourceSets {
        jslc   // JSLC gramar subset
        main
        shims {
            java {
                compileClasspath += sourceSets.main.output
                runtimeClasspath += sourceSets.main.output
            }
        }
        shaders // generated shaders (prism & decora)
        test {
            java {
                compileClasspath += sourceSets.shims.output
                runtimeClasspath += sourceSets.shims.output
            }
        }
        stub
    }

    dependencies {
        antlr group: "org.antlr", name: "antlr4", version: "${antlr4Version}", classifier: "complete"
        testImplementation project(":base").sourceSets.test.output
        implementation project(':base')
    }

    project.ext.moduleSourcePath = defaultModuleSourcePath_GraphicsOne
    project.ext.moduleSourcePathShim = defaultModuleSourcePathShim

    commonModuleSetup(project, [ 'base', 'graphics' ])

    List<String> decoraAddExports = [
            '--add-exports=javafx.graphics/com.sun.scenario.effect=ALL-UNNAMED',
            '--add-exports=javafx.graphics/com.sun.scenario.effect.light=ALL-UNNAMED',
            '--add-exports=javafx.graphics/com.sun.scenario.effect.impl.state=ALL-UNNAMED'
            ]
    /*
    Graphics compilation is "complicated" by the generated shaders.

    We have two shader groups - Decora and Prism.

    The shader groups each will generate a custom compiler that
    then genarates the shader code. These compilers rely on the JSLC
    gramar parser which is antlr generated and compile separately.

    The decora compiler relies on compileJava - which is sourceSet.main.java
    It also accesses module private packages, so will need add-exports

    Once the shader java code is generated, we can compileFullJava

    After that, we can generate the required native header and then build the native code
    */

    project.task("processShaders") {
        // an empty task to hang the prism and decora shaders on
    }

    project.task("processShimsShaders") {
        // an empty task to hang the prism and decora shaders on
    }

    compileShimsJava.dependsOn("processShimsShaders")

    // Generate the JSLC support grammar
    project.task("generateGrammarSource", type: JavaExec) {
        // use antlr to generate our grammar.
        // note: the antlr plugin creates some issues with the other compiles
        // so we will do this by hand

        File wd = file(project.projectDir.path + "/src/jslc/antlr")
        File outDir = file("$buildDir/gensrc/antlr")
        def inJSL = "com/sun/scenario/effect/compiler/JSL.g4"
        if (IS_WINDOWS) {
            // antlr needs backslashes on Windows
            inJSL = inJSL.replace("/", "\\")
        }

        executable = JAVA
        classpath = project.configurations.antlr
        workingDir = wd
        mainClass = "org.antlr.v4.Tool"

        args = [
            "-o",
            outDir.toString(),
            "-package",
            "com.sun.scenario.effect.compiler",
            "-visitor",
            inJSL ]

        inputs.dir wd
        outputs.dir outDir
    }
    sourceSets.jslc.java.srcDirs += "$buildDir/gensrc/antlr"

    // and compile the JSLC support classes
    compileJslcJava.dependsOn(generateGrammarSource)
    compileJslcJava.classpath = project.configurations.antlr

    compileJava.dependsOn(compileJslcJava)

    // this task is the "second pass" compile of all of the module classes
    project.task("compileFullJava", type: JavaCompile, dependsOn: processShaders) {
        description = "Compile all of the graphics java classes - main and shaders"

        classpath = configurations.compileClasspath

        source = project.sourceSets.main.java.srcDirs
        source += "$buildDir/gensrc/java"
        source += project.sourceSets.shaders.output

        destinationDirectory = project.sourceSets.main.java.destinationDirectory
        options.compilerArgs.addAll([
            '-h', "$buildDir/gensrc/headers/",  // Note: this creates the native headers
            '-implicit:none',
            '--module-version', "$RELEASE_VERSION_SHORT",
            '--module-source-path', defaultModuleSourcePath
            ] )
    }
    classes.dependsOn(compileFullJava)

    project.sourceSets.shims.java.srcDirs += project.sourceSets.shaders.output
    project.sourceSets.shims.java.srcDirs += "$buildDir/gensrc/jsl-prism"
    project.sourceSets.shims.java.srcDirs += "$buildDir/gensrc/jsl-decora"

    compileShimsJava.dependsOn(compileFullJava)

    // Create a single "native" task which will depend on all the individual native tasks for graphics
    project.ext.nativeAllTask = task("native", group: "Build", description: "Compiles and Builds all native libraries for Graphics");
    project.ext.cleanNativeAllTask = task("cleanNative", group: "Build", description: "Clean all native libraries and objects for Graphics");

    // Add tasks for native compilation
    addNative(project, "glass");
    addNative(project, "prism")
    addNative(project, "prismSW")
    addNative(project, "font")
    addNative(project, "iio")
    if (IS_INCLUDE_ES2) {
        addNative(project, "prismES2")
    }

    if (IS_COMPILE_PANGO) {
        addNative(project, "fontFreetype")
        addNative(project, "fontPango")
    }

    if (IS_WINDOWS) {
        addNative(project, "prismD3D")
        // TODO need to hook this up to be executed only if PassThroughVS.h is missing or PassThroughVS.hlsl is changed
        task generateD3DHeaders(group: "Build") {
            enabled = IS_WINDOWS
            inputs.file "src/main/native-prism-d3d/hlsl/Mtl1PS.hlsl"
            inputs.file "src/main/native-prism-d3d/hlsl/Mtl1VS.hlsl"
            inputs.file "src/main/native-prism-d3d/PassThroughVS.hlsl"
            outputs.dir "$buildDir/headers/PrismD3D/"
            outputs.dir "$buildDir/headers/PrismD3D/hlsl/"
            description = "Generate headers by compiling hlsl files"
            doLast {
                mkdir file("$buildDir/headers/PrismD3D/hlsl")
                def PS_3D_SRC = file("src/main/native-prism-d3d/hlsl/Mtl1PS.hlsl")
                def VS_3D_SRC = file("src/main/native-prism-d3d/hlsl/Mtl1VS.hlsl")
                def PASSTHROUGH_VS_SRC = file("src/main/native-prism-d3d/PassThroughVS.hlsl")
                def jobs = [
                        ["$FXC", "/nologo", "/T", "vs_3_0", "/Fh", "$buildDir/headers/PrismD3D/PassThroughVS.h", "/E", "passThrough", "$PASSTHROUGH_VS_SRC"],
                        ["$FXC", "/nologo", "/T", "ps_3_0", "/Fh", "$buildDir/headers/PrismD3D/hlsl/Mtl1PS.h", "/DSpec=0", "/DSType=0", "$PS_3D_SRC"],
                        ["$FXC", "/nologo", "/T", "ps_3_0", "/Fh", "$buildDir/headers/PrismD3D/hlsl/Mtl1PS_i.h", "/DSpec=0", "/DSType=0", "/DIllumMap=1", "$PS_3D_SRC"],
                        ["$FXC", "/nologo", "/T", "ps_3_0", "/Fh", "$buildDir/headers/PrismD3D/hlsl/Mtl1PS_s1n.h", "/DSpec=1", "/DSType=0", "$PS_3D_SRC"],
                        ["$FXC", "/nologo", "/T", "ps_3_0", "/Fh", "$buildDir/headers/PrismD3D/hlsl/Mtl1PS_s2n.h", "/DSpec=2", "/DSType=0", "$PS_3D_SRC"],
                        ["$FXC", "/nologo", "/T", "ps_3_0", "/Fh", "$buildDir/headers/PrismD3D/hlsl/Mtl1PS_s3n.h", "/DSpec=3", "/DSType=0", "$PS_3D_SRC"],
                        ["$FXC", "/nologo", "/T", "ps_3_0", "/Fh", "$buildDir/headers/PrismD3D/hlsl/Mtl1PS_s1t.h", "/DSpec=1", "/DSType=1", "$PS_3D_SRC"],
                        ["$FXC", "/nologo", "/T", "ps_3_0", "/Fh", "$buildDir/headers/PrismD3D/hlsl/Mtl1PS_s2t.h", "/DSpec=2", "/DSType=1", "$PS_3D_SRC"],
                        ["$FXC", "/nologo", "/T", "ps_3_0", "/Fh", "$buildDir/headers/PrismD3D/hlsl/Mtl1PS_s3t.h", "/DSpec=3", "/DSType=1", "$PS_3D_SRC"],
                        ["$FXC", "/nologo", "/T", "ps_3_0", "/Fh", "$buildDir/headers/PrismD3D/hlsl/Mtl1PS_s1c.h", "/DSpec=1", "/DSType=2", "$PS_3D_SRC"],
                        ["$FXC", "/nologo", "/T", "ps_3_0", "/Fh", "$buildDir/headers/PrismD3D/hlsl/Mtl1PS_s2c.h", "/DSpec=2", "/DSType=2", "$PS_3D_SRC"],
                        ["$FXC", "/nologo", "/T", "ps_3_0", "/Fh", "$buildDir/headers/PrismD3D/hlsl/Mtl1PS_s3c.h", "/DSpec=3", "/DSType=2", "$PS_3D_SRC"],
                        ["$FXC", "/nologo", "/T", "ps_3_0", "/Fh", "$buildDir/headers/PrismD3D/hlsl/Mtl1PS_s1m.h", "/DSpec=1", "/DSType=3", "$PS_3D_SRC"],
                        ["$FXC", "/nologo", "/T", "ps_3_0", "/Fh", "$buildDir/headers/PrismD3D/hlsl/Mtl1PS_s2m.h", "/DSpec=2", "/DSType=3", "$PS_3D_SRC"],
                        ["$FXC", "/nologo", "/T", "ps_3_0", "/Fh", "$buildDir/headers/PrismD3D/hlsl/Mtl1PS_s3m.h", "/DSpec=3", "/DSType=3", "$PS_3D_SRC"],
                        ["$FXC", "/nologo", "/T", "ps_3_0", "/Fh", "$buildDir/headers/PrismD3D/hlsl/Mtl1PS_b1n.h", "/DSpec=1", "/DSType=0", "/DBump=1", "$PS_3D_SRC"],
                        ["$FXC", "/nologo", "/T", "ps_3_0", "/Fh", "$buildDir/headers/PrismD3D/hlsl/Mtl1PS_b2n.h", "/DSpec=2", "/DSType=0", "/DBump=1", "$PS_3D_SRC"],
                        ["$FXC", "/nologo", "/T", "ps_3_0", "/Fh", "$buildDir/headers/PrismD3D/hlsl/Mtl1PS_b3n.h", "/DSpec=3", "/DSType=0", "/DBump=1", "$PS_3D_SRC"],
                        ["$FXC", "/nologo", "/T", "ps_3_0", "/Fh", "$buildDir/headers/PrismD3D/hlsl/Mtl1PS_b1t.h", "/DSpec=1", "/DSType=1", "/DBump=1", "$PS_3D_SRC"],
                        ["$FXC", "/nologo", "/T", "ps_3_0", "/Fh", "$buildDir/headers/PrismD3D/hlsl/Mtl1PS_b2t.h", "/DSpec=2", "/DSType=1", "/DBump=1", "$PS_3D_SRC"],
                        ["$FXC", "/nologo", "/T", "ps_3_0", "/Fh", "$buildDir/headers/PrismD3D/hlsl/Mtl1PS_b3t.h", "/DSpec=3", "/DSType=1", "/DBump=1", "$PS_3D_SRC"],
                        ["$FXC", "/nologo", "/T", "ps_3_0", "/Fh", "$buildDir/headers/PrismD3D/hlsl/Mtl1PS_b1c.h", "/DSpec=1", "/DSType=2", "/DBump=1", "$PS_3D_SRC"],
                        ["$FXC", "/nologo", "/T", "ps_3_0", "/Fh", "$buildDir/headers/PrismD3D/hlsl/Mtl1PS_b2c.h", "/DSpec=2", "/DSType=2", "/DBump=1", "$PS_3D_SRC"],
                        ["$FXC", "/nologo", "/T", "ps_3_0", "/Fh", "$buildDir/headers/PrismD3D/hlsl/Mtl1PS_b3c.h", "/DSpec=3", "/DSType=2", "/DBump=1", "$PS_3D_SRC"],
                        ["$FXC", "/nologo", "/T", "ps_3_0", "/Fh", "$buildDir/headers/PrismD3D/hlsl/Mtl1PS_b1m.h", "/DSpec=1", "/DSType=3", "/DBump=1", "$PS_3D_SRC"],
                        ["$FXC", "/nologo", "/T", "ps_3_0", "/Fh", "$buildDir/headers/PrismD3D/hlsl/Mtl1PS_b2m.h", "/DSpec=2", "/DSType=3", "/DBump=1", "$PS_3D_SRC"],
                        ["$FXC", "/nologo", "/T", "ps_3_0", "/Fh", "$buildDir/headers/PrismD3D/hlsl/Mtl1PS_b3m.h", "/DSpec=3", "/DSType=3", "/DBump=1", "$PS_3D_SRC"],
                        ["$FXC", "/nologo", "/T", "ps_3_0", "/Fh", "$buildDir/headers/PrismD3D/hlsl/Mtl1PS_s1ni.h", "/DSpec=1", "/DSType=0", "/DIllumMap=1", "$PS_3D_SRC"],
                        ["$FXC", "/nologo", "/T", "ps_3_0", "/Fh", "$buildDir/headers/PrismD3D/hlsl/Mtl1PS_s2ni.h", "/DSpec=2", "/DSType=0", "/DIllumMap=1", "$PS_3D_SRC"],
                        ["$FXC", "/nologo", "/T", "ps_3_0", "/Fh", "$buildDir/headers/PrismD3D/hlsl/Mtl1PS_s3ni.h", "/DSpec=3", "/DSType=0", "/DIllumMap=1", "$PS_3D_SRC"],
                        ["$FXC", "/nologo", "/T", "ps_3_0", "/Fh", "$buildDir/headers/PrismD3D/hlsl/Mtl1PS_s1ti.h", "/DSpec=1", "/DSType=1", "/DIllumMap=1", "$PS_3D_SRC"],
                        ["$FXC", "/nologo", "/T", "ps_3_0", "/Fh", "$buildDir/headers/PrismD3D/hlsl/Mtl1PS_s2ti.h", "/DSpec=2", "/DSType=1", "/DIllumMap=1", "$PS_3D_SRC"],
                        ["$FXC", "/nologo", "/T", "ps_3_0", "/Fh", "$buildDir/headers/PrismD3D/hlsl/Mtl1PS_s3ti.h", "/DSpec=3", "/DSType=1", "/DIllumMap=1", "$PS_3D_SRC"],
                        ["$FXC", "/nologo", "/T", "ps_3_0", "/Fh", "$buildDir/headers/PrismD3D/hlsl/Mtl1PS_s1ci.h", "/DSpec=1", "/DSType=2", "/DIllumMap=1", "$PS_3D_SRC"],
                        ["$FXC", "/nologo", "/T", "ps_3_0", "/Fh", "$buildDir/headers/PrismD3D/hlsl/Mtl1PS_s2ci.h", "/DSpec=2", "/DSType=2", "/DIllumMap=1", "$PS_3D_SRC"],
                        ["$FXC", "/nologo", "/T", "ps_3_0", "/Fh", "$buildDir/headers/PrismD3D/hlsl/Mtl1PS_s3ci.h", "/DSpec=3", "/DSType=2", "/DIllumMap=1", "$PS_3D_SRC"],
                        ["$FXC", "/nologo", "/T", "ps_3_0", "/Fh", "$buildDir/headers/PrismD3D/hlsl/Mtl1PS_s1mi.h", "/DSpec=1", "/DSType=3", "/DIllumMap=1", "$PS_3D_SRC"],
                        ["$FXC", "/nologo", "/T", "ps_3_0", "/Fh", "$buildDir/headers/PrismD3D/hlsl/Mtl1PS_s2mi.h", "/DSpec=2", "/DSType=3", "/DIllumMap=1", "$PS_3D_SRC"],
                        ["$FXC", "/nologo", "/T", "ps_3_0", "/Fh", "$buildDir/headers/PrismD3D/hlsl/Mtl1PS_s3mi.h", "/DSpec=3", "/DSType=3", "/DIllumMap=1", "$PS_3D_SRC"],
                        ["$FXC", "/nologo", "/T", "ps_3_0", "/Fh", "$buildDir/headers/PrismD3D/hlsl/Mtl1PS_b1ni.h", "/DSpec=1", "/DSType=0", "/DBump=1", "/DIllumMap=1", "$PS_3D_SRC"],
                        ["$FXC", "/nologo", "/T", "ps_3_0", "/Fh", "$buildDir/headers/PrismD3D/hlsl/Mtl1PS_b2ni.h", "/DSpec=2", "/DSType=0", "/DBump=1", "/DIllumMap=1", "$PS_3D_SRC"],
                        ["$FXC", "/nologo", "/T", "ps_3_0", "/Fh", "$buildDir/headers/PrismD3D/hlsl/Mtl1PS_b3ni.h", "/DSpec=3", "/DSType=0", "/DBump=1", "/DIllumMap=1", "$PS_3D_SRC"],
                        ["$FXC", "/nologo", "/T", "ps_3_0", "/Fh", "$buildDir/headers/PrismD3D/hlsl/Mtl1PS_b1ti.h", "/DSpec=1", "/DSType=1", "/DBump=1", "/DIllumMap=1", "$PS_3D_SRC"],
                        ["$FXC", "/nologo", "/T", "ps_3_0", "/Fh", "$buildDir/headers/PrismD3D/hlsl/Mtl1PS_b2ti.h", "/DSpec=2", "/DSType=1", "/DBump=1", "/DIllumMap=1", "$PS_3D_SRC"],
                        ["$FXC", "/nologo", "/T", "ps_3_0", "/Fh", "$buildDir/headers/PrismD3D/hlsl/Mtl1PS_b3ti.h", "/DSpec=3", "/DSType=1", "/DBump=1", "/DIllumMap=1", "$PS_3D_SRC"],
                        ["$FXC", "/nologo", "/T", "ps_3_0", "/Fh", "$buildDir/headers/PrismD3D/hlsl/Mtl1PS_b1ci.h", "/DSpec=1", "/DSType=2", "/DBump=1", "/DIllumMap=1", "$PS_3D_SRC"],
                        ["$FXC", "/nologo", "/T", "ps_3_0", "/Fh", "$buildDir/headers/PrismD3D/hlsl/Mtl1PS_b2ci.h", "/DSpec=2", "/DSType=2", "/DBump=1", "/DIllumMap=1", "$PS_3D_SRC"],
                        ["$FXC", "/nologo", "/T", "ps_3_0", "/Fh", "$buildDir/headers/PrismD3D/hlsl/Mtl1PS_b3ci.h", "/DSpec=3", "/DSType=2", "/DBump=1", "/DIllumMap=1", "$PS_3D_SRC"],
                        ["$FXC", "/nologo", "/T", "ps_3_0", "/Fh", "$buildDir/headers/PrismD3D/hlsl/Mtl1PS_b1mi.h", "/DSpec=1", "/DSType=3", "/DBump=1", "/DIllumMap=1", "$PS_3D_SRC"],
                        ["$FXC", "/nologo", "/T", "ps_3_0", "/Fh", "$buildDir/headers/PrismD3D/hlsl/Mtl1PS_b2mi.h", "/DSpec=2", "/DSType=3", "/DBump=1", "/DIllumMap=1", "$PS_3D_SRC"],
                        ["$FXC", "/nologo", "/T", "ps_3_0", "/Fh", "$buildDir/headers/PrismD3D/hlsl/Mtl1PS_b3mi.h", "/DSpec=3", "/DSType=3", "/DBump=1", "/DIllumMap=1", "$PS_3D_SRC"],
                        ["$FXC", "/nologo", "/T", "vs_3_0", "/Fh", "$buildDir/headers/PrismD3D/hlsl/Mtl1VS_Obj.h", "/DVertexType=VsInput", "$VS_3D_SRC"]
                ]
                final ExecutorService executor = Executors.newFixedThreadPool(Integer.parseInt(project.NUM_COMPILE_THREADS.toString()));
                final CountDownLatch latch = new CountDownLatch(jobs.size());
                List futures = new ArrayList<Future>();
                jobs.each { cmd ->
                    futures.add(executor.submit(new Runnable() {
                        @Override public void run() {
                            try {
                                exec {
                                    commandLine cmd
                                }
                            } finally {
                                latch.countDown();
                            }
                        }
                    }));
                }
                latch.await();
                // Looking for whether an exception occurred while executing any of the futures.
                // By calling "get()" on each future an exception will be thrown if one had occurred
                // on the background thread.
                futures.each {it.get();}
            }
        }

        ccWinPrismD3D.dependsOn generateD3DHeaders
    }

    // The Decora and Prism JSL files have to be generated in a very specific set of steps.
    //      1) Compile the *Compile.java classes. These live in src/main/jsl-* and will be
    //         output to $buildDir/classes/jsl-compilers/* (where * == decora or prism).
    //      2) Generate source files from the JSL files contained in src/main/jsl-*. These
    //         will be output to $buildDir/gensrc/jsl-*
    //      3) Compile the JSL Java sources in $buildDir/gensrc/jsl-* and put the output
    //         into classes/jsl-*
    //      4) Compile the native JSL sources in $buildDir/gensrc/jsl-* and put the obj
    //         files into native/jsl-* and the resulting library into libs/jsl-*.dll|so|dylib
    //      5) Modify the jar step to include classes/jsl-*
    // The native library must be copied over during SDK creation time in the "sdk" task. In
    // addition to these steps, the clean task is created. Note that I didn't bother to create
    // a new task for each of the decora files, preferring instead just to create a rule?? Also
    // need "clean" tasks for each compile task.

    def modulePath = "${project.sourceSets.main.java.getDestinationDirectory().get().getAsFile()}"
    modulePath += File.pathSeparator + "${rootProject.projectDir}/modules/javafx.base/build/classes/java/main"
    addJSL(project, "Decora", "com/sun/scenario/effect/impl/hw/d3d/hlsl", decoraAddExports) { sourceDir, destinationDir ->
        [[fileName: "ColorAdjust", generator: "CompileJSL", outputs: "-all"],
         [fileName: "Brightpass", generator: "CompileJSL", outputs: "-all"],
         [fileName: "SepiaTone", generator: "CompileJSL", outputs: "-all"],
         [fileName: "PerspectiveTransform", generator: "CompileJSL", outputs: "-all"],
         [fileName: "DisplacementMap", generator: "CompileJSL", outputs: "-all"],
         [fileName: "InvertMask", generator: "CompileJSL", outputs: "-all"],
         [fileName: "Blend", generator: "CompileBlend", outputs: "-all"],
         [fileName: "PhongLighting", generator: "CompilePhong", outputs: "-all"],
         [fileName: "LinearConvolve", generator: "CompileLinearConvolve", outputs: "-hw"],
         [fileName: "LinearConvolveShadow", generator: "CompileLinearConvolve", outputs: "-hw"]].each { settings ->
            javaexec {
                executable = JAVA
                workingDir = project.projectDir
                mainClass = settings.generator
                classpath = configurations.compileClasspath + configurations.antlr
                classpath += files(project.sourceSets.jslc.java.getDestinationDirectory().get().getAsFile())

                classpath += files("${project.projectDir}/src/jslc/resources")

                classpath += files("$buildDir/classes/jsl-compilers/decora")
                jvmArgs += "--module-path=$modulePath"
                jvmArgs += "--add-modules=javafx.graphics"
                jvmArgs += decoraAddExports
                args += ["-i", sourceDir, "-o", destinationDir, "-t", "-pkg", "com/sun/scenario/effect", "$settings.outputs", "$settings.fileName"]
            }
        }
    }


    task nativeDecora(dependsOn: compileDecoraHLSLShaders, group: "Build") {
        description = "Generates JNI headers, compiles, and builds native dynamic library for Decora"
    }
    task cleanNativeDecora(type: Delete, group: "Build") {
        description = "Clean native objects for Decora"
    }

    def headerDir = file("$buildDir/gensrc/headers/javafx.graphics")
    def nativeRootDir = project.file("$project.buildDir/native/jsl-decora")
    def libRootDir = project.file("$project.buildDir/libs/jsl-decora")
    // For each compile target, create cc and link tasks
    compileTargets { t ->
        def target = t.name
        def upperTarget = t.upper
        def capitalTarget = t.capital
        def targetProperties = rootProject.ext[upperTarget];
        def library = targetProperties.library
        def properties = targetProperties.get('decora')
        def nativeDir = file("$nativeRootDir/$target");

        def variants = properties.containsKey("variants") ? properties.variants : [""];
        variants.each { variant ->
            def variantProperties = variant == "" ? properties : properties.get(variant)
            def capitalVariant = variant.capitalize()
            def ccOutput = variant == "" ? nativeDir : file("$nativeDir/$variant")

            def ccTask = task("compileDecoraNativeShaders$capitalTarget$capitalVariant", type: CCTask, dependsOn: generateDecoraShaders) {
                description = "Compiles Decora SSE natives for ${t.name}${capitalVariant != '' ? ' for variant ' + capitalVariant : ''}"
                matches = ".*\\.cc"
                source file("$buildDir/gensrc/jsl-decora")
                source file(project.projectDir.path + "/src/main/native-decora")
                headers = headerDir
                params.addAll(variantProperties.ccFlags)
                output(ccOutput)
                compiler = variantProperties.compiler
                cleanNativeDecora.delete ccOutput
            }

            def linkTask = task("linkDecoraNativeShaders$capitalTarget$capitalVariant", type: LinkTask, dependsOn: ccTask) {
                description = "Creates native dynamic library for Decora SSE ${t.name}${capitalVariant != '' ? ' for variant ' + capitalVariant : ''}"
                objectDir = ccOutput
                linkParams.addAll(variantProperties.linkFlags)
                lib = file("$libRootDir/$t.name/${library(variantProperties.lib)}")
                linker = variantProperties.linker
                cleanNativeDecora.delete "$libRootDir/$t.name/"
            }

            if (IS_WINDOWS && target == "win") {
                def rcTask = project.task("rcDecoraNativeShaders$capitalTarget$capitalVariant", type: CompileResourceTask) {
                    description = "Compiles native sources for Decora SSE"
                    matches = ".*\\.rc"
                    compiler = variantProperties.rcCompiler
                    source(variantProperties.rcSource)
                    if (variantProperties.rcFlags) {
                        rcParams.addAll(variantProperties.rcFlags)
                    }
                    output(ccOutput)
                }
                linkTask.dependsOn rcTask;
            }

            nativeDecora.dependsOn(linkTask)
        }
    }

    // Prism JSL
    addJSL(project, "Prism", "com/sun/prism/d3d/hlsl", null) { sourceDir, destinationDir ->
        def inputFiles = fileTree(dir: sourceDir)
        inputFiles.include "**/*.jsl"
        inputFiles.each { file ->
            javaexec {
                executable = JAVA
                workingDir = project.projectDir
                mainClass = "CompileJSL"
                classpath = configurations.compileClasspath + configurations.antlr
                classpath += files(project.sourceSets.jslc.java.getDestinationDirectory().get().getAsFile())
                classpath += files(project.sourceSets.jslc.resources)
                classpath += files("$buildDir/classes/jsl-compilers/prism",
                    project.projectDir.path + "/src/main/jsl-prism") // for the .stg
                args = ["-i", sourceDir, "-o", destinationDir, "-t", "-pkg", "com/sun/prism", "-d3d", "-es2", "-name", "$file"]
            }
        }
    }

    task initShaderDirs() {
        doLast {
            // Create empty hlsl dirs on all platforms for IDE support
            file("$project.buildDir/hlsl/Decora").mkdirs()
            file("$project.buildDir/hlsl/Prism").mkdirs()
            file("$project.buildDir/gensrc/jsl-prism").mkdirs()
            file("$project.buildDir/gensrc/jsl-decora").mkdirs()
        }
    }
    project.processShaders.dependsOn(initShaderDirs)

    nativePrism.dependsOn compilePrismHLSLShaders;

    project.nativeAllTask.dependsOn nativeDecora
    project.cleanNativeAllTask.dependsOn cleanNativeDecora
    assemble.dependsOn nativeDecora
    processResources.dependsOn processDecoraShaders, processPrismShaders

    test {
        def cssDir = file("${TEST_SDK_DIR}/shims/${moduleName}/javafx")
        jvmArgs enableNativeGraphics
        jvmArgs "-Djavafx.toolkit=test.com.sun.javafx.pgstub.StubToolkit",
            "-DCSS_META_DATA_TEST_DIR=$cssDir"
        enableAssertions = true
        testLogging.exceptionFormat = "full"
        scanForTestClasses = true
        include "**/*.*"
        if (BUILD_CLOSED && DO_JCOV) {
            addJCov(project, test)
        }
    }

    // To enable the IDEs to all be happy (no red squiggles) we need to have the libraries
    // available in some known location. Maybe in the future the Gradle plugins to each
    // of the IDEs will be good enough that we won't need this hack anymore.
    classes {
        doLast {
            // Copy all of the download libraries to the libs directory for the sake of the IDEs
            File libsDir = rootProject.file("build/libs");

            // In some IDEs (Eclipse for example), touching these libraries
            // cauese a full build within the IDE. When gradle is used
            // outside of the IDE, for example to build the native code,
            // a full rebuild is caused within the IDE. The fix is to check
            // for the presence of the target files in the lib directory
            // and not copy the files if all are present.

            libsDir.mkdirs();

            def allLibsPresent = true
            def libNames = [ "antlr4-${antlr4Version}-complete.jar" ]
            libNames.each { name ->
                File f = new File(libsDir, name)
                if (!f.exists()) allLibsPresent = false
            }
            if (allLibsPresent) return;

            for (File f : [configurations.compileClasspath.files, configurations.antlr.files].flatten()) {
                copy {
                    into libsDir
                    from f.getParentFile()
                    include "**/antlr4-${antlr4Version}-complete.jar"
                    includeEmptyDirs = false
                }
            }
        }
    }

    addMavenPublication(project, [ 'base' ])

    addValidateSourceSets(project, sourceSets)
}

project(":controls") {
    project.ext.buildModule = true
    project.ext.includeSources = true
    project.ext.moduleRuntime = true
    project.ext.moduleName = "javafx.controls"

    sourceSets {
        main
        shims {
            java {
                compileClasspath += sourceSets.main.output
                runtimeClasspath += sourceSets.main.output
            }
        }
        test {
            java {
                compileClasspath += sourceSets.shims.output
                runtimeClasspath += sourceSets.shims.output
            }
        }
    }

    project.ext.moduleSourcePath = defaultModuleSourcePath
    project.ext.moduleSourcePathShim = defaultModuleSourcePathShim

    commonModuleSetup(project, [ 'base', 'graphics', 'controls' ])

    dependencies {
        testImplementation project(":graphics").sourceSets.test.output
        testImplementation project(":base").sourceSets.test.output
        implementation project(':base')
        implementation project(':graphics')
    }

    test {
        def cssDir = file("${TEST_SDK_DIR}/shims/${moduleName}/javafx")
        jvmArgs enableNativeGraphics
        jvmArgs "-Djavafx.toolkit=test.com.sun.javafx.pgstub.StubToolkit",
            "-DCSS_META_DATA_TEST_DIR=$cssDir"
    }

    def modulePath = "${project.sourceSets.main.java.getDestinationDirectory().get().getAsFile()}"
    modulePath += File.pathSeparator + "${rootProject.projectDir}/modules/javafx.graphics/build/classes/java/main"
    modulePath += File.pathSeparator + "${rootProject.projectDir}/modules/javafx.base/build/classes/java/main"
    processResources {
      doLast {
        def cssFiles = fileTree(dir: "$moduleDir/com/sun/javafx/scene/control/skin")
        cssFiles.include "**/*.css"
        cssFiles.each { css ->
            logger.info("converting CSS to BSS ${css}");

            javaexec {
                executable = JAVA
                workingDir = project.projectDir
                jvmArgs += patchModuleArgs
                jvmArgs += "--module-path=$modulePath"
                jvmArgs += "--add-modules=javafx.graphics"
                mainClass = "com.sun.javafx.css.parser.Css2Bin"
                args css
            }
        }
      }
    }

    def copyShimBssTask = project.task("copyShimBss", type: Copy,
                            dependsOn: [project.tasks.getByName("compileJava"),
                                        project.tasks.getByName("processResources")]) {
        from project.moduleDir
        into project.moduleShimsDir
        include "**/*.bss"
    }
    processShimsResources.dependsOn(copyShimBssTask)

    addMavenPublication(project, [ 'graphics' ])

    addValidateSourceSets(project, sourceSets)
}

// Add a project declaration for each incubator module here, leaving the
// incubator placeholder lines as an example.
// See CSR JDK-8344644 for more information.
// BEGIN: incubator placeholder
//project(":incubator.mymod") {
//    project.ext.buildModule = true
//    project.ext.includeSources = true
//    project.ext.moduleRuntime = true
//    project.ext.moduleName = "jfx.incubator.mymod"
//    project.ext.incubating = true
//    ...
//}
// END: incubator placeholder

<<<<<<< HEAD
=======
project(":incubator.input") {
    project.ext.buildModule = true
    project.ext.includeSources = true
    project.ext.moduleRuntime = true
    project.ext.moduleName = "jfx.incubator.input"
    project.ext.incubating = true

    sourceSets {
        main
        shims {
            java {
                compileClasspath += sourceSets.main.output
                runtimeClasspath += sourceSets.main.output
            }
        }
        test {
            java {
                compileClasspath += sourceSets.shims.output
                runtimeClasspath += sourceSets.shims.output
            }
        }
    }

    project.ext.moduleSourcePath = defaultModuleSourcePath
    project.ext.moduleSourcePathShim = defaultModuleSourcePathShim

    commonModuleSetup(project, [
        'base',
        'graphics',
        'controls',
        'incubator.input'
    ])

    dependencies {
        testImplementation project(":base").sourceSets.test.output
        testImplementation project(":graphics").sourceSets.test.output
        testImplementation project(":controls").sourceSets.test.output
        implementation project(':base')
        implementation project(':graphics')
        implementation project(':controls')
    }

    test {
        jvmArgs "-Djavafx.toolkit=test.com.sun.javafx.pgstub.StubToolkit"
    }

    def modulePath = "${project.sourceSets.main.java.getDestinationDirectory().get().getAsFile()}"
    modulePath += File.pathSeparator + "${rootProject.projectDir}/modules/javafx.controls/build/classes/java/main"
    modulePath += File.pathSeparator + "${rootProject.projectDir}/modules/javafx.graphics/build/classes/java/main"
    modulePath += File.pathSeparator + "${rootProject.projectDir}/modules/javafx.base/build/classes/java/main"

    addMavenPublication(project, [ 'controls' ])

    addValidateSourceSets(project, sourceSets)
}

>>>>>>> b9dd4dec
project(":incubator.richtext") {
    project.ext.buildModule = true
    project.ext.includeSources = true
    project.ext.moduleRuntime = true
    project.ext.moduleName = "jfx.incubator.richtext"
    project.ext.incubating = true

    sourceSets {
        main
        shims {
            java {
                compileClasspath += sourceSets.main.output
                runtimeClasspath += sourceSets.main.output
            }
        }
        test {
            java {
                compileClasspath += sourceSets.shims.output
                runtimeClasspath += sourceSets.shims.output
            }
        }
    }

    project.ext.moduleSourcePath = defaultModuleSourcePath
    project.ext.moduleSourcePathShim = defaultModuleSourcePathShim

    commonModuleSetup(project, [
        'base',
        'graphics',
        'controls',
        'incubator.richtext'
    ])

    dependencies {
        testImplementation project(":base").sourceSets.test.output
        testImplementation project(":graphics").sourceSets.test.output
        testImplementation project(":controls").sourceSets.test.output
        implementation project(':base')
        implementation project(':graphics')
        implementation project(':controls')
    }

    test {
        jvmArgs "-Djavafx.toolkit=test.com.sun.javafx.pgstub.StubToolkit"
    }

    def modulePath = "${project.sourceSets.main.java.getDestinationDirectory().get().getAsFile()}"
    modulePath += File.pathSeparator + "${rootProject.projectDir}/modules/javafx.controls/build/classes/java/main"
    modulePath += File.pathSeparator + "${rootProject.projectDir}/modules/javafx.graphics/build/classes/java/main"
    modulePath += File.pathSeparator + "${rootProject.projectDir}/modules/javafx.base/build/classes/java/main"

    addMavenPublication(project, [ 'controls', 'incubator.input' ])

    addValidateSourceSets(project, sourceSets)
}

project(":swing") {

    // We need to skip setting compiler.options.release for this module,
    // since javafx.swing requires jdk.unsupported.desktop, which is
    // excluded by "--release NN". This will fall back to using
    // "-source NN -target NN" for this module.
    project.ext.skipJavaCompilerOptionRelease = true

    // We also need to disable the implicitly-enabled lint warning that
    // results from the above
    project.ext.extraLintOptions =
        "-options"

    tasks.all {
        if (!COMPILE_SWING) it.enabled = false
    }

    project.ext.buildModule = COMPILE_SWING
    project.ext.includeSources = true
    project.ext.moduleRuntime = true
    project.ext.moduleName = "javafx.swing"

    sourceSets {
        main
        shims {
            java {
                compileClasspath += sourceSets.main.output
                runtimeClasspath += sourceSets.main.output
            }
        }
        test {
            java {
                compileClasspath += sourceSets.shims.output
                runtimeClasspath += sourceSets.shims.output
            }
        }
    }

    project.ext.moduleSourcePath = defaultModuleSourcePath
    project.ext.moduleSourcePathShim = defaultModuleSourcePathShim

    commonModuleSetup(project, [ 'base', 'graphics', 'swing' ])

    dependencies {
        implementation project(":base")
        implementation project(":graphics")
    }

    test {
        enabled = IS_FULL_TEST && IS_AWT_TEST

        jvmArgs enableNativeGraphics
    }

    if (COMPILE_SWING) {
        addMavenPublication(project, [ 'graphics' ])
    }

    addValidateSourceSets(project, sourceSets)
}

project(":swt") {
    tasks.all {
        if (!COMPILE_SWT) it.enabled = false
    }

    // javafx.swt is an automatic module
    project.ext.buildModule = false

    commonModuleSetup(project, [ 'base', 'graphics' ])

    dependencies {
        implementation name: SWT_FILE_NAME
    }

    classes {
        doLast {
            // Copy all of the download libraries to libs directory for the sake of the IDEs
            File libsDir = rootProject.file("build/libs");
            File swtLib = new File(libsDir, "swt-debug.jar")
            libsDir.mkdirs();

            // Skip copy if file is present.
            if (swtLib.exists()) return;

            for (File f : configurations.compileClasspath.files) {
                // Have to rename the swt jar because it is some platform specific name but
                // for the sake of the IDEs we need to have a single stable name that works
                // on every platform
                copy {
                    into libsDir
                    from f.getParentFile()
                    include "**/*swt*.jar"
                    includeEmptyDirs = false
                    rename ".*swt.*jar", "swt-debug\\.jar"
                }
            }
        }
    }

    compileJava.options.compilerArgs.addAll([
            "--add-exports=javafx.graphics/com.sun.glass.ui=ALL-UNNAMED",
            "--add-exports=javafx.graphics/com.sun.javafx.cursor=ALL-UNNAMED",
            "--add-exports=javafx.graphics/com.sun.javafx.embed=ALL-UNNAMED",
            "--add-exports=javafx.graphics/com.sun.javafx.stage=ALL-UNNAMED",
            "--add-exports=javafx.graphics/com.sun.javafx.tk=ALL-UNNAMED",
            ])

    compileTestJava {
        if (IS_TEST_SDK) enabled = false
    }

    test {
        enabled = IS_FULL_TEST && IS_SWT_TEST

        jvmArgs enableNativeGraphics

    }

    addValidateSourceSets(project, sourceSets)
}

project(":fxml") {
    project.ext.buildModule = true
    project.ext.includeSources = true
    project.ext.moduleRuntime = true
    project.ext.moduleName = "javafx.fxml"

    sourceSets {
        main
        shims {
            java {
                compileClasspath += sourceSets.main.output
                runtimeClasspath += sourceSets.main.output
            }
        }
        test {
            java {
                compileClasspath += sourceSets.shims.output
                runtimeClasspath += sourceSets.shims.output
            }
        }
    }

    project.ext.moduleSourcePath = defaultModuleSourcePath
    project.ext.moduleSourcePathShim = defaultModuleSourcePathShim

    commonModuleSetup(project, [ 'base', 'graphics', 'controls', 'fxml' ])


    dependencies {
        testImplementation project(":graphics").sourceSets.test.output
        testImplementation project(":base").sourceSets.test.output
        implementation project(":base")
        implementation project(":graphics")
    }

    test {
        // StubToolkit is not *really* needed here, but because some code inadvertently invokes performance
        // tracker and this attempts to fire up the toolkit and this looks for native libraries and fails,
        // we have to use the stub toolkit for now.
        jvmArgs enableNativeGraphics
        jvmArgs "-Djavafx.toolkit=test.com.sun.javafx.pgstub.StubToolkit"
        // FIXME: change this to also allow JDK 9 boot jdk
        classpath += files("$JDK_HOME/jre/lib/ext/nashorn.jar")
    }

    addMavenPublication(project, [ 'controls' ])

    addValidateSourceSets(project, sourceSets)
}

project(":media") {
    configurations {
        media
    }

    project.ext.buildModule = true
    project.ext.includeSources = true
    project.ext.moduleRuntime = true
    project.ext.moduleName = "javafx.media"

    sourceSets {
        main
        //shims // no test shims needed
        test
        tools {
            java.srcDir "src/tools/java"
        }
    }

    project.ext.moduleSourcePath = defaultModuleSourcePath
    project.ext.moduleSourcePathShim = defaultModuleSourcePathShim

    commonModuleSetup(project, [ 'base', 'graphics', 'media' ])

    dependencies {
        if (IS_BUILD_LIBAV_STUBS) {
            media name: "v9.14", ext: "tar.gz"
            media name: "v11.4", ext: "tar.gz"
            media name: "v12.1", ext: "tar.gz"
            media name: "ffmpeg-3.3.3", ext: "tar.gz"
            media name: "ffmpeg-4.0.2", ext: "tar.gz"
            media name: "ffmpeg-5.1.2", ext: "tar.gz"
            media name: "ffmpeg-6.0", ext: "tar.gz"
            media name: "ffmpeg-7.0.2", ext: "tar.gz"
        }
        implementation project(":base")
        implementation project(":graphics")
    }

    compileJava.dependsOn updateCacheIfNeeded

    compileJava {
        // generate the native headers during compile
        options.compilerArgs.addAll([
            '-h', "${project.buildDir}/gensrc/headers"
            ])
    }

    compileToolsJava {
        enabled = IS_COMPILE_MEDIA
        def modulePath = "${project.sourceSets.main.java.getDestinationDirectory().get().getAsFile()}"
        options.compilerArgs.addAll([
            "--module-path=$modulePath",
            "--add-modules=javafx.media",
            '--add-exports', 'javafx.media/com.sun.media.jfxmedia=ALL-UNNAMED',
            ])
    }

    project.ext.makeJobsFlag = IS_WINDOWS && IS_DEBUG_NATIVE ? "-j1" : "-j5";
    project.ext.buildType = IS_DEBUG_NATIVE ? "Debug" : "Release";

    def nativeSrcDir = file("${projectDir}/src/main/native")
    def generatedHeadersDir = file("${buildDir}/gensrc/headers/${project.moduleName}")

    task generateMediaErrorHeader(dependsOn: [compileJava, compileToolsJava]) {
        enabled = IS_COMPILE_MEDIA
        def headerpath = file("$generatedHeadersDir/jfxmedia_errors.h");
        doLast {
            def classpath = files(sourceSets.tools.output);
            def sourcepath = sourceSets.main.java.srcDirs;
            def srcRoot = (sourcepath.toArray())[0];

            mkdir generatedHeadersDir;

            def modulePath = "${project.sourceSets.main.java.getDestinationDirectory().get().getAsFile()}"
            modulePath += File.pathSeparator + "${rootProject.projectDir}/modules/javafx.graphics/build/classes/java/main"
            modulePath += File.pathSeparator + "${rootProject.projectDir}/modules/javafx.base/build/classes/java/main"

            exec {
                commandLine("$JAVA");
                args += patchModuleArgs
                args += [ "--module-path=$modulePath" ]
                args += [ "--add-modules=javafx.media" ]
                args +=  [ '--add-exports=javafx.media/com.sun.media.jfxmedia=ALL-UNNAMED' ]
                args +=  [ '-classpath', "${classpath.asPath}" ]
                args += [ "headergen.HeaderGen", "$headerpath", "$srcRoot" ]
            }
        }
        outputs.file(project.file("$headerpath"))
    }

    task buildNativeTargets {
        enabled = IS_COMPILE_MEDIA
    }

    compileTargets { t->
        def targetProperties = project.rootProject.ext[t.upper]
        def nativeOutputDir = file("${buildDir}/native/${t.name}")
        def projectDir = t.name.startsWith("arm") ? "linux" : t.name
        def mediaProperties = targetProperties.media
        // Makefile for OSX needs to know if we're building for parfait
        def compileParfait = IS_COMPILE_PARFAIT ? "true" : "false"

        def buildNative = task("build${t.capital}Native", dependsOn: [generateMediaErrorHeader]) {
            enabled = targetProperties.compileMediaNative
            if (!targetProperties.compileMediaNative) {
                println("Not compiling native Media for ${t.name} per configuration request");
            }

            doLast {
                exec {
                    commandLine ("make", "${makeJobsFlag}", "-C", "${nativeSrcDir}/jfxmedia/projects/${projectDir}")
                    args("JAVA_HOME=${JDK_HOME}", "GENERATED_HEADERS_DIR=${generatedHeadersDir}",
                         "OUTPUT_DIR=${nativeOutputDir}", "BUILD_TYPE=${buildType}", "BASE_NAME=jfxmedia",
                         "COMPILE_PARFAIT=${compileParfait}",
                         "ARCH=${ARCH_NAME}",
                        "CC=${mediaProperties.compiler}", "LINKER=${mediaProperties.linker}")

                    if (t.name == "win") {
                        environment(WINDOWS_NATIVE_COMPILE_ENVIRONMENT)
                        args( "RESOURCE=${nativeOutputDir}/${buildType}/${WIN.media.jfxmediaRcFile}")
                    } else {
                        if (t.name.startsWith("arm")) {
                            args("EXTRA_CFLAGS=${mediaProperties.extra_cflags}", "EXTRA_LDFLAGS=${mediaProperties.extra_ldflags}")
                        } else {
                            args("HOST_COMPILE=1")
                        }
                    }
                }
            }
        }

        // check for the property disable${name} = true
        def boolean disabled = targetProperties.containsKey('disableMedia') ? targetProperties.get('disableMedia') : false
        if (!disabled) {
            // Building GStreamer
            def buildGStreamer = task("build${t.capital}GStreamer") {
                enabled = IS_COMPILE_MEDIA
                doLast {
                    exec {
                        commandLine ("make", "${makeJobsFlag}", "-C", "${nativeSrcDir}/gstreamer/projects/${projectDir}/gstreamer-lite")
                        args("OUTPUT_DIR=${nativeOutputDir}", "BUILD_TYPE=${buildType}", "BASE_NAME=gstreamer-lite",
                             "ARCH=${ARCH_NAME}", "CC=${mediaProperties.compiler}",
                             "AR=${mediaProperties.ar}", "LINKER=${mediaProperties.linker}")

                        if (t.name == "win") {
                            environment(WINDOWS_NATIVE_COMPILE_ENVIRONMENT)
                            args("RESOURCE=${nativeOutputDir}/${buildType}/${WIN.media.gstreamerRcFile}")
                        }
                    }
                }
            }

            def buildPlugins = task("build${t.capital}Plugins", dependsOn: buildGStreamer) {
                enabled = IS_COMPILE_MEDIA

                doLast {
                    exec {
                        commandLine ("make", "${makeJobsFlag}", "-C", "${nativeSrcDir}/gstreamer/projects/${projectDir}/fxplugins")
                        args("OUTPUT_DIR=${nativeOutputDir}", "BUILD_TYPE=${buildType}", "BASE_NAME=fxplugins",
                             "ARCH=${ARCH_NAME}",
                             "CC=${mediaProperties.compiler}", "AR=${mediaProperties.ar}", "LINKER=${mediaProperties.linker}")

                        if (t.name == "win") {
                            environment(WINDOWS_NATIVE_COMPILE_ENVIRONMENT)
                            args("RESOURCE=${nativeOutputDir}/${buildType}/${WIN.media.fxpluginsRcFile}")
                        }
                    }
                }
            }

            buildNative.dependsOn buildPlugins

            if (t.name == "linux") {
                // Pre-defined command line arguments
                def cfgCMDArgs = ["sh", "configure"]
                def commonCfgArgs = ["--enable-shared", "--disable-debug", "--disable-static", "--disable-asm", "--disable-doc", "--disable-programs", "--disable-everything"]
                def codecsCfgArgs = ["--enable-decoder=aac,mp3,mp3float,h264,hevc", "--enable-parser=aac,h264,hevc", "--enable-demuxer=aac,h264,hevc,mpegts,mpegtsraw"]

                def copyLibAVStubs = {String fromDir, String toDir ->
                    FileCollection config = files("config.h")
                    FileCollection libavcodec = files("avcodec.h", "avfft.h", "dxva2.h", "vaapi.h", "vda.h",
                                                      "vdpau.h", "version.h", "xvmc.h", "old_codec_ids.h",
                                                      "codec.h", "codec_desc.h", "codec_par.h", "codec_id.h",
                                                      "defs.h", "packet.h", "version_major.h")
                    FileCollection libavdevice = files("avdevice.h", "version.h")
                    FileCollection libavfilter = files("avfiltergraph.h", "avfilter.h", "buffersink.h", "buffersrc.h", "version.h");
                    FileCollection libavformat = files("avformat.h", "avio.h", "version.h", "version_major.h")
                    FileCollection libavresample = files("avresample.h", "version.h")
                    FileCollection libavutil = files("adler32.h", "blowfish.h", "error.h", "log.h", "pixfmt.h",
                                                     "aes.h", "bswap.h", "eval.h", "lzo.h", "random_seed.h",
                                                     "attributes.h", "buffer.h", "fifo.h", "macros.h", "rational.h",
                                                     "audio_fifo.h", "channel_layout.h", "file.h", "mathematics.h", "samplefmt.h",
                                                     "avassert.h", "common.h", "frame.h", "md5.h", "sha.h",
                                                     "avconfig.h", "imgutils.h", "mem.h", "time.h", "avstring.h",
                                                     "cpu_internal.h", "intfloat.h", "opt.h", "version.h", "avutil.h",
                                                     "crc.h", "intreadwrite.h", "parseutils.h", "xtea.h", "base64.h",
                                                     "dict.h", "lfg.h", "pixdesc.h", "intfloat_readwrite.h", "old_pix_fmts.h", "audioconvert.h",
                                                     "cpu.h", "hwcontext.h")
                    FileCollection libavutil_x86 = files("cpu.h") // Use cpu.h from x86 instead of libavutil root if exist
                    FileCollection libswscale = files("swscale.h", "version.h", "version_major.h")

                    def copyLibAVFiles = {FileCollection files, String fDir, String tDir ->
                        File dir = file(tDir)
                        dir.mkdirs()

                        files.each { File file ->
                            copy {
                                from fDir
                                into tDir
                                include file.name
                            }
                        }
                    }

                    copyLibAVFiles(config, fromDir, "${toDir}/include")
                    copyLibAVFiles(libavcodec, "${fromDir}/libavcodec", "${toDir}/include/libavcodec")
                    copyLibAVFiles(libavdevice, "${fromDir}/libavdevice", "${toDir}/include/libavdevice")
                    copyLibAVFiles(libavfilter, "${fromDir}/libavfilter", "${toDir}/include/libavfilter")
                    copyLibAVFiles(libavformat, "${fromDir}/libavformat", "${toDir}/include/libavformat")
                    copyLibAVFiles(libavresample, "${fromDir}/libavresample", "${toDir}/include/libavresample")
                    copyLibAVFiles(libavutil, "${fromDir}/libavutil", "${toDir}/include/libavutil")
                    copyLibAVFiles(libavutil_x86, "${fromDir}/libavutil/x86", "${toDir}/include/libavutil")
                    copyLibAVFiles(libswscale, "${fromDir}/libswscale", "${toDir}/include/libswscale")

                    // Copy libs
                    FileTree libs = fileTree(dir: "${fromDir}", include: "**/*.so*")
                    libs.each {File file ->
                        copy {
                            from file
                            into "${toDir}/lib"
                        }
                    }
                }

                def buildLibAVStubs = task("buildLibAVStubs", dependsOn: []) {
                    enabled = IS_BUILD_LIBAV_STUBS

                    doLast {
                        project.ext.libav = [:]
                        project.ext.libav.basedir = "${buildDir}/native/linux/libav"
                        project.ext.libav.versions = [ "9.14", "11.4", "12.1" ]
                        project.ext.libav.versionmap = [ "9.14" : "54", "11.4" : "56", "12.1" : "57" ]

                        libav.versions.each { version ->
                            def libavDir = "${libav.basedir}/libav-${version}"
                            for (File f : configurations.media.files) {
                                if (f.name.startsWith("v${version}")) {
                                    File dir = file(libavDir)
                                    dir.mkdirs()
                                    def libavTar = "${libav.basedir}/libav-${version}.tar"
                                    ant.gunzip(src: f, dest: libavTar)
                                    ant.untar(src: libavTar, dest: libav.basedir)
                                }
                            }
                        }

                        libav.versions.each { version ->
                            def libavDir = "${libav.basedir}/libav-${version}"
                            File dir = file(libavDir)
                            if (dir.exists()) {
                                def configFile = "${libav.basedir}/libav-${version}/config.h"
                                File cfgFile = file(configFile)
                                if (!cfgFile.exists()) {
                                    // Add execute permissions to version.sh, otherwise build fails
                                    exec {
                                        workingDir("$libavDir")
                                        commandLine("chmod", "+x", "version.sh")
                                    }
                                    exec {
                                        workingDir("$libavDir")
                                        if (IS_BUILD_WORKING_LIBAV) {
                                            commandLine(cfgCMDArgs + commonCfgArgs + codecsCfgArgs)
                                        } else {
                                            commandLine(cfgCMDArgs + commonCfgArgs)
                                        }
                                    }
                                }
                                exec {
                                    workingDir("$libavDir")
                                    commandLine("make")
                                }
                            }
                        }

                        libav.versions.each { version ->
                            def fromDir = "${libav.basedir}/libav-${version}"
                            def majorVersion = libav.versionmap[version]
                            def toDir = "${libav.basedir}/libav-${majorVersion}"
                            copyLibAVStubs(fromDir, toDir)
                        }
                    }
                }

                def buildLibAVFFmpegStubs = task("buildLibAVFFmpegStubs", dependsOn: []) {
                    enabled = IS_BUILD_LIBAV_STUBS

                    def extraCfgArgs = ["--build-suffix=-ffmpeg"]

                    doLast {
                        project.ext.libav = [:]
                        project.ext.libav.basedir = "${buildDir}/native/linux/libavffmpeg"
                        project.ext.libav.versions = [ "11.4" ]
                        project.ext.libav.versionmap = [ "11.4" : "56" ]

                        libav.versions.each { version ->
                            def libavDir = "${libav.basedir}/libav-${version}"
                            for (File f : configurations.media.files) {
                                if (f.name.startsWith("v${version}")) {
                                    File dir = file(libavDir)
                                    dir.mkdirs()
                                    def libavTar = "${libav.basedir}/libav-${version}.tar"
                                    ant.gunzip(src: f, dest: libavTar)
                                    ant.untar(src: libavTar, dest: libav.basedir)
                                }
                            }
                        }

                        libav.versions.each { version ->
                            def libavDir = "${libav.basedir}/libav-${version}"
                            File dir = file(libavDir)
                            if (dir.exists()) {
                                def configFile = "${libav.basedir}/libav-${version}/config.h"
                                File cfgFile = file(configFile)
                                if (!cfgFile.exists()) {
                                    // Patch *.v files, so we have *_FFMPEG_$MAJOR instead of *_$MAJOR, otherwise library will not be loaded
                                    FileTree vfiles = fileTree(dir: "${libavDir}", include: "**/*.v")
                                    vfiles.each {File file ->
                                        String data = file.getText("UTF-8")
                                        data = data.replace("_\$MAJOR", "_FFMPEG_\$MAJOR")
                                        file.write(data, "UTF-8")
                                    }
                                    // Add execute permissions to version.sh, otherwise build fails
                                    exec {
                                        workingDir("$libavDir")
                                        commandLine("chmod", "+x", "version.sh")
                                    }
                                    exec {
                                        workingDir("$libavDir")
                                        if (IS_BUILD_WORKING_LIBAV) {
                                            commandLine(cfgCMDArgs + commonCfgArgs + codecsCfgArgs + extraCfgArgs)
                                        } else {
                                            commandLine(cfgCMDArgs + commonCfgArgs + extraCfgArgs)
                                        }
                                    }
                                }
                                exec {
                                    workingDir("$libavDir")
                                    commandLine("make")
                                }
                            }
                        }

                        libav.versions.each { version ->
                            def fromDir = "${libav.basedir}/libav-${version}"
                            def majorVersion = libav.versionmap[version]
                            def toDir = "${libav.basedir}/libav-${majorVersion}"
                            copyLibAVStubs(fromDir, toDir)

                            // Special case to copy *-ffmpeg.so to *.so
                            FileTree libs = fileTree(dir: "${fromDir}", include: "**/*-ffmpeg.so")
                            libs.each {File file ->
                                copy {
                                    from file
                                    into "${toDir}/lib"
                                    rename { String fileName ->
                                        fileName.replace("-ffmpeg", "")
                                    }
                                }
                            }
                        }
                    }
                }

                def buildFFmpegStubs = task("buildFFmpegStubs", dependsOn: []) {
                    enabled = IS_BUILD_LIBAV_STUBS

                    doLast {
                        project.ext.libav = [:]
                        project.ext.libav.basedir = "${buildDir}/native/linux/ffmpeg"
                        project.ext.libav.versions = [ "3.3.3", "4.0.2", "5.1.2", "6.0", "7.0.2" ]
                        project.ext.libav.versionmap = [ "3.3.3" : "57", "4.0.2" : "58", "5.1.2" : "59", "6.0" : "60", "7.0.2" : "61" ]

                        libav.versions.each { version ->
                            def libavDir = "${libav.basedir}/ffmpeg-${version}"
                            for (File f : configurations.media.files) {
                                if (f.name.startsWith("ffmpeg-${version}")) {
                                    File dir = file(libavDir)
                                    dir.mkdirs()
                                    def libavTar = "${libav.basedir}/ffmpeg-${version}.tar"
                                    ant.gunzip(src: f, dest: libavTar)
                                    ant.untar(src: libavTar, dest: libav.basedir)
                                }
                            }
                        }

                        libav.versions.each { version ->
                            def libavDir = "${libav.basedir}/ffmpeg-${version}"
                            File dir = file(libavDir)
                            if (dir.exists()) {
                                def configFile = "${libavDir}/config.h"
                                File cfgFile = file(configFile)
                                if (!cfgFile.exists()) {
                                    // Add execute permissions to version.sh, otherwise build fails
                                    def versionFile = "${libavDir}/version.sh"
                                    File verFile = file(versionFile)
                                    if (verFile.exists()) {
                                        exec {
                                            workingDir("$libavDir")
                                            commandLine("chmod", "+x", "version.sh")
                                        }
                                    } else {
                                        versionFile = "${libavDir}/ffbuild/version.sh"
                                        verFile = file(versionFile)
                                        if (verFile.exists()) {
                                            exec {
                                                workingDir("${libavDir}/ffbuild")
                                                commandLine("chmod")
                                                args += "+x"
                                                args += ["version.sh", "libversion.sh", "pkgconfig_generate.sh"]
                                            }
                                        }
                                    }
                                    exec {
                                        workingDir("$libavDir")
                                        if (IS_BUILD_WORKING_LIBAV) {
                                            commandLine(cfgCMDArgs + commonCfgArgs + codecsCfgArgs)
                                        } else {
                                            commandLine(cfgCMDArgs + commonCfgArgs)
                                        }
                                    }
                                }
                                exec {
                                    workingDir("$libavDir")
                                    commandLine("make")
                                }
                            }
                        }

                        libav.versions.each { version ->
                            def fromDir = "${libav.basedir}/ffmpeg-${version}"
                            def majorVersion = libav.versionmap[version]
                            def toDir = "${libav.basedir}/ffmpeg-${majorVersion}"
                            copyLibAVStubs(fromDir, toDir)
                        }
                    }
                }

                def buildAVPlugin = task( "buildAVPlugin", dependsOn: [buildPlugins, buildLibAVStubs, buildLibAVFFmpegStubs, buildFFmpegStubs]) {
                    enabled = IS_COMPILE_MEDIA

                    doLast {
                        if (IS_BUILD_LIBAV_STUBS) {
                            project.ext.libav = [:]
                            project.ext.libav.basedir = "${buildDir}/native/linux/libav/libav"
                            project.ext.libav.versions = [ "53", "54", "55", "56", "57" ]
                            project.ext.libav.libavffmpeg = [:]
                            project.ext.libav.libavffmpeg.basedir = "${buildDir}/native/linux/libavffmpeg/libav"
                            project.ext.libav.libavffmpeg.versions = [ "56" ]
                            project.ext.libav.ffmpeg = [:]
                            project.ext.libav.ffmpeg.basedir = "${buildDir}/native/linux/ffmpeg/ffmpeg"
                            project.ext.libav.ffmpeg.versions = [ "57", "58", "59", "60", "61" ]

                            project.ext.libav.versions.each { version ->
                                def libavDir = "${project.ext.libav.basedir}-${version}"
                                File dir = file(libavDir)
                                if (dir.exists()) {
                                    exec {
                                        commandLine ("make", "${makeJobsFlag}", "-C", "${nativeSrcDir}/gstreamer/projects/linux/avplugin")
                                        args("CC=${mediaProperties.compiler}", "LINKER=${mediaProperties.linker}",
                                             "OUTPUT_DIR=${nativeOutputDir}", "BUILD_TYPE=${buildType}",
                                             "BASE_NAME=avplugin", "VERSION=${version}", "LIBAV_DIR=${libavDir}",
                                             "SUFFIX=", "ARCH=${ARCH_NAME}",
                                             "STATIC=${IS_STATIC_BUILD}")
                                    }
                                }
                            }

                            project.ext.libav.libavffmpeg.versions.each { version ->
                                def libavDir = "${project.ext.libav.libavffmpeg.basedir}-${version}"
                                File dir = file(libavDir)
                                if (dir.exists()) {
                                    exec {
                                        commandLine ("make", "${makeJobsFlag}", "-C", "${nativeSrcDir}/gstreamer/projects/linux/avplugin")
                                        args("CC=${mediaProperties.compiler}", "LINKER=${mediaProperties.linker}",
                                             "OUTPUT_DIR=${nativeOutputDir}", "BUILD_TYPE=${buildType}",
                                             "BASE_NAME=avplugin", "VERSION=${version}", "LIBAV_DIR=${libavDir}",
                                             "SUFFIX=-ffmpeg",
                                             "ARCH=${ARCH_NAME}")
                                    }
                                }
                            }

                            project.ext.libav.ffmpeg.versions.each { version ->
                                def libavDir = "${project.ext.libav.ffmpeg.basedir}-${version}"
                                File dir = file(libavDir)
                                if (dir.exists()) {
                                    exec {
                                        commandLine ("make", "${makeJobsFlag}", "-C", "${nativeSrcDir}/gstreamer/projects/linux/avplugin")
                                        args("CC=${mediaProperties.compiler}", "LINKER=${mediaProperties.linker}",
                                             "OUTPUT_DIR=${nativeOutputDir}", "BUILD_TYPE=${buildType}",
                                             "BASE_NAME=avplugin", "VERSION=${version}", "LIBAV_DIR=${libavDir}",
                                             "SUFFIX=-ffmpeg",
                                             "ARCH=${ARCH_NAME}")
                                    }
                                }
                            }
                        } else {
                            // Building fxavcodec plugin (libav plugin)
                            exec {
                                commandLine ("make", "${makeJobsFlag}", "-C", "${nativeSrcDir}/gstreamer/projects/linux/avplugin")
                                args("CC=${mediaProperties.compiler}", "LINKER=${mediaProperties.linker}",
                                     "OUTPUT_DIR=${nativeOutputDir}", "BUILD_TYPE=${buildType}",
                                     "BASE_NAME=avplugin", "ARCH=${ARCH_NAME}")
                            }
                        }
                    }
                }
                buildNative.dependsOn buildAVPlugin
            }

            if (t.name == "win") {
                def buildResources = task("buildResources") {
                    doLast {
                        def rcOutputDir = "${nativeOutputDir}/${buildType}"
                        mkdir rcOutputDir
                        exec {
                            environment(WINDOWS_NATIVE_COMPILE_ENVIRONMENT)
                            commandLine (WIN.media.rcCompiler)
                            args(WIN.media.glibRcFlags)
                            args("/Fo${rcOutputDir}/${WIN.media.glibRcFile}", WIN.media.rcSource)
                        }

                        exec {
                            environment(WINDOWS_NATIVE_COMPILE_ENVIRONMENT)
                            commandLine (WIN.media.rcCompiler)
                            args(WIN.media.gstreamerRcFlags)
                            args("/Fo${rcOutputDir}/${WIN.media.gstreamerRcFile}", WIN.media.rcSource)
                        }

                        exec {
                            environment(WINDOWS_NATIVE_COMPILE_ENVIRONMENT)
                            commandLine (WIN.media.rcCompiler)
                            args(WIN.media.fxpluginsRcFlags)
                            args("/Fo${rcOutputDir}/${WIN.media.fxpluginsRcFile}", WIN.media.rcSource)
                        }

                        exec {
                            environment(WINDOWS_NATIVE_COMPILE_ENVIRONMENT)
                            commandLine (WIN.media.rcCompiler)
                            args(WIN.media.jfxmediaRcFlags)
                            args("/Fo${rcOutputDir}/${WIN.media.jfxmediaRcFile}", WIN.media.rcSource)
                        }
                    }
                }

                def buildGlib = task("build${t.capital}Glib", dependsOn: [buildResources]) {
                    enabled = IS_COMPILE_MEDIA
                    doLast {
                        exec {
                            environment(WINDOWS_NATIVE_COMPILE_ENVIRONMENT)
                            commandLine ("make", "${makeJobsFlag}", "-C", "${nativeSrcDir}/gstreamer/projects/${projectDir}/glib-lite")
                            args("OUTPUT_DIR=${nativeOutputDir}", "BUILD_TYPE=${buildType}", "BASE_NAME=glib-lite",
                                 IS_64 ? "ARCH=x64" : "ARCH=x32", "RESOURCE=${nativeOutputDir}/${buildType}/${WIN.media.glibRcFile}",
                                 "CC=${mediaProperties.compiler}", "AR=${mediaProperties.ar}", "LINKER=${mediaProperties.linker}")
                        }
                    }
                }
                buildGStreamer.dependsOn buildGlib

            } else if (t.name == "mac") {
                def buildGlib = task("build${t.capital}Glib") {
                    enabled = IS_COMPILE_MEDIA
                    doLast {
                        exec {
                            commandLine ("make", "${makeJobsFlag}", "-C", "${nativeSrcDir}/gstreamer/projects/${projectDir}/libffi")
                            args("OUTPUT_DIR=${nativeOutputDir}", "BUILD_TYPE=${buildType}", "BASE_NAME=ffi", "ARCH=$TARGET_ARCH")
                            args ("CC=${mediaProperties.compiler}", "LINKER=${mediaProperties.linker}", "AR=${mediaProperties.ar}")
                        }

                        exec {
                            commandLine ("make", "${makeJobsFlag}", "-C", "${nativeSrcDir}/gstreamer/projects/${projectDir}/glib-lite")
                            args("OUTPUT_DIR=${nativeOutputDir}", "BUILD_TYPE=${buildType}", "BASE_NAME=glib-lite", "ARCH=$TARGET_ARCH")
                            args ("CC=${mediaProperties.compiler}", "LINKER=${mediaProperties.linker}")
                        }
                    }
                }
                buildGStreamer.dependsOn buildGlib
            }
        }

        buildNativeTargets.dependsOn buildNative
    }

    jar {
        exclude("headergen/**")

        dependsOn compileJava
        if (IS_COMPILE_MEDIA) {
            dependsOn buildNativeTargets
        }
    }

    addMavenPublication(project, [ 'graphics' ])

    addValidateSourceSets(project, sourceSets)
}

project(":jsobject") {
    project.ext.buildModule = true
    project.ext.includeSources = true
    project.ext.moduleRuntime = true
    project.ext.moduleName = "jdk.jsobject"

    sourceSets {
        main
    }

    project.ext.moduleSourcePath = defaultModuleSourcePath
    project.ext.moduleSourcePathShim = defaultModuleSourcePathShim

    commonModuleSetup(project, [ 'jsobject' ])


    dependencies {
    }

    addMavenPublication(project, [])

    addValidateSourceSets(project, sourceSets)
}

project(":web") {
    configurations {
        webkit
    }
    project.ext.buildModule = true
    project.ext.includeSources = true
    project.ext.moduleRuntime = true
    project.ext.moduleName = "javafx.web"

    getConfigurations().create("icu");

    sourceSets {
        main
        shims {
            java {
                compileClasspath += sourceSets.main.output
                runtimeClasspath += sourceSets.main.output
            }
        }
        test {
            java {
                compileClasspath += sourceSets.shims.output
                runtimeClasspath += sourceSets.shims.output
            }
        }
    }

    project.ext.moduleSourcePath = defaultModuleSourcePath
    project.ext.moduleSourcePathShim = defaultModuleSourcePathShim

    commonModuleSetup(project, [ 'base', 'graphics', 'controls', 'media', 'jsobject', 'web' ])

    dependencies {
        if (IS_COMPILE_WEBKIT) {
            def icuFileVersion = "${icuVersion}".replaceAll('\\.', '_')
            icu name: "icu4c-${icuFileVersion}-data-bin-l", ext: "zip"
        }
        implementation project(":base")
        implementation project(":graphics")
        implementation project(":controls")
        implementation project(":media")
        testImplementation project(":base").sourceSets.test.output
    }

    compileJava.dependsOn updateCacheIfNeeded

    task testWebArchiveJar(type: Jar) {
        from (project.file("$projectDir/src/test/resources/test/html")) {
            include "**/archive-*.*"
        }
        archiveFileName = "webArchiveJar.jar"
        destinationDirectory = file("$buildDir/testing/resources")
    }

    def gensrcDir = "${buildDir}/gensrc/java"

    // add in the wrappers to the compile
    sourceSets.main.java.srcDirs += "${gensrcDir}"

    if (IS_COMPILE_WEBKIT) {
        compileJava {
            // generate the native headers during compile
            // only needed if we are doing the native compile
            options.compilerArgs.addAll([
                '-h', "${project.buildDir}/gensrc/headers"
                ])
        }
    }

    // Copy these to a common location in the moduleSourcePath
    def copyWrappers = project.task("copyPreGeneratedWrappers", type: Copy) {
        from "src/main/native/Source/WebCore/bindings/java/dom3/java"
        into "${gensrcDir}"
    }

    compileJava.dependsOn(copyWrappers);

    test {
        doFirst {
            if (IS_STUB_RUNTIME_OPENJFX) {
                println "********************************************************"
                println "WARNING: running web tests with officially built webkit."
                println "The webkit native library may not be compatible with the"
                println "source tree you are using."
                println "If tests fail, try compiling webkit instead."
                println "See WEBKIT-MEDIA-STUBS.md"
                println "********************************************************"
            } else if (!IS_COMPILE_WEBKIT) {
                println "******************************************************"
                println "WARNING: running web tests without building webkit."
                println "The webkit native library will be copied from the JDK,"
                println "which might lead to failures in some web tests."
                println "See WEBKIT-MEDIA-STUBS.md"
                println "******************************************************"
            }
        }

        // enable native access for all modules with native code
        jvmArgs enableNativeAll

        // Run web tests in headless mode
        systemProperty 'glass.platform', 'Monocle'
        systemProperty 'monocle.platform', 'Headless'
        systemProperty 'prism.order', 'sw'
        dependsOn testWebArchiveJar
        def testResourceDir = file("$buildDir/testing/resources")
        jvmArgs "-DWEB_ARCHIVE_JAR_TEST_DIR=$testResourceDir"
    }

    task compileJavaDOMBinding()

    compileTargets { t ->
        def targetProperties = project.rootProject.ext[t.upper]
        def webkitProperties = targetProperties.webkit

        def webkitOutputDir = cygpath("$buildDir/${t.name}")
        def webkitConfig = IS_DEBUG_NATIVE ? "Debug" : "Release"

        File nativeBuildDir = new File("${webkitOutputDir}")
        nativeBuildDir.mkdirs()

        def getICUFile = task("copyICUFile", type: Copy) {
            enabled = IS_COMPILE_WEBKIT

            from configurations.icu.files
            into "$webkitOutputDir/icu/data"
        }

        def compileNativeTask = task("compileNative${t.capital}", dependsOn: [compileJava, getICUFile]) {
            println "Building Webkit configuration /$webkitConfig/ into $webkitOutputDir"
            enabled =  (IS_COMPILE_WEBKIT)

            doLast {
                exec {
                    workingDir("$webkitOutputDir")
                    commandLine("perl", "$projectDir/src/main/native/Tools/Scripts/set-webkit-configuration", "--$webkitConfig")
                    environment(["WEBKIT_OUTPUTDIR" : webkitOutputDir])
                }

                exec {
                    workingDir("$webkitOutputDir")
                    def cmakeArgs = "-DENABLE_TOOLS=1"
                    def makeArgs = "-j $NUM_COMPILE_THREADS"
                    if (IS_STATIC_BUILD) {
                        cmakeArgs = " $cmakeArgs -DSTATIC_BUILD=1 -DUSE_THIN_ARCHIVES=OFF";
                    }
                    cmakeArgs = " $cmakeArgs -DCMAKE_C_COMPILER='${webkitProperties.compiler}'"
                    if (t.name == "win") {
                        // To enable ninja build on Windows
                        environment(WINDOWS_NATIVE_COMPILE_ENVIRONMENT)
                        // Ensure the Clang environment is set up properly
                        // Set the Clang compiler and linker as webkit has dropped MSVC compiler support
                        def clangCompiler = "clang-cl.exe"  // Set to the path of clang-cl
                        def msvcLinker = "link.exe"  // Set to the path of clang-cl
                        // Define the flags for Clang compilation and MSVC linking
                        def cFlags = "-shared"
                        def lFlags = "-shared"
                        if (!IS_64) {
                            cFlags += " /clang:-m32"
                            lFlags += " /machine:x86"
                        }
                        // Pass Clang-specific flags
                        cmakeArgs = "$cmakeArgs -DCMAKE_C_FLAGS='${cFlags}' -DCMAKE_CXX_FLAGS='${cFlags}'"
                        cmakeArgs = "$cmakeArgs -DCMAKE_SHARED_LINKER_FLAGS='${lFlags}'"

                        // Specify Clang-CL as the compiler for C and C++
                        cmakeArgs = "$cmakeArgs -DCMAKE_C_COMPILER=${clangCompiler} -DCMAKE_CXX_COMPILER=${clangCompiler}"
                        // pass the MSVC bin dir for icu Third party lib
                        cmakeArgs = "$cmakeArgs -DCMAKE_LINKER=${msvcLinker} -DMSVC_BIN_DIR='${WIN.MSVC_BIN_DIR}'"


                    } else if (t.name == "mac") {
                        cmakeArgs = " $cmakeArgs -DCMAKE_OSX_DEPLOYMENT_TARGET=$MACOSX_MIN_VERSION -DCMAKE_OSX_SYSROOT=$MACOSX_SDK_PATH"
                    } else if (t.name == "linux") {
                        cmakeArgs = " $cmakeArgs -DCMAKE_SYSTEM_NAME=Linux"
                        if (IS_64) {
                            if (IS_AARCH64) {
                                cmakeArgs = "$cmakeArgs -DCMAKE_SYSTEM_PROCESSOR=aarch64"
                            } else if (IS_LOONGARCH64) {
                                cmakeArgs = "$cmakeArgs -DCMAKE_SYSTEM_PROCESSOR=loongarch64"
                            } else if (IS_RISCV64) {
                                cmakeArgs = "$cmakeArgs -DCMAKE_SYSTEM_PROCESSOR=riscv64"
                            } else {
                                cmakeArgs = "$cmakeArgs -DCMAKE_SYSTEM_PROCESSOR=x86_64"
                            }
                        } else {
                            cmakeArgs = "$cmakeArgs -DCMAKE_SYSTEM_PROCESSOR=i586"
                        }
                        // TODO: Use cflags and ldflags from all platforms
                        def cFlags = webkitProperties.ccFlags?.join(' ') ?: ''
                        def lFlags = webkitProperties.linkFlags?.join(' ') ?: ''
                        if (IS_STATIC_BUILD) {
                            cFlags = " $cFlags -DSTATIC_BUILD=1";
                        }
                        // -shared flag should be omitted while creating executable.
                        def exeFlags = webkitProperties.linkFlags?.join(' ')?.replace('-shared', '') ?: ''
                        cmakeArgs = "$cmakeArgs -DCMAKE_C_FLAGS='${cFlags}' -DCMAKE_CXX_FLAGS='${cFlags}'"
                        cmakeArgs = "$cmakeArgs -DCMAKE_SHARED_LINKER_FLAGS='${lFlags}' -DCMAKE_EXE_LINKER_FLAGS='${exeFlags}'"
                    } else if (t.name.startsWith("arm")) {
                        fail("ARM target is not supported as of now.")
                    }

                    if (IS_COMPILE_PARFAIT) {
                        environment([
                            "COMPILE_PARFAIT" : "true"
                        ])
                        environment "PATH", System.env.PARFAIT_PATH + File.pathSeparator + environment.PATH
                        cmakeArgs = "-DCMAKE_C_COMPILER=parfait-gcc -DCMAKE_CXX_COMPILER=parfait-g++"
                    }

                    if (project.hasProperty('toolsPath')) {
                        environment "PATH", toolsPath + File.pathSeparator + environment.PATH
                    }

                    environment([
                        "JAVA_HOME"       : JDK_HOME,
                        "WEBKIT_OUTPUTDIR" : webkitOutputDir,
                        "PYTHONDONTWRITEBYTECODE" : "1",
                    ])

                    def targetCpuBitDepthSwitch = ""
                    if (IS_64) {
                        targetCpuBitDepthSwitch = "--64-bit"
                    } else {
                        targetCpuBitDepthSwitch = "--32-bit"
                    }
                    cmakeArgs += " -DWEBVIEW_BROWSER_VERSION=${WEBVIEW_VERSION}"
                    cmakeArgs += " -DJAVAFX_RELEASE_VERSION=${jfxReleaseMajorVersion}"
                    commandLine("perl", "$projectDir/src/main/native/Tools/Scripts/build-webkit",
                        "--java", "--icu-unicode", targetCpuBitDepthSwitch,
                        "--makeArgs=${makeArgs}",
                        "--no-experimental-features", "--cmakeargs=${cmakeArgs}")
                }
            }
        }

        // Cmake places Windows DLL in bin directory
        def dllDir = IS_WINDOWS ? "bin" : "lib"
        def copyDumpTreeNativeTask = task("copyDumpTreeNative${t.capital}", type: Copy,
                dependsOn: [ compileNativeTask]) {
            def library = rootProject.ext[t.upper].library
            from "$webkitOutputDir/$dllDir/${library('DumpRenderTreeJava')}"
            into "$buildDir/test/${t.name}"
        }

        def copyNativeTask = task("copyNative${t.capital}", type: Copy,
                dependsOn: [compileNativeTask, copyDumpTreeNativeTask]) {
            enabled =  (IS_COMPILE_WEBKIT)
            def library = rootProject.ext[t.upper].library
            from "$webkitOutputDir/$dllDir/${library('jfxwebkit')}"
            into "$buildDir/libs/${t.name}"
        }

        if (IS_WINDOWS && t.name == "win") {
            def rcTask = project.task("rc${t.capital}", type: CompileResourceTask) {
                compiler = webkitProperties.rcCompiler
                source(webkitProperties.rcSource)
                if (webkitProperties.rcFlags) {
                    rcParams.addAll(webkitProperties.rcFlags)
                }
                output(file("$webkitOutputDir/WebCore/obj"))
            }
            compileNativeTask.dependsOn rcTask
        }

        def compileJavaDOMBindingTask = task("compileJavaDOMBinding${t.capital}", type: JavaCompile,
                dependsOn: [compileJava, compileNativeTask, copyNativeTask]) {
            destinationDirectory = file("$buildDir/classes/java/main")
            classpath = configurations.compileClasspath
            source = project.sourceSets.main.java.srcDirs
            options.compilerArgs.addAll([
                '-implicit:none',
                '--module-version', "$RELEASE_VERSION_SHORT",
                '--module-source-path', defaultModuleSourcePath
                ])
        }

        compileJavaDOMBinding.dependsOn compileJavaDOMBindingTask

        if (!targetProperties.compileWebnodeNative) {
            println("Not compiling native Webkit for ${t.name} per configuration request");
            compileNativeTask.enabled = false
        }
    }

    def drtClasses = "**/com/sun/javafx/webkit/drt/**"
    task drtJar(type: Jar, dependsOn: compileJava) {
        archiveFileName = "drt.jar"
        destinationDirectory = file("$buildDir/test")
        from "$buildDir/classes/java/main/javafx.web/"
        include drtClasses
        includeEmptyDirs = false
    }

    if (IS_COMPILE_WEBKIT) {
        drtJar.dependsOn compileJavaDOMBinding, processResources
        compileShimsJava.dependsOn compileJavaDOMBinding
        assemble.dependsOn compileJavaDOMBinding, drtJar
    }

    addMavenPublication(project, [ 'controls', 'media', 'jsobject' ])

    addValidateSourceSets(project, sourceSets)
}

// This project is for system tests that need to run with a full SDK.
// Most of them display a stage or do other things that preclude running
// them in a shared JVM or as part of the "smoke test" run (which must
// not pop up any windows or use audio). As such, they are only enabled
// when FULL_TEST is specified, and each test runs in its own JVM
project(":systemTests") {

    sourceSets {
        test

        // Source sets for standalone test apps (used for launcher tests)
        testapp1

        // Modular applications
        testapp2
        testapp3
        testapp4
        testapp5
        testapp6
        testapp7
        testscriptapp1
        testscriptapp2
    }

    def nonModSrcSets = [
        sourceSets.test,
        sourceSets.testapp1
    ]

    def modSrcSets = [
        sourceSets.testapp2,
        sourceSets.testapp3,
        sourceSets.testapp4,
        sourceSets.testapp5,
        sourceSets.testapp6,
        sourceSets.testapp7,
        sourceSets.testscriptapp1,
        sourceSets.testscriptapp2
    ]

    // We need to skip setting compiler.options.release for system tests,
    // since the tests export an internal package from java.desktop, which
    // is disallowed by "--release NN". This will fall back to using
    // "-source NN -target NN" for the system tests.
    project.ext.skipJavaCompilerOptionRelease = true

    project.ext.buildModule = false
    project.ext.moduleRuntime = false
    project.ext.moduleName = "systemTests"

    dependencies {
        testImplementation project(":graphics").sourceSets.test.output
        testImplementation project(":base").sourceSets.test.output
        testImplementation project(":controls").sourceSets.test.output
        testImplementation project(":swing").sourceSets.test.output
    }

    def dependentProjects = [
        'base',
        'graphics',
        'controls',
        // Add an entry for each incubator module here, leaving the incubator
        // placeholder lines as an example.
        // BEGIN: incubator placeholder
        //'incubator.mymod',
        // END: incubator placeholder
        'incubator.richtext',
        'media',
        'jsobject',
        'web',
        'swing',
        'fxml'
    ]
    commonModuleSetup(project, dependentProjects)

    File testRunArgsFile = new File(rootProject.buildDir,TESTRUNARGSFILE);

    File stRunArgsFile = new File(project.buildDir,"st.run.args");

    def sts = task("systemTestSetup") {
        outputs.file(stRunArgsFile)

        doLast() {
            stRunArgsFile.delete()

            logger.info("Creating patchmodule.args file ${stRunArgsFile}")

            // Create an argfile with the information needed to launch
            // the stand alone system unit tests.

            //First add in all of the patch-module args we use for the
            //normal unit tests, copied from test.run.args
            testRunArgsFile.eachLine { str ->
                stRunArgsFile <<  "${str}\n"
            }

            // Now add in the working classpath elements (junit, test classes...)
            stRunArgsFile <<  "-cp \"\\\n"
            test.classpath.each() { elem ->
                def e = cygpath("${elem}")
                stRunArgsFile <<  "  ${e}${File.pathSeparator}\\\n"
            }
            stRunArgsFile <<  "\"\n"
        }
    }

    test.dependsOn(sts)
    test.dependsOn(createTestArgfiles);

    // Tasks to create standalone test applications for the launcher tests

    if (project.hasProperty('testModulePathArgs')) {
        compileTestapp1Java.options.compilerArgs.addAll(testModulePathArgs)
    }
    dependentProjects.each { e ->
        compileTestapp1Java.dependsOn(rootProject.project(e).testClasses)
    }

    def testapp1JarName = "testapp1.jar"
    task createTestapp1Jar1(type: Jar) {
        dependsOn compileTestapp1Java
        enabled = IS_FULL_TEST

        destinationDirectory = file("$buildDir/testapp1")
        archiveFileName = testapp1JarName
        includeEmptyDirs = false
        from project.sourceSets.testapp1.java.getDestinationDirectory().get().getAsFile()
        include("testapp/**")
        include("com/javafx/main/**")

        manifest {
            attributes(
                "Main-Class" : "com.javafx.main.Main",
                "JavaFX-Version" : "2.2",
                "JavaFX-Application-Class" : "testapp.HelloWorld",
                "JavaFX-Class-Path" : "jar2.jar"
            )
        }
    }

    task createTestapp1Jar2(type: Jar) {
        dependsOn compileTestapp1Java
        enabled = IS_FULL_TEST

        destinationDirectory = file("$buildDir/testapp1")
        archiveFileName = "jar2.jar";
        includeEmptyDirs = false
        from project.sourceSets.testapp1.java.getDestinationDirectory().get().getAsFile()
        include("pkg2/**")
    }

    task createTestApps() {
        dependsOn(createTestapp1Jar1)
        dependsOn(createTestapp1Jar2)
    }
    test.dependsOn(createTestApps);

    def modtestapps = [ "testapp2", "testapp3", "testapp4", "testapp5", "testapp6", "testapp7", "testscriptapp1", "testscriptapp2" ]
    modtestapps.each { testapp ->
        def testappCapital = testapp.capitalize()
        def copyTestAppTask = task("copy${testappCapital}", type: Copy) {
            from project.sourceSets."${testapp}".java.getDestinationDirectory().get().getAsFile()
            from project.sourceSets."${testapp}".output.resourcesDir
            into "${project.buildDir}/modules/${testapp}"
        }

        def List<String> testAppSourceDirs = []
        project.sourceSets."${testapp}".java.srcDirs.each { dir ->
            testAppSourceDirs += dir
        }
        def testappCompileTasks = project.getTasksByName("compile${testappCapital}Java", true);
        def testappResourceTasks = project.getTasksByName("process${testappCapital}Resources", true);
        testappCompileTasks.each { appCompileTask ->
            appCompileTask.options.compilerArgs.addAll([
                '-implicit:none',
                '--module-source-path', testAppSourceDirs.join(File.pathSeparator),
                ] )
            if (project.hasProperty('testModulePathArgs')) {
                appCompileTask.options.compilerArgs.addAll(testModulePathArgs)
            }

            dependentProjects.each { e ->
                appCompileTask.dependsOn(rootProject.project(e).testClasses)
            }

            copyTestAppTask.dependsOn(appCompileTask)
        }
        testappResourceTasks.each { appResourceTask ->
            copyTestAppTask.dependsOn(appResourceTask)
        }

        createTestApps.dependsOn(copyTestAppTask)
    }

    test {
        enabled = IS_FULL_TEST

        // enable native access for all modules with native code
        jvmArgs enableNativeAll

        maxHeapSize = "1000m"

        // Parse testPatchModuleArgs looking for "*module-path".
        // Save path if found so we can pass it to the module launcher tests
        def pendingModulePath = false
        testPatchModuleArgs.each { str ->
            if (pendingModulePath) {
                project.ext.launcherModulePath = str;
                pendingModulePath = false
            } else if (str.endsWith("module-path")) {
                pendingModulePath = true
            }
        }

        // Properties passed to launcher tests
        systemProperty "launchertest.testapp1.jar", "build/testapp1/$testapp1JarName"
        modtestapps.each { testapp ->
            systemProperty "launchertest.${testapp}.module.path",
                    "${project.buildDir}/modules/${testapp}"
        }

        // Properties passed to test.util.Util
        systemProperties 'worker.debug': IS_WORKER_DEBUG
        systemProperties 'worker.patchmodule.file': cygpath(stRunArgsFile.path)
        if (project.hasProperty("launcherModulePath")) {
            systemProperties 'worker.module.path': launcherModulePath
        }
        systemProperties 'worker.java.cmd': JAVA

        if (rootProject.hasProperty("ClipShapeTest.numTests")) {
            systemProperty "ClipShapeTest.numTests", rootProject.getProperty("ClipShapeTest.numTests")
        }

        if (!IS_USE_ROBOT) {
            // Disable all robot-based visual tests
            exclude("test/robot/**");
        }
        if (!IS_UNSTABLE_TEST) {
            // JDK-8196607 Don't run monocle test cases
            exclude("test/robot/com/sun/glass/ui/monocle/**");
        }
        if (!IS_AWT_TEST) {
            // Disable all AWT-based tests
            exclude("**/javafx/embed/swing/*.*");
            exclude("**/com/sun/javafx/application/Swing*.*");
        }

        forkEvery = 1
    }

    addValidateSourceSets(project, nonModSrcSets, modSrcSets)
}

void setupLintOptions(Task compile, String lintOpts, String extraLintOpts) {
    lintOpts.split("[, ]").each { s ->
        compile.options.compilerArgs += "-Xlint:$s"
    }

    if (extraLintOpts != "") {
        extraLintOpts.split("[, ]").each { s ->
            compile.options.compilerArgs += "-Xlint:$s"
        }
    }

    compile.options.compilerArgs += [ "-Xmaxwarns", "1000" ]
}

allprojects {
    // The following block is a workaround for the fact that presently Gradle
    // can't set the -XDignore.symbol.file flag, because it appears that the
    // javac API is lacking support for it. So what we'll do is find any Compile
    // task and manually provide the options necessary to fire up the
    // compiler with the right settings.
    tasks.withType(JavaCompile) { compile ->
        if (compile.options.hasProperty("useAnt")) {
            compile.options.useAnt = true
            compile.options.useDepend = IS_USE_DEPEND
        } else if (compile.options.hasProperty("incremental")) {
            compile.options.incremental = IS_INCREMENTAL
        }

        def isCompileTestTask = compile.name.startsWith("compileTest")
        if (!isCompileTestTask) {
            if (project.hasProperty('skipJavaCompilerOptionRelease') &&
                    project.ext.skipJavaCompilerOptionRelease) {

                logger.info "Using 'javac -source/-target' for ${compile}"
            } else {
                compile.options.release = JAVA_TARGET_VERSION
            }
        }

        compile.options.debug = true // we always generate debugging info in the class files
        compile.options.debugOptions.debugLevel = IS_DEBUG_JAVA ? "source,lines,vars" : "source,lines"
        compile.options.fork = true

        compile.options.forkOptions.executable = JAVAC

        compile.options.compilerArgs += ["-XDignore.symbol.file", "-encoding", "UTF-8"]
        compile.options.compilerArgs += [ "-Xmaxerrs", "1000" ]

        // we use a custom javadoc command
        project.javadoc.enabled = false

        def disableJavacWerror =
                project.hasProperty('disableJavacWerror') &&
                project.ext.disableJavacWerror

        if (compile.name == "compileJava" ||
            compile.name == "compileFullJava" ||
            compile.name.startsWith("compileJavaDOMBinding")) {

            // Add in the -Xlint options
            compile.options.warnings = IS_LINT
            if (IS_LINT) {
                def extraLintOpts = project.hasProperty("extraLintOptions") ?
                                    project.ext.extraLintOptions : ""
                setupLintOptions(compile, LINT, extraLintOpts);

                if (IS_JAVAC_WERROR && !disableJavacWerror) {
                    compile.options.compilerArgs += "-Werror"
                }
            }
        } else if (compile.name == "compileJslcJava" ||
            compile.name == "compileDecoraCompilers" ||
            compile.name == "compilePrismCompilers" ||
            compile.name == "compileToolsJava") {

            // Add in the -Xlint options
            compile.options.warnings = IS_TOOL_LINT
            if (IS_TOOL_LINT) {
                def extraLintOpts = project.hasProperty("extraToolLintOptions") ?
                                    project.ext.extraToolLintOptions : ""
                setupLintOptions(compile, TOOL_LINT, extraLintOpts);

                if (IS_TOOL_JAVAC_WERROR && !disableJavacWerror) {
                    compile.options.compilerArgs += "-Werror"
                }
            }
        } else if (compile.name == "compileShimsJava" ||
            compile.name.startsWith("compileTest")) {

            // Add in the -Xlint options
            compile.options.warnings = IS_TEST_LINT
            if (IS_TEST_LINT) {
                def extraLintOpts = project.hasProperty("extraTestLintOptions") ?
                                    project.ext.extraTestLintOptions : ""
                setupLintOptions(compile, TEST_LINT, extraLintOpts);

                if (IS_TEST_JAVAC_WERROR && !disableJavacWerror) {
                    compile.options.compilerArgs += "-Werror"
                }
            }
        } else {
            logger.info("Unknown compilation task: ${project}:${compile.name}")
            compile.options.warnings = false
        }
    } // tasks with javaCompile

    // Normalizes the ZIP and JAR archives
    tasks.withType(Zip) {
        if (sourceDateEpoch != null) {
            preserveFileTimestamps = false
            reproducibleFileOrder = true
            doLast {
                setFileTimestamps(archiveFile, buildInstant)
            }
        }
    }

    // If I am a module....
    if (project.hasProperty('moduleSourcePath') &&
            (project.hasProperty('buildModule') && project.buildModule)) {
        project.compileJava {
            options.compilerArgs.addAll([
                '-implicit:none',
                '--module-version', "$RELEASE_VERSION_SHORT",
                '--module-source-path', project.moduleSourcePath
                ])
        }
        // no jars needed for modules
        project.jar.enabled = false

        // and redirect the resources into the module
        project.sourceSets.main.output.resourcesDir = project.moduleDir
        project.processResources.destinationDir = project.moduleDir
    }

    if (project.hasProperty('moduleSourcePathShim') &&
            project.sourceSets.hasProperty('shims')) {

        // sync up the obvious source directories with the shims
        // others (like the shaders in graphics) should be added in there
        project.sourceSets.shims.java.srcDirs += project.sourceSets.main.java.srcDirs
        project.sourceSets.shims.java.srcDirs += "$buildDir/gensrc/java"

        project.compileShimsJava {
            options.compilerArgs.addAll([
                '-implicit:none',
                '--module-version', "$RELEASE_VERSION_SHORT",
                '--module-source-path', project.moduleSourcePathShim
                ])
        }
        project.compileShimsJava.dependsOn(project.compileJava)

        def copyGeneratedShimsTask = task("copyGeneratedShims", type: Copy, dependsOn: [compileShimsJava, processShimsResources]) {
            from project.sourceSets.shims.java.getDestinationDirectory().get().getAsFile()
            into "${rootProject.buildDir}/shims"
            if (HAS_JAVAFX_MODULES) {
                exclude("*/module-info.class")
            }
        }

        project.processShimsResources.dependsOn(project.processResources)

        // shims resources should have the main resouces as a base
        project.sourceSets.shims.resources.srcDirs += project.sourceSets.main.resources.srcDirs

        // and redirect the resources into the module
        project.sourceSets.shims.output.resourcesDir = project.moduleShimsDir
        project.processShimsResources.destinationDir = project.moduleShimsDir

       compileTestJava.dependsOn(copyGeneratedShimsTask)
    }

    if (project.hasProperty('modulePathArgs')) {
        project.compileJava.options.compilerArgs.addAll(modulePathArgs)
    }

    if (project.hasProperty('testModulePathArgs')) {
        project.compileTestJava.options.compilerArgs.addAll(testModulePathArgs)
    }

    if (project.hasProperty('testPatchModuleArgs')) {
        project.test.jvmArgs += testPatchModuleArgs
    }

    /* Note: we should not have to add extraAddExports to the normal
     * modular compile, as it contains all of the module-info files.
     * In fact doing so might cover up a module-info issue.
     * so we don't do it, and I will leave this commented out
     * block as a reminder of this fact.
    if (project.hasProperty('extraAddExports')) {
        project.compileJava.options.compilerArgs.addAll(extraAddExports);
    }
    */

    if (project.hasProperty('testAddExports')) {
        project.compileTestJava.options.compilerArgs.addAll(testAddExports);
        project.test.jvmArgs += testAddExports
    }

    if (rootProject.hasProperty("EXTRA_TEST_ARGS") && project.hasProperty('test')) {
        EXTRA_TEST_ARGS.split(' ').each() { e ->
            project.test.jvmArgs += e
        }
    }

    if (rootProject.hasProperty("EXTRA_COMPILE_ARGS") && project.hasProperty('compileJava')) {
        project.compileJava.options.compilerArgs.addAll(EXTRA_COMPILE_ARGS.split(' '))
    }

    if (rootProject.hasProperty("EXTRA_COMPILE_ARGS") && project.hasProperty('compileTestJava')) {
        project.compileTestJava.options.compilerArgs.addAll(EXTRA_COMPILE_ARGS.split(' '))
    }
}

/******************************************************************************
 *                                                                            *
 *                             Top Level Tasks                                *
 *                                                                            *
 *  These are the tasks which are defined only for the top level project and  *
 *  not for any sub projects. These are generally the entry point that is     *
 *  used by Hudson and by the continuous build system.                        *
 *                                                                            *
 *****************************************************************************/

task clean() {
    group = "Basic"
    description = "Deletes the build directory and the build directory of all sub projects"
    getSubprojects().each { subProject ->
        dependsOn(subProject.getTasksByName("clean", true));
    }
    doLast {
        delete(buildDir);
    }
}

task cleanAll() {
    group = "Basic"
    description = "Scrubs the repo of build artifacts"
    dependsOn(clean)
    doLast {
        //delete(".gradle"); This causes problems on windows.
        delete("buildSrc/build");
    }
}

task createMSPfile() {
    group = "Build"
    File mspFile = new File(rootProject.buildDir,MODULESOURCEPATH)
    outputs.file(mspFile)

    doLast {
        mspFile.delete()
        mspFile << "--module-source-path\n"
        mspFile << defaultModuleSourcePath
        mspFile << "\n"
    }
}

task javadoc(type: Javadoc, dependsOn: createMSPfile) {
    group = "Basic"
    description = "Generates the JavaDoc for all the public API"
    executable = JAVADOC
    def projectsToDocument = [
        project(":base"),
        project(":graphics"),
        project(":controls"),
        // Add an entry for each incubator module here, leaving the incubator
        // placeholder lines as an example.
        // BEGIN: incubator placeholder
        //project(":incubator.mymod"),
        // END: incubator placeholder
        project(":incubator.richtext"),
        project(":media"),
        project(":swing"),
        /*project(":swt"),*/
        project(":fxml"),
        project(":jsobject"),
        project(":web")
    ]
    source(projectsToDocument.collect({
        [it.sourceSets.main.java]
    }));
    setDestinationDir(new File(buildDir, 'javadoc'));

    exclude("com/**/*", "Compile*", "javafx/builder/**/*", "javafx/scene/accessibility/**/*");

    options.tags("apiNote:a:API Note:")
    options.tags("implSpec:a:Implementation Requirements:")
    options.tags("implNote:a:Implementation Note:")
    options.tags("interpolationType:a:Interpolation Type:")
    options.tags("param")
    options.tags("return")
    options.tags("throws")
    options.tags("moduleGraph:X")
    options.tags("since")
    options.tags("version")
    options.tags("serialData")
    options.tags("factory")
    options.tags("see")

    options.addStringOption("-since").setValue((9..jfxReleaseMajorVersion.toInteger()).join(","))
    options.addStringOption("-since-label").setValue("New API since JavaFX 9")
    options.addStringOption("Xmaxwarns").setValue("1000")
    options.addStringOption("Xmaxerrs").setValue("1000")

    String draftMsg = IS_MILESTONE_FCS ? "" : "<br><b>DRAFT ${RELEASE_VERSION_LONG}</b>"
    String javadocTitleImpl = javadocTitle
            .replaceAll("@JAVADOC_VERSION@", jfxReleaseMajorVersion)
    String javadocHeaderImpl = javadocHeader
            .replaceAll("@JAVADOC_VERSION@", jfxReleaseMajorVersion)
            .replaceAll("@DRAFT_UNLESS_FCS@", draftMsg)
    String javadocBottomImpl = javadocBottom
            .replaceAll("@DRAFT_UNLESS_FCS@", draftMsg)
            .replaceAll("@FULL_VERSION@", RELEASE_VERSION_LONG)
    options.windowTitle(javadocTitleImpl)
    options.header(javadocHeaderImpl)
    options.bottom(javadocBottomImpl)
    if (!IS_MILESTONE_FCS) {
        options.addStringOption("top").setValue(javadocTop)
    }

    options.locale("en");
    if (JDK_DOCS_LINK != "") {
        options.linksOffline(JDK_DOCS, JDK_DOCS_LINK);
    } else {
        options.links(JDK_DOCS);
    }
    options.addBooleanOption("XDignore.symbol.file").setValue(true);
    options.addBooleanOption("Xdoclint:${DOC_LINT}").setValue(IS_DOC_LINT);
    options.addBooleanOption("Werror").setValue(IS_DOC_WERROR);
    options.addBooleanOption("html5").setValue(true);
    options.addBooleanOption("javafx").setValue(true);
    options.addBooleanOption("use").setValue(true);

    // Suppress generating overridden methods with no additional documentation
    // The leading '-' is necessary, since this option starts with '--' and gradle adds '-' when passing an option to javadoc
    options.addBooleanOption("-override-methods=summary").setValue(true);

    options.setOptionFiles([
        new File(rootProject.buildDir,MODULESOURCEPATH)
        ]);

    doLast {
        projectsToDocument.each { p ->
            def destDir = "$buildDir/javadoc/${p.ext.moduleName}"
            copy {
                from("$p.projectDir/src/main/docs") {
                    include "**/*.html"
                    filter { line->
                        line = line.replace("@FXVERSION@", RELEASE_VERSION)
                    }
                }
                from("$p.projectDir/src/main/docs") {
                    exclude "**/*.html"
                }

                into destDir
            }
        }
    }

    dependsOn(projectsToDocument.collect { project -> project.getTasksByName("classes", true)});
}

task shims() {
    gradle.allprojects { project ->
        if (project.hasProperty("sourceSets") && project.sourceSets.hasProperty('shims')) {
            project.tasks.each { task ->
                if (task.name.contains("shim") || task.name.contains("Shim")) {
                    dependsOn(task)
                }
            }
        }
    }
}

task sdk() {
    if (!IS_TEST_ONLY) {
        rootProject.getTasksByName("test", true).each { t ->
            if (t.enabled) t.dependsOn(shims)
        }
    } else {
        gradle.taskGraph.whenReady { taskGraph ->
            taskGraph.allTasks.each { task ->
                if (!isTestTask(task) && !task.name.equals("verifyJava") &&
                    !task.name.equals("validateSourceSets") && !task.name.contains("buildRunArgs")) {
                    task.enabled = false
                }
            }
        }
    }
}

shims.dependsOn(sdk)

task jmods() {
    dependsOn(sdk)
    // real work items added later.
}

task appsjar() {
    dependsOn(sdk)
    // Note: the jar dependencies get added elsewhere see project(":apps")
}

// these are empty tasks, allowing us to depend on the task, which may have other
// real work items added later.
task copyAppsArtifacts() {
    dependsOn(appsjar)
}

task apps() {
    dependsOn(sdk)
    dependsOn(appsjar)
    dependsOn(copyAppsArtifacts)
}

task findbugs() {
    dependsOn(sdk)

    doLast {
        if (!BUILD_CLOSED) {
            println "findbugs task is only run for a closed build"
        }
    }
}

// create the zip file of modules for a JDK build
task jdkZip {
    dependsOn(sdk)
}

// The following tasks are for the closed build only. They are a no-op for the open build

task checkCache() {
    dependsOn(updateCacheIfNeeded)
}

task publicExports() {
    dependsOn(sdk, jmods, apps, javadoc, jdkZip)
    // note the real work is below in the compileTargets
}

task perf() {
    dependsOn(sdk, apps)
    doLast {
        if (!BUILD_CLOSED) {
            println "perf task is only run for a closed build"
        }
    }
}

task zips() {
    dependsOn(sdk, jmods, javadoc, apps, jdkZip, publicExports, perf)
    // note the real work is below in the compileTargets
}

task all() {
    dependsOn(sdk, shims, publicExports, apps, perf, zips)
}


// Construct list of subprojects that are modules
ext.moduleProjList = []
subprojects {
    if (project.hasProperty("buildModule") && project.ext.buildModule) {
        rootProject.ext.moduleProjList += project
        println "module: $project (buildModule=YES)"
    } else {
        println "module: $project (buildModule=NO)"
    }
}


// Define the sdk task, which also produces the javafx.swt modular jar

compileTargets { t ->

    def javafxSwtTask = task("javafxSwt$t.capital", type: Jar) {
        enabled = COMPILE_SWT
        group = "Basic"
        description = "Creates the javafx-swt.jar for the $t.name target"
        destinationDirectory = file("${project(":swt").buildDir}/libs")
        archiveFileName = "javafx-swt.jar"
        includeEmptyDirs = false
        from("${project(":swt").buildDir}/classes/java/main");
        include("**/javafx/embed/swt/**")

        dependsOn(
            project(":swt").compileJava,
            project(":swt").processResources,
            // note: assemble and classes are not enough for DidWork
            project(":swt").classes,
            // classes is needed for a jar copy
            )
    }

    def sdkTask = task("sdk$t.capital") {
        group = "Basic"
        dependsOn(javafxSwtTask)
    }

    sdk.dependsOn(sdkTask)
}

project(":apps") {
    // The apps build is Ant based, we will exec ant from gradle.

    // Download the Lucene libraries needed for the Ensemble8 app
    getConfigurations().create("lucene");
    dependencies {
        lucene group: "org.apache.lucene", name: "lucene-core", version: "${luceneVersion}"
        lucene group: "org.apache.lucene", name: "lucene-grouping", version: "${luceneVersion}"
        lucene group: "org.apache.lucene", name: "lucene-queryparser", version: "${luceneVersion}"
    }

    // Copy Lucene libraries into the Ensemble8/lib directory
    File ensembleLibDir = rootProject.file("apps/samples/Ensemble8/lib");
    def libNames = [ "lucene-core-${luceneVersion}.jar",
                     "lucene-grouping-${luceneVersion}.jar",
                     "lucene-queryparser-${luceneVersion}.jar" ]


    task getLucene(type: Copy) {
        doFirst {
            ensembleLibDir.mkdirs();
        }
        into ensembleLibDir
        includeEmptyDirs = false
        configurations.lucene.files.each { f ->
            libNames.each { name ->
                if (name == f.getName()) {
                    from f.getPath()
                }
            }
        }
    }

    compileTargets { t ->
        List<String> params = []

        params << "-DtargetBld=$t.name"

        if (!rootProject.ext[t.upper].compileSwing) {
            params << "-DJFX_CORE_ONLY=true"
        }
        params << "-Dplatforms.JDK_1.9.home=${rootProject.ext.JDK_HOME}"
        params << "-Dcompile.patch=@${rootProject.buildDir}/${COMPILEARGSFILE}"
        params << "-Drun.patch=@${rootProject.buildDir}/${RUNARGSFILE}"

        def appsJar = project.task("appsJar${t.capital}") {
            dependsOn(sdk, getLucene)
            doLast() {
                ant(t.name,
                      projectDir.path,
                      "appsJar",
                      params);
            }
        }
        rootProject.appsjar.dependsOn(appsJar)

        def appsClean = project.task("clean${t.capital}") {
            doLast() {
                ant(t.name,
                      project.projectDir.path,
                      "clean",
                      params);
                delete(ensembleLibDir);
            }
        }
        rootProject.clean.dependsOn(appsClean)
    }
}

// Tasks to create the disk layout for the sdk, jmods, and docs
// in the artifacts directory (publicExports), and zip them up in
// artifacts/bundles (zips)
// These tasks are only used for the standalone SDK.
compileTargets { t ->
    if (!HAS_JAVAFX_MODULES) {
        def targetProperties = rootProject.ext[t.upper]
        def platformPrefix = targetProperties.platformPrefix

        def artifactsDir = "${rootProject.buildDir}/artifacts"
        def bundlesDir = "${artifactsDir}/bundles"

        def sdkDirName = "${platformPrefix}sdk"
        def sdkDir = "${rootProject.buildDir}/${sdkDirName}"
        def sdkBundleName = "javafx-sdk-${RELEASE_VERSION}"
        def sdkArtifactsDir = "${artifactsDir}/${sdkBundleName}"

        def docsDirName = "javadoc"
        def docsDir = "${rootProject.buildDir}/${docsDirName}"
        def docsBundleName = "javafx-docs-${RELEASE_VERSION}"
        def docsArtifactsDir = "${artifactsDir}/${docsBundleName}"

        def jmodsDirName = "jmods"
        def jmodsDir = "${rootProject.buildDir}/${jmodsDirName}"
        def jmodsBundleName = "javafx-jmods-${RELEASE_VERSION}"
        def jmodsArtifactsDir = "${artifactsDir}/${jmodsBundleName}"

        def publicExportsTask = task ("publicExportsStandalone${t.capital}") {
            group = "Basic"
            description = "Creates the disk layout for sdk, jmods, and docs"
        }
        publicExports.dependsOn(publicExportsTask)

        def copyArtifactsSdkTask = task("copyArtifactsSdk$t.capital", type: Copy, dependsOn: [sdk,jmods,apps,javadoc]) {
            from sdkDir
            into sdkArtifactsDir
        }
        publicExportsTask.dependsOn(copyArtifactsSdkTask)

        // Need to modify file permissions Windows to make sure that the
        // execute bit is set, and that the files are world readable
        def chmodArtifactsSdkTask = task("chmodArtifactsSdk$t.capital", dependsOn: copyArtifactsSdkTask) {
            if (IS_WINDOWS && IS_USE_CYGWIN) {
                doLast {
                    if (IS_CHMOD_ARTIFACTS) {
                        exec {
                            workingDir(sdkArtifactsDir)
                            commandLine("chmod", "-R", "755", ".")
                        }
                    } else {
                        println "Skipping 'chmod -R', CHMOD_ARTIFACTS=$CHMOD_ARTIFACTS"
                    }
                }
            }
        }
        publicExportsTask.dependsOn(chmodArtifactsSdkTask)

        def copyArtifactsDocsTask = task("copyArtifactsDocs$t.capital", type: Copy, dependsOn: chmodArtifactsSdkTask) {
            from docsDir
            into "${docsArtifactsDir}/api"
        }
        publicExportsTask.dependsOn(copyArtifactsDocsTask)

        def copyArtifactsJmodsTask = task("copyArtifactsJmods$t.capital", type: Copy, dependsOn: copyArtifactsDocsTask) {
            from jmodsDir
            into "${jmodsArtifactsDir}"
        }
        publicExportsTask.dependsOn(copyArtifactsJmodsTask)

        def zipsTask = task ("zipsStandalone${t.capital}") {
            group = "Basic"
            description = "Creates the public zip bundles"
        }
        zips.dependsOn(zipsTask)

        def zipSdkTask = task("zipSdk$t.capital", type: Zip, dependsOn: publicExportsTask) {
            destinationDirectory = file("${bundlesDir}")
            archiveFileName = "${sdkBundleName}.zip"
            includeEmptyDirs = false
            // Sets directory and file permissions in archive for Windows
            if (IS_WINDOWS && IS_USE_CYGWIN) {
                dirPermissions { unix(0755) }
                filePermissions { unix(0755) }
            }
            from sdkArtifactsDir
            into "${sdkBundleName}"
        }
        zipsTask.dependsOn(zipSdkTask)

        def zipDocsTask = task("zipDocs$t.capital", type: Zip, dependsOn: zipSdkTask) {
            destinationDirectory = file("${bundlesDir}")
            archiveFileName = "${docsBundleName}.zip"
            includeEmptyDirs = false
            from docsArtifactsDir
            into "${docsBundleName}"
        }
        zipsTask.dependsOn(zipDocsTask)

        def zipJmodsTask = task("zipJmods$t.capital", type: Zip, dependsOn: zipDocsTask) {
            destinationDirectory = file("${bundlesDir}")
            archiveFileName = "${jmodsBundleName}.zip"
            includeEmptyDirs = false
            from jmodsArtifactsDir
            into "${jmodsBundleName}"
        }
        zipsTask.dependsOn(zipJmodsTask)
    }
}


/******************************************************************************
 *                                                                            *
 *                             OpenJFX Stubs                                  *
 *                                                                            *
 *****************************************************************************/

configurations {
    openjfxStubs
}

if (IS_STUB_RUNTIME_OPENJFX) {
    def String platform = IS_MAC ? "mac" : IS_WINDOWS ? "win" : IS_LINUX ? "linux" : ""
    dependencies {
        openjfxStubs "org.openjfx:javafx-media:$STUB_RUNTIME_OPENJFX:$platform@jar"
        openjfxStubs "org.openjfx:javafx-web:$STUB_RUNTIME_OPENJFX:$platform@jar"
    }
}

// Extract binary libraries from OpenJFX artifacts for use as stubs
task prepOpenJfxStubs(type: Copy) {
    enabled = IS_STUB_RUNTIME_OPENJFX

    from configurations.openjfxStubs.files.collect { zipTree(it) }
    include("*.dll")
    include("*.dylib")
    include("*.so")
    into IS_WINDOWS ? file("$openjfxStubRuntime/bin") : file("$openjfxStubRuntime/lib")
}


/******************************************************************************
 *                                                                            *
 *                               Modules                                      *
 *                                                                            *
 *****************************************************************************/

ext.moduleDependencies = [file("dependencies")]

task buildModules {
}

// Combine the classes, lib, and bin for each module
compileTargets { t ->
    def targetProperties = project.ext[t.upper]

    def platformPrefix = targetProperties.platformPrefix
    def bundledSdkDirName = "${platformPrefix}modular-sdk"
    def bundledSdkDir = "${rootProject.buildDir}/${bundledSdkDirName}"
    def modulesDir = "${bundledSdkDir}/modules"
    def modulesCmdsDir = "${bundledSdkDir}/modules_cmds"
    def modulesLibsDir = "${bundledSdkDir}/modules_libs"
    def modulesSrcDir = "${bundledSdkDir}/modules_src"
    def modulesConfDir = "${bundledSdkDir}/modules_conf"
    def modulesLegalDir = "${bundledSdkDir}/modules_legal"
    def modulesMakeDir = "${bundledSdkDir}/make"

    final File runArgsFile = file("${rootProject.buildDir}/${RUNARGSFILE}")
    final File compileArgsFile = file("${rootProject.buildDir}/${COMPILEARGSFILE}")

    project.files(runArgsFile);

    def buildModulesTask = task("buildModules$t.capital", group: "Build") {
        // BUNDLED SDK

        // Copy dependencies/*/module-info.java.extra
        // merging as needed, removing duplicates
        // only lines with 'exports' will be copied
        def dependencyRoots = moduleDependencies
        if (rootProject.hasProperty("closedModuleDepedencies")) {
            dependencyRoots = [dependencyRoots, closedModuleDepedencies].flatten()
        }

        // Create the inputs/outputs list first to support UP-TO-DATE
        ArrayList outputNames = new ArrayList()
        dependencyRoots.each { root ->
            FileTree ft = fileTree(root).include('**/*.extra')
            ft.each() { e->
                inputs.file(e)

                String usename = e.path
                String filePath = e.getAbsolutePath()
                String folderPath = root.getAbsolutePath()
                if (filePath.startsWith(folderPath)) {
                    usename = filePath.substring(folderPath.length() + 1);
                }
                if (! outputNames.contains(usename) ) {
                    outputNames.add(usename)
                }
            }
        }

        outputNames.each() { e->
                File f = new File(modulesSrcDir, e)
                outputs.file(f)
        }

        doLast {
            Map extras = [:]

            dependencyRoots.each { root ->
                FileTree ft = fileTree(root).include('**/*.extra')
                ft.each() { e->
                    String usename = e.path
                    String filePath = e.getAbsolutePath()
                    String folderPath = root.getAbsolutePath()
                    if (filePath.startsWith(folderPath)) {
                        usename = filePath.substring(folderPath.length() + 1);
                    }
                    if (extras.containsKey(usename)) {
                        List<String> lines = extras.get(usename)
                        e.eachLine { line ->
                            line = line.trim()
                            if (line.length() > 1 && Character.isLetter(line.charAt(0))) {
                                lines << line
                            }
                        }

                    } else {
                        List<String> lines = []
                        e.eachLine { line ->
                            line = line.trim()
                            if (line.length() > 1 && Character.isLetter(line.charAt(0))) {
                                lines << line
                            }
                        }
                        extras.put(usename,lines)
                    }
                }
            }
            extras.keySet().each() { e->
                File f = new File(modulesSrcDir, e)
                f.getParentFile().mkdirs()
                f.delete()

                extras.get(e).unique().each() { l->
                    f << l
                    f << "\n"
                }
            }
        }
    }
    buildModules.dependsOn(buildModulesTask)

    // BUNDLED SDK
    moduleProjList.each { project ->
        // Copy classes, bin, and lib directories

        def moduleName = project.ext.moduleName
        def buildDir = project.buildDir

        def srcClassesDir = "${buildDir}/${platformPrefix}module-classes"
        def dstClassesDir = "${modulesDir}/${moduleName}"
        def copyClassFilesTask = project.task("copyClassFiles$t.capital", type: Copy, dependsOn: project.assemble) {
            from srcClassesDir
            into dstClassesDir
            exclude("module-info.class")
        }

        def srcCmdsDir = "${buildDir}/${platformPrefix}module-bin"
        def dstCmdsDir = "${modulesCmdsDir}/${moduleName}"
        def copyBinFilesTask = project.task("copyBinFiles$t.capital", type: Copy, dependsOn: copyClassFilesTask) {
            from srcCmdsDir
            into dstCmdsDir
        }

        def srcLibsDir = "${buildDir}/${platformPrefix}module-lib"
        def dstLibsDir = "${modulesLibsDir}/${moduleName}"
        def copyLibFilesTask = project.task("copyLibFiles$t.capital", type: Copy, dependsOn: copyBinFilesTask) {
            from srcLibsDir
            into dstLibsDir
        }

        // Copy module sources
        // FIXME: javafx.swt sources?
        def copySources = project.hasProperty("includeSources") && project.includeSources
        def copySourceFilesTask = project.task("copySourceFiles$t.capital", type: Copy, dependsOn: copyLibFilesTask) {
            if (copySources) {
                from "${project.projectDir}/src/main/java"
                if (project.name.equals("base")) {
                    from "${project.projectDir}/build/gensrc/java"
                }
                if (project.name.equals("web")) {
                    from "${project.projectDir}/src/main/native/Source/WebCore/bindings/java/dom3/java"
                }
            } else {
                from "${project.projectDir}/src/main/java/module-info.java"
            }
            into "${modulesSrcDir}/${moduleName}"
            include "**/*.java"

            if (project.hasProperty("sourceFilter")) {
                filter(project.sourceFilter)
            }
        }

        // Copy .html and other files needed for doc bundles
        def copyDocFiles = project.task("copyDocFiles$t.capital", type: Copy, dependsOn: copySourceFilesTask) {
            if (copySources) {
                from("${project.projectDir}/src/main/docs") {
                    include "**/*.html"
                    filter { line->
                        line = line.replace("@FXVERSION@", RELEASE_VERSION)
                    }
                }
                from("${project.projectDir}/src/main/docs") {
                    exclude "**/*.html"
                }
                from("${project.projectDir}/src/main/java") {
                    exclude "**/*.java"
                }

                into "${modulesSrcDir}/${moduleName}"
            }
        }

        // Copy make/build.properties
        def srcMakeDir = "${project.projectDir}/make"
        def dstMakeDir = "${modulesMakeDir}/${moduleName}"
        def copyBuildPropertiesTask = project.task("copyBuildProperties$t.capital", type: Copy, dependsOn: copyDocFiles) {
            from srcMakeDir
            into dstMakeDir
        }

        // Copy legal files
        def srcLegalDir = "${project.projectDir}/src/main/legal"
        def dstLegalDir = "${modulesLegalDir}/${moduleName}"
        def copyLegalTask = project.task("copyLegal$t.capital", type: Copy, dependsOn: copyBuildPropertiesTask) {
            from srcLegalDir
            into dstLegalDir

            // Exclude ANGLE since we (currently) do not use it
            exclude("angle.md")
        }

        buildModulesTask.dependsOn(
            copyClassFilesTask,
            copyLibFilesTask,
            copySourceFilesTask,
            copyDocFiles,
            copyBuildPropertiesTask,
            copyLegalTask)
    }

    // ============================================================

    def standaloneSdkDirName = "${platformPrefix}sdk"
    def standaloneSdkDir = "${TEST_SDK_DIR}/${standaloneSdkDirName}"
    def standaloneLibDir = "${standaloneSdkDir}/lib"
    def libDest=targetProperties.libDest
    def standaloneNativeDir = "${standaloneSdkDir}/${libDest}"
    def standaloneLegalDir = "${standaloneSdkDir}/legal"
    def standaloneSrcZipName = "src.zip"

    // STANDALONE SDK
    moduleProjList.each { project ->
        // Copy classes, bin, and lib directories

        def moduleName = project.ext.moduleName
        def buildDir = project.buildDir

        // Create modular jars
        def srcClassesDir = "${buildDir}/${platformPrefix}module-classes"
        def srcLibsDir = "${buildDir}/${platformPrefix}module-lib"
        def dstModularJarDir = "${standaloneLibDir}"
        def modularJarName = "${moduleName}.jar"
        def modularJarTask = project.task("modularJarStandalone$t.capital", type: Jar, dependsOn: project.assemble) {
            destinationDirectory = file("${dstModularJarDir}")
            archiveFileName = modularJarName
            includeEmptyDirs = false
            from srcClassesDir
        }

        // Copy native libraries
        def srcNativeDir = "${buildDir}/${platformPrefix}module-lib"
        def dstNativeDir = "${standaloneNativeDir}"
        def copyNativeFilesTask = project.task("copyNativeFilesStandalone$t.capital", type: Copy, dependsOn: modularJarTask) {
            from srcNativeDir
            into dstNativeDir
            include("*.dll")
        }

        // Copy other lib files
        def dstLibsDir = "${standaloneLibDir}"
        def copyLibFilesTask = project.task("copyLibFilesStandalone$t.capital", type: Copy, dependsOn: copyNativeFilesTask) {
            from srcLibsDir
            into dstLibsDir
            exclude("*.dll")
        }

        // Copy legal files
        def licenseFiles = [ "ADDITIONAL_LICENSE_INFO", "ASSEMBLY_EXCEPTION", "LICENSE" ]
        def srcLegalDir = "${project.projectDir}/src/main/legal"
        def dstLegalDir = "${standaloneLegalDir}/${moduleName}"
        def copyLegalTask = project.task("copyLegalStandalone$t.capital", type: Copy, dependsOn: copyLibFilesTask) {

            def rtDir = rootProject.file('.')
            licenseFiles.each { lFile ->
                from "${rtDir}/${lFile}"
            }

            from srcLegalDir

            into dstLegalDir

            // Exclude ANGLE since we (currently) do not use it
            exclude("angle.md")
        }

        buildModulesTask.dependsOn(
            modularJarTask,
            copyNativeFilesTask,
            copyLibFilesTask,
            copyLegalTask)
    }

    // Zip module sources for standalone SDK
    //
    // NOTE: the input is taken from the modular-sdk/modules_src dir
    // so that we don't have to duplicate the logic and create another
    // temporary directory. This is somewhat inelegant, since the bundled sdk
    // and the standalone sdk should be independent of one another, but seems
    // better than the alternatives.
    def zipSourceFilesTask = project.task("zipSourceFilesStandalone$t.capital", type: Zip, dependsOn: buildModulesTask) {
        destinationDirectory = file("${standaloneSdkDir}")
        archiveFileName = standaloneSrcZipName
        includeEmptyDirs = false
        from modulesSrcDir
        include "**/*.java"
    }
    buildModules.dependsOn(zipSourceFilesTask)

    // ============================================================

    // Maven Publications
    def publicationDirName = "${platformPrefix}publications"
    def publicationDir = "${rootProject.buildDir}/${publicationDirName}"

    moduleProjList.each { project ->
        // Create publications to be uploaded

        def moduleName = project.ext.moduleName
        def buildDir = project.buildDir

        def dstModularJarDir="${publicationDir}"
        def srcClassesDir = "${buildDir}/${platformPrefix}module-classes"
        def srcLibsDir = "${buildDir}/${platformPrefix}module-lib"

        def modularEmptyPublicationJarName = "${moduleName}.jar"
        def modularEmptyPublicationJarTask = project.task("moduleEmptyPublicationJar${t.capital}", type: Jar) {
            destinationDirectory = file("${dstModularJarDir}")
            archiveFileName = modularEmptyPublicationJarName
            manifest {
                attributes(
                        'Automatic-Module-Name':"${moduleName}Empty"
                )
            }
        }

        def modularPublicationJarName = "${moduleName}-${t.name}.jar"
        def modularPublicationJarTask = project.task("modularPublicationJar${t.capital}", type: Jar, dependsOn: modularEmptyPublicationJarTask) {
            destinationDirectory = file("${dstModularJarDir}")
            archiveFileName = modularPublicationJarName
            from srcLibsDir
            from srcClassesDir
        }

        buildModulesTask.dependsOn(modularPublicationJarTask)

    }
    // ============================================================

    def buildRunArgsTask = task("buildRunArgs$t.capital",
            group: "Build", dependsOn: buildModulesTask) {
        outputs.file(runArgsFile);
        inputs.file(EXTRAADDEXPORTS);
        doLast() {
            List<String>modpath = []
            List<String>modnames = []

            moduleProjList.each { project ->
                def moduleName = project.ext.moduleName
                def dstModuleDir = cygpath("${modulesDir}/${moduleName}")
                if (HAS_JAVAFX_MODULES) {
                    modpath <<  "${moduleName}=${dstModuleDir}"
                } else {
                    modnames << moduleName
                }
            }

            if (HAS_JAVAFX_MODULES) {
                writeRunArgsFile(runArgsFile, computeLibraryPath(true), modpath, null)
                writeCompileArgsFile(compileArgsFile, null, modpath, null)

                if (rootProject.hasProperty("EXTRA_ADDEXPORTS_STRING")) {
                    runArgsFile << EXTRA_ADDEXPORTS_STRING
                    compileArgsFile << EXTRA_ADDEXPORTS_STRING
                }
            } else {
                modpath = [ cygpath("${standaloneLibDir}") ]
                writeRunArgsFile(runArgsFile, null, modpath, modnames)
                writeCompileArgsFile(compileArgsFile, null, modpath, modnames)
            }
        }
    }
    createRunArgFiles.dependsOn(buildRunArgsTask)
    buildModules.dependsOn(buildRunArgsTask)

    def isWindows = IS_WINDOWS && t.name == "win";
    def isMac = IS_MAC && t.name == "mac";

    // Create layout for modular classes
    moduleProjList.each { project ->
        def buildModuleClassesTask = project.task("buildModule$t.capital", group: "Build", type: Copy) {
            dependsOn(project.assemble)
            def buildDir = project.buildDir
            def sourceBuildDirs = [
                "${buildDir}/classes/java/main/${project.moduleName}",
            ]

            def moduleClassesDir = "$buildDir/${platformPrefix}module-classes"
                includeEmptyDirs = false
                sourceBuildDirs.each { d ->
                    from d
                }
                into moduleClassesDir

                // Exclude obsolete, experimental, or non-shipping code
                exclude("version.rc")
                exclude("com/sun/glass/ui/swt")
                exclude("com/sun/javafx/tools/ant")
                exclude("com/javafx/main")
                exclude("com/sun/javafx/webkit/drt")
                if (!IS_INCLUDE_NULL3D) {
                    exclude ("com/sun/prism/null3d")
                }
                if (!IS_INCLUDE_ES2) {
                       exclude("com/sun/prism/es2",
                               "com/sun/scenario/effect/impl/es2")
                }

                // Exclude platform-specific classes for other platforms

                if (!isMac) {
                    exclude ("com/sun/media/jfxmediaimpl/platform/osx",
                             "com/sun/prism/es2/MacGL*",
                             "com/sun/glass/events/mac",
                             "com/sun/glass/ui/mac",
                             )
                }

                if (!isWindows) {
                    exclude ("**/*.hlsl",
                             "com/sun/glass/ui/win",
                             "com/sun/prism/d3d",
                             "com/sun/prism/es2/WinGL*",
                             "com/sun/scenario/effect/impl/hw/d3d"
                             )
                }

                if (!targetProperties.includeGTK) { //usually IS_LINUX
                    exclude (
                             "com/sun/glass/ui/gtk",
                             "com/sun/prism/es2/EGL*",
                             "com/sun/prism/es2/X11GL*"
                             )
                }

                if (!targetProperties.includeEGL) {
                    exclude ("com/sun/prism/es2/EGL*")
                }

                if (!targetProperties.includeMonocle) {
                    exclude ("com/sun/glass/ui/monocle")
                    exclude("com/sun/prism/es2/Monocle*")
                }

                if (t.name != 'ios') {
                    exclude ("com/sun/media/jfxmediaimpl/platform/ios",
                             "com/sun/glass/ui/ios",
                             "com/sun/prism/es2/IOS*"
                             )
                }

                if (t.name != 'android' && t.name != 'dalvik') {
                    exclude ("com/sun/glass/ui/android")
                }

                // Filter out other platform-specific classes
                if (targetProperties.containsKey('jfxrtJarExcludes')) {
                    exclude(targetProperties.jfxrtJarExcludes)
                }

                /* FIXME: JIGSAW -- handle this in the module itself
                String webbld = project(":web").buildDir.path
                String ctrlbld = project(":controls").buildDir.path
                if (t.name == 'android') {
                    from ("${webbld}/classes/android",
                          "${webbld}/resources/android",
                          "${ctrlbld}/classes/android",
                          "${ctrlbld}/resources/android")
                } else if (t.name == 'ios') {
                    from ("${webbld}/classes/ios",
                          "${webbld}/resources/ios")
                } else {
                    from ("${webbld}/classes/java/main")
                }
                */
        }
        buildModulesTask.dependsOn(buildModuleClassesTask)

        if (project.tasks.getByName("modularJarStandalone$t.capital") != null) {
            project.tasks.getByName("modularJarStandalone$t.capital").dependsOn(buildModuleClassesTask)
        }
        if (project.tasks.getByName("copyClassFiles$t.capital") != null) {
            project.tasks.getByName("copyClassFiles$t.capital").dependsOn(buildModuleClassesTask)
        }
        if (project.tasks.getByName("modularPublicationJar$t.capital") != null) {
            project.tasks.getByName("modularPublicationJar$t.capital").dependsOn(buildModuleClassesTask)
        }
    }

    def buildModuleLibsTask = task("buildModuleLibs$t.capital") {
        group = "Basic"

        def baseProject = project(":base");

        def graphicsProject = project(":graphics");

        def mediaProject = project(":media");

        def webProject = project(":web");
        dependsOn(webProject.assemble)

        def swtProject = project(":swt");

        def library = targetProperties.library

        def doStrip = targetProperties.containsKey('strip') && IS_RELEASE
        def strip = doStrip ? targetProperties.strip : null
        def stripArgs = doStrip ? targetProperties.stripArgs : null
        def doSign = rootProject.hasProperty('codeSignCmd') && IS_RELEASE
        def signCmd = doSign ? rootProject.ext.codeSignCmd : null
        def signArgs = doSign ? rootProject.ext.codeSignArgs : null
        def useLipo = targetProperties.containsKey('useLipo') ? targetProperties.useLipo : false
        def modLibDest = targetProperties.modLibDest
        def moduleNativeDirName = "${platformPrefix}module-$modLibDest"

        def buildModuleBaseTask = task("buildModuleBase$t.capital", dependsOn: baseProject.assemble) {
            group = "Basic"
            description = "creates javafx.base property files"

            def moduleLibDir = "${baseProject.buildDir}/${platformPrefix}module-lib"
            final File javafxProperties = file("${moduleLibDir}/javafx.properties")
            outputs.file(javafxProperties)

            if (targetProperties.containsKey("javafxPlatformProperties")) {
                final File javafxPlatformProperties = file("${moduleLibDir}/javafx.platform.properties")
                outputs.file(javafxPlatformProperties)
            }

            doLast {
                mkdir moduleLibDir

                javafxProperties.delete()
                javafxProperties << "javafx.version=$RELEASE_VERSION_SHORT";
                javafxProperties << "\n"
                javafxProperties << "javafx.runtime.version=$RELEASE_VERSION_LONG";
                javafxProperties << "\n"
                javafxProperties << "javafx.runtime.build=$PROMOTED_BUILD_NUMBER";
                javafxProperties << "\n"
                // Include any properties that have been defined (most likely in
                // one of the various platform gradle files)
                if (targetProperties.containsKey("javafxProperties")) {
                    javafxProperties << targetProperties.javafxProperties
                    javafxProperties << "\n"
                }

                // Embedded builds define this file as well
                if (targetProperties.containsKey("javafxPlatformProperties")) {
                    final File javafxPlatformProperties = file("${moduleLibDir}/javafx.platform.properties")
                    javafxPlatformProperties.delete()
                    javafxPlatformProperties << targetProperties.javafxPlatformProperties
                    javafxPlatformProperties << "\n"
                }
            }
        }
        baseProject.tasks.getByName("copyLibFilesStandalone$t.capital").dependsOn(buildModuleBaseTask)
        baseProject.tasks.getByName("copyLibFiles$t.capital").dependsOn(buildModuleBaseTask)
        baseProject.tasks.getByName("modularPublicationJar$t.capital").dependsOn(buildModuleBaseTask)

        def buildModuleGraphicsTask = task("buildModuleGraphics$t.capital", type: Copy, dependsOn: graphicsProject.assemble) {
            group = "Basic"
            description = "copies javafx.graphics native libraries"

            def destDirName = "${graphicsProject.buildDir}/${moduleNativeDirName}"
            into destDirName

            from("${graphicsProject.buildDir}/libs/jsl-decora/${t.name}/${library(targetProperties.decora.lib)}")
            def libs = ['font', 'prism', 'prismSW', 'glass', 'iio']
            if (IS_INCLUDE_ES2) {
                libs += ['prismES2'];
            }
            if (IS_COMPILE_PANGO) {
                libs += ['fontFreetype', 'fontPango'];
            }
            libs.each { lib ->
                def variants = targetProperties[lib].containsKey('variants') && !useLipo ? targetProperties[lib].variants : [null]
                variants.each { variant ->
                    def variantProperties = variant ? targetProperties[lib][variant] : targetProperties[lib]
                    from ("${graphicsProject.buildDir}/libs/$lib/$t.name/${library(variantProperties.lib)}")
                }
            }
            if (IS_WINDOWS) {
                from ("${graphicsProject.buildDir}/libs/prismD3D/${t.name}/${library(targetProperties.prismD3D.lib)}");
                targetProperties.VSDLLs.each { vslib ->
                    from ("$vslib");
                }
                targetProperties.WinSDKDLLs.each { winsdklib ->
                    from ("$winsdklib");
                }
            }

            if (doStrip) {
                doLast {
                    def inputFiles = fileTree(dir: destDirName)
                    inputFiles.include("*.dll")
                    inputFiles.include("*.dylib")
                    inputFiles.include("*.so")
                    // FIXME: if we ever need to strip on Windows platforms, we must
                    // exclude the Microsoft DLLs (VSDLLNames and WinSDKDLLNames)

                    inputFiles.each { file ->
                        exec {
                            def cmd = [ strip, stripArgs, file ].flatten()
                            commandLine(cmd)
                        }
                    }
                }
            }
            if (doSign) {
                doLast {
                    def inputFiles = fileTree(dir: destDirName)
                    inputFiles.include("*.dll")
                    inputFiles.include("*.dylib")
                    inputFiles.include("*.so")
                    // FIXME: if we ever need to sign on Windows platforms, we must
                    // exclude the Microsoft DLLs (VSDLLNames and WinSDKDLLNames)

                    inputFiles.each { file ->
                        exec {
                            def cmd = [ signCmd, signArgs, file ].flatten()
                            commandLine(cmd)
                        }
                    }
                }
            }
        }
        graphicsProject.tasks.getByName("copyNativeFilesStandalone$t.capital").dependsOn(buildModuleGraphicsTask)
        graphicsProject.tasks.getByName("copyLibFilesStandalone$t.capital").dependsOn(buildModuleGraphicsTask)
        graphicsProject.tasks.getByName("copyLibFiles$t.capital").dependsOn(buildModuleGraphicsTask)
        graphicsProject.tasks.getByName("modularPublicationJar$t.capital").dependsOn(buildModuleGraphicsTask)

        def buildModuleMediaTask = task("buildModuleMedia$t.capital", type: Copy, dependsOn: [mediaProject.assemble, prepOpenJfxStubs]) {
            group = "Basic"
            description = "copies javafx.media native libraries"

            def destDirName = "${mediaProject.buildDir}/${moduleNativeDirName}"
            into destDirName

            def mediaBuildType = project(":media").ext.buildType
            if (IS_COMPILE_MEDIA) {
                [ "fxplugins", "gstreamer-lite", "jfxmedia" ].each { name ->
                    from ("${mediaProject.buildDir}/native/${t.name}/${mediaBuildType}/${library(name)}") }

                if (t.name == "mac") {
                    // OSX media natives
                    [ "jfxmedia_qtkit", "jfxmedia_avf", "glib-lite" ].each { name ->
                        from ("${mediaProject.buildDir}/native/${t.name}/${mediaBuildType}/${library(name)}") }
                } else if (t.name == "linux") {
                    from("${mediaProject.buildDir}/native/${t.name}/${mediaBuildType}") { include "libavplugin*.so" }
                } else from ("${mediaProject.buildDir}/native/${t.name}/${mediaBuildType}/${library("glib-lite")}")
            } else {
                if (t.name != "android"  && t.name != "dalvik" ) {
                    [ "fxplugins", "gstreamer-lite", "jfxmedia" ].each { name ->
                        from ("$MEDIA_STUB/${library(name)}") }
                }

                if (t.name == "mac") {
                    // copy libjfxmedia_{avf,qtkit}.dylib if they exist
                    [ "jfxmedia_qtkit", "jfxmedia_avf", "glib-lite" ].each { name ->
                        from ("$MEDIA_STUB/${library(name)}") }
                } else if (t.name == "linux") {
                    from(MEDIA_STUB) { include "libavplugin*.so" }
                }
                else if (t.name != "android"  && t.name != "dalvik" ) {
                    from ("$MEDIA_STUB/${library("glib-lite")}")
                }
            }

            if (doStrip && IS_COMPILE_MEDIA) {
                doLast {
                    def inputFiles = fileTree(dir: destDirName)
                    inputFiles.include("*.dll")
                    inputFiles.include("*.dylib")
                    inputFiles.include("*.so")

                    inputFiles.each { file ->
                        exec {
                            def cmd = [ strip, stripArgs, file ].flatten()
                            commandLine(cmd)
                        }
                    }
                }
            }
            if (doSign && IS_COMPILE_MEDIA) {
                doLast {
                    def inputFiles = fileTree(dir: destDirName)
                    inputFiles.include("*.dll")
                    inputFiles.include("*.dylib")
                    inputFiles.include("*.so")
                    // FIXME: if we ever need to sign on Windows platforms, we must
                    // exclude the Microsoft DLLs (VSDLLNames and WinSDKDLLNames)

                    inputFiles.each { file ->
                        exec {
                            def cmd = [ signCmd, signArgs, file ].flatten()
                            commandLine(cmd)
                        }
                    }
                }
            }
        }
        mediaProject.tasks.getByName("copyNativeFilesStandalone$t.capital").dependsOn(buildModuleMediaTask)
        mediaProject.tasks.getByName("copyLibFilesStandalone$t.capital").dependsOn(buildModuleMediaTask)
        mediaProject.tasks.getByName("copyLibFiles$t.capital").dependsOn(buildModuleMediaTask)
        mediaProject.tasks.getByName("modularPublicationJar$t.capital").dependsOn(buildModuleMediaTask)

        def buildModuleWeb = task("buildModuleWeb$t.capital", type: Copy, dependsOn: [webProject.assemble, prepOpenJfxStubs]) {
            group = "Basic"
            description = "copies javafx.web native libraries"

            def destDirName = "${webProject.buildDir}/${moduleNativeDirName}"
            into destDirName

            if (IS_COMPILE_WEBKIT) {
                from ("${webProject.buildDir}/libs/${t.name}/${library('jfxwebkit')}")
            } else {
                if (t.name != "android" && t.name != "ios" && t.name != "dalvik") {
                    from ("$WEB_STUB/${library('jfxwebkit')}")
                }
            }

            if (doStrip && IS_COMPILE_WEBKIT) {
                doLast {
                    def inputFiles = fileTree(dir: destDirName)
                    inputFiles.include("*.dll")
                    inputFiles.include("*.dylib")
                    inputFiles.include("*.so")

                    inputFiles.each { file ->
                        exec {
                            def cmd = [ strip, stripArgs, file ].flatten()
                            commandLine(cmd)
                        }
                    }
                }
            }
            if (doSign && IS_COMPILE_WEBKIT) {
                doLast {
                    def inputFiles = fileTree(dir: destDirName)
                    inputFiles.include("*.dll")
                    inputFiles.include("*.dylib")
                    inputFiles.include("*.so")
                    // FIXME: if we ever need to sign on Windows platforms, we must
                    // exclude the Microsoft DLLs (VSDLLNames and WinSDKDLLNames)

                    inputFiles.each { file ->
                        exec {
                            def cmd = [ signCmd, signArgs, file ].flatten()
                            commandLine(cmd)
                        }
                    }
                }
            }
        }
        webProject.tasks.getByName("copyNativeFilesStandalone$t.capital").dependsOn(buildModuleWeb)
        webProject.tasks.getByName("copyLibFilesStandalone$t.capital").dependsOn(buildModuleWeb)
        webProject.tasks.getByName("copyLibFiles$t.capital").dependsOn(buildModuleWeb)
        webProject.tasks.getByName("modularPublicationJar$t.capital").dependsOn(buildModuleWeb)

        def buildModuleSWT = task("buildModuleSWT$t.capital", type: Copy) {
            group = "Basic"
            description = "copies SWT JAR"

            // FIXME: the following is a hack to workaround the fact that there
            // is no way to deliver javafx-swt.jar other than in one of the
            // existing runtime modules.

            dependsOn(buildModuleGraphicsTask) // we copy to the graphics module

            if (COMPILE_SWT) {
                def javafxSwtTask = tasks.getByName("javafxSwt$t.capital");
                dependsOn(javafxSwtTask)
                //enabled = COMPILE_SWT
            }

            // Copy javafx-swt.jar to the javafx-graphics module lib dir
            from "${swtProject.buildDir}/libs/javafx-swt.jar"
            into "${graphicsProject.buildDir}/${platformPrefix}module-lib"
        }
        graphicsProject.tasks.getByName("copyNativeFilesStandalone$t.capital").dependsOn(buildModuleSWT)
        graphicsProject.tasks.getByName("copyLibFilesStandalone$t.capital").dependsOn(buildModuleSWT)
        graphicsProject.tasks.getByName("copyLibFiles$t.capital").dependsOn(buildModuleSWT)
        graphicsProject.tasks.getByName("modularPublicationJar$t.capital").dependsOn(buildModuleSWT)

        dependsOn(
            buildModuleBaseTask,
            buildModuleGraphicsTask,
            buildModuleMediaTask,
            buildModuleWeb,
            buildModuleSWT,
            )
    }
    buildModulesTask.dependsOn(buildModuleLibsTask)

    def zipTask = project.task("buildModuleZip$t.capital", type: Zip, group: "Build",
            dependsOn: buildModulesTask ) {

        // FIXME: JIGSAW -- this should be moved to a sub-directory so we can keep the same name
        def jfxBundle = "${platformPrefix}javafx-exports.zip"

        doFirst() {
            file("${rootProject.buildDir}/${jfxBundle}").delete()
        }

        archiveFileName = jfxBundle
        destinationDirectory = file("${rootProject.buildDir}")
        includeEmptyDirs = false
        from "${bundledSdkDir}"
    }
    jdkZip.dependsOn(zipTask)

    def buildSdkDir = "${rootProject.buildDir}/sdk"
    def buildShimsDir = "${rootProject.buildDir}/shims"
    def sdkShimZipTask = project.task("sdkShimsZip$t.capital", type: Zip, group: "Build",
            dependsOn: [shims] ) {

        def sdkShimsBundle = "${platformPrefix}javafx-sdk-shims.zip"

        doFirst() {
            file("${rootProject.buildDir}/${sdkShimsBundle}").delete()
        }

        if (IS_WINDOWS && IS_USE_CYGWIN) {
            dirPermissions { unix(0755) }
            filePermissions { unix(0755) }
        }

        archiveFileName = sdkShimsBundle
        destinationDirectory = file("${rootProject.buildDir}")
        includeEmptyDirs = false
        from ("${buildSdkDir}") {
            into "sdk"
        }
        from ("${buildShimsDir}") {
            into "shims"
        }
    }
    jdkZip.dependsOn(sdkShimZipTask)

    Task testArgFiles = task("createTestArgfiles${t.capital}") {

        File testRunArgsFile = new File(rootProject.buildDir, TESTRUNARGSFILE)
        //test (shimed) version
        File testCompileArgsFile = new File(rootProject.buildDir, TESTCOMPILEARGSFILE)

        outputs.file(testRunArgsFile)
        outputs.file(testCompileArgsFile)
        inputs.file(EXTRAADDEXPORTS);

        doLast() {
            rootProject.buildDir.mkdir()

            List<String> projNames = []
            moduleProjList.each { project ->
                projNames << project.name
            }

            // And the test (shimed) variation...

            testRunArgsFile.delete()
            testCompileArgsFile.delete()

            List<String> modpath = []

            if (HAS_JAVAFX_MODULES) {
                moduleProjList.each { project ->
                    if (project.hasProperty("moduleName") && project.buildModule) {
                        File dir;
                        if (project.sourceSets.hasProperty('shims')) {
                           dir = new File(rootProject.buildDir, "shims/${project.ext.moduleName}")
                        } else {
                           dir = new File(rootProject.buildDir, "modular-sdk/modules/${project.ext.moduleName}")
                        }

                        def dstModuleDir = cygpath(dir.path)
                        modpath << "${project.ext.moduleName}=${dstModuleDir}"

                    }
                }

                writeCompileArgsFile(testCompileArgsFile, null, modpath, null)
                writeRunArgsFile(testRunArgsFile, computeLibraryPath(true), modpath, null)

                if (rootProject.hasProperty("EXTRA_ADDEXPORTS_STRING")) {
                    testCompileArgsFile << EXTRA_ADDEXPORTS_STRING
                    testRunArgsFile << EXTRA_ADDEXPORTS_STRING
                }
            } else  {
                def modnames = []
                moduleProjList.each { project ->
                    if (project.hasProperty("moduleName") && project.buildModule) {
                        modnames << project.ext.moduleName
                        File dir;
                        if (project.sourceSets.hasProperty('shims')) {
                           dir = new File(TEST_SDK_DIR, "shims/${project.ext.moduleName}")
                        } else {
                           dir = new File(TEST_SDK_DIR, "sdk/lib/${project.ext.moduleName}.jar")
                        }

                        def dstModuleDir = cygpath(dir.path)
                        modpath << "${dstModuleDir}"
                    }
                }

                writeCompileArgsFile(testCompileArgsFile, null, modpath, modnames)
                writeRunArgsFile(testRunArgsFile, computeLibraryPath(true), modpath, modnames)

            }
        }
    }
    sdk.dependsOn(testArgFiles)
    createTestArgfiles.dependsOn(testArgFiles)

    def sdkTask = tasks.getByName("sdk${t.capital}");
    sdkTask.dependsOn(buildModulesTask)
}
sdk.dependsOn(buildModules)

// Build the jmod for each module for the standalone SDK only.
compileTargets { t ->
    if (!HAS_JAVAFX_MODULES) {
        def targetProperties = project.ext[t.upper]

        def platformPrefix = targetProperties.platformPrefix
        def jmodsDirName = "${platformPrefix}jmods"
        def jmodsDir = "${rootProject.buildDir}/${jmodsDirName}"
        def standaloneSdkDirName = "${platformPrefix}sdk"
        def standaloneSdkDir = "${rootProject.buildDir}/${standaloneSdkDirName}"
        def standaloneLegalDir = "${standaloneSdkDir}/legal"

        moduleProjList.each { project ->
            def moduleName = project.ext.moduleName
            def buildDir = project.buildDir

            def srcClassesDir = "${buildDir}/${platformPrefix}module-classes"
            def srcLibDir = "${buildDir}/${platformPrefix}module-lib"
            def srcLegalDir = "${standaloneLegalDir}/${moduleName}"

            def jmodLibDir = srcLibDir
            if (IS_WINDOWS) {
                jmodLibDir = "${srcLibDir}-jmod"
            }

            def jmodName = "${moduleName}.jmod"
            def jmodFile = "${jmodsDir}/${jmodName}"

            def incubating = project.hasProperty("incubating") && project.ext.incubating

            // On Windows, copy the native libraries in the jmod image
            // to a "javafx" subdir to avoid conflicting with the Microsoft
            // DLLs that are shipped with the JDK
            def jmodCopyLibTask = project.task("jmodCopyLib$t.capital", type: Copy, dependsOn: sdk) {
                enabled = IS_WINDOWS

                group = "Basic"
                description = "copied Windows DLLs into javafx subdir for jmods"

                into jmodLibDir

                from (srcLibDir) {
                    exclude("*.dll")
                }

                from (srcLibDir) {
                    include("*.dll")
                    into("javafx")
                }
            }

            def jmodTask = project.task("jmod$t.capital", group: "Build", dependsOn: [sdk, jmodCopyLibTask]) {
                doLast {
                    mkdir jmodsDir
                    delete(jmodFile);
                    exec {
                        commandLine(JMOD)
                        args("create")
                        args("--class-path")
                        args(srcClassesDir)
                        args("--module-version", "$RELEASE_VERSION_SHORT")
                        // Not all modules have a "lib" dir
                        if (file(jmodLibDir).isDirectory()) {
                            args("--libs")
                            args(jmodLibDir)
                        }
                        args("--legal-notices")
                        args(srcLegalDir)
                        if (sourceDateEpoch != null) {
                            args("--date", extendedTimestamp)
                        }
                        if (incubating) {
                            args("--do-not-resolve-by-default")
                            args("--warn-if-resolved=incubating")
                        }
                        args(jmodFile)
                    }
                }
            }

            jmods.dependsOn(jmodTask)
        }
    }
}

/******************************************************************************
 *                                                                            *
 *                              BUILD_CLOSED                                  *
 *                                                                            *
 * This next section should remain at the end of the build script. It allows  *
 * for a "supplemental" gradle file to be used to extend the normal build     *
 * structure. For example, this is used for passing a supplemental gradle     *
 * file for producing official JavaFX builds.                                 *
 *                                                                            *
 *****************************************************************************/

if (BUILD_CLOSED) {
    apply from: supplementalBuildFile
}

task showFlags {
}

compileTargets { t ->
    // Every platform must define these variables
    def props = project.ext[t.upper];
    showFlags.dependsOn(
        project.task("showFlags$t.upper") {
            doLast() {
                println "Properties set for $t.upper"
                props.each { println it }
            }
        }
    )

}<|MERGE_RESOLUTION|>--- conflicted
+++ resolved
@@ -2835,65 +2835,6 @@
 //}
 // END: incubator placeholder
 
-<<<<<<< HEAD
-=======
-project(":incubator.input") {
-    project.ext.buildModule = true
-    project.ext.includeSources = true
-    project.ext.moduleRuntime = true
-    project.ext.moduleName = "jfx.incubator.input"
-    project.ext.incubating = true
-
-    sourceSets {
-        main
-        shims {
-            java {
-                compileClasspath += sourceSets.main.output
-                runtimeClasspath += sourceSets.main.output
-            }
-        }
-        test {
-            java {
-                compileClasspath += sourceSets.shims.output
-                runtimeClasspath += sourceSets.shims.output
-            }
-        }
-    }
-
-    project.ext.moduleSourcePath = defaultModuleSourcePath
-    project.ext.moduleSourcePathShim = defaultModuleSourcePathShim
-
-    commonModuleSetup(project, [
-        'base',
-        'graphics',
-        'controls',
-        'incubator.input'
-    ])
-
-    dependencies {
-        testImplementation project(":base").sourceSets.test.output
-        testImplementation project(":graphics").sourceSets.test.output
-        testImplementation project(":controls").sourceSets.test.output
-        implementation project(':base')
-        implementation project(':graphics')
-        implementation project(':controls')
-    }
-
-    test {
-        jvmArgs "-Djavafx.toolkit=test.com.sun.javafx.pgstub.StubToolkit"
-    }
-
-    def modulePath = "${project.sourceSets.main.java.getDestinationDirectory().get().getAsFile()}"
-    modulePath += File.pathSeparator + "${rootProject.projectDir}/modules/javafx.controls/build/classes/java/main"
-    modulePath += File.pathSeparator + "${rootProject.projectDir}/modules/javafx.graphics/build/classes/java/main"
-    modulePath += File.pathSeparator + "${rootProject.projectDir}/modules/javafx.base/build/classes/java/main"
-
-    addMavenPublication(project, [ 'controls' ])
-
-    addValidateSourceSets(project, sourceSets)
-}
-
->>>>>>> b9dd4dec
 project(":incubator.richtext") {
     project.ext.buildModule = true
     project.ext.includeSources = true
